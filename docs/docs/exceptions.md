--- conflicted
+++ resolved
@@ -21,20 +21,11 @@
 
 This is how you register custom exception handler(s) to an RQ worker:
 
-<<<<<<< HEAD
-{% highlight python %}
+```python
 from exception_handlers import foo_handler, bar_handler
 
 w = Worker([q], exception_handlers=[foo_handler, bar_handler])
-...
-{% endhighlight %}
-=======
-```python
-from rq.handlers import move_to_failed_queue  # RQ's default exception handler
-
-w = Worker([q], exception_handlers=[my_handler, move_to_failed_queue])
 ```
->>>>>>> 4b8e6156
 
 The handler itself is a function that takes the following parameters: `job`,
 `exc_type`, `exc_value` and `traceback`:
@@ -51,17 +42,7 @@
 ```python
 def my_handler(job, *exc_info):
     # do custom things here
-<<<<<<< HEAD
-    ...
-{% endhighlight %}
-
-Note that the custom exception handlers are executed in addition of RQ's default
-error handling mechanism (i.e. moving failed jobs to `FailedJobRegistry`). If
-you want to disable RQ's default error handling mechanism, instantiate RQ with
-`disable_default_exception_handler=True`:
-=======
 ```
->>>>>>> 4b8e6156
 
 {% highlight python %}
 from exception_handlers import foo_handler
