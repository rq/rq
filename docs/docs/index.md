---
title: "RQ: Documentation Overview"
layout: docs
---

A _job_ is a Python object, representing a function that is invoked
asynchronously in a worker (background) process.  Any Python function can be
invoked asynchronously, by simply pushing a reference to the function and its
arguments onto a queue.  This is called _enqueueing_.


## Enqueueing Jobs

To put jobs on queues, first declare a function:

```python
import requests

def count_words_at_url(url):
    resp = requests.get(url)
    return len(resp.text.split())
```

Noticed anything?  There's nothing special about this function!  Any Python
function call can be put on an RQ queue.

To put this potentially expensive word count for a given URL in the background,
simply do this:

```python
from rq import Queue
from redis import Redis
from somewhere import count_words_at_url
import time

# Tell RQ what Redis connection to use
redis_conn = Redis()
q = Queue(connection=redis_conn)  # no args implies the default queue

# Delay execution of count_words_at_url('http://nvie.com')
job = q.enqueue(count_words_at_url, 'http://nvie.com')
print(job.result)   # => None  # Changed to job.return_value() in RQ >= 1.12.0

# Now, wait a while, until the worker is finished
time.sleep(2)
print(job.result)   # => 889  # Changed to job.return_value() in RQ >= 1.12.0
```

If you want to put the work on a specific queue, simply specify its name:

```python
q = Queue('low', connection=redis_conn)
q.enqueue(count_words_at_url, 'http://nvie.com')
```

Notice the `Queue('low')` in the example above?  You can use any queue name, so
you can quite flexibly distribute work to your own desire.  A common naming
pattern is to name your queues after priorities (e.g.  `high`, `medium`,
`low`).

In addition, you can add a few options to modify the behaviour of the queued
job. By default, these are popped out of the kwargs that will be passed to the
job function.

* `job_timeout` specifies the maximum runtime of the job before it's interrupted
    and marked as `failed`. Its default unit is second and it can be an integer or a string representing an integer(e.g.  `2`, `'2'`). Furthermore, it can be a string with specify unit including hour, minute, second(e.g. `'1h'`, `'3m'`, `'5s'`).
* `result_ttl` specifies how long (in seconds) successful jobs and their
results are kept. Expired jobs will be automatically deleted. Defaults to 500 seconds.
* `ttl` specifies the maximum queued time (in seconds) of the job before it's discarded.
  This argument defaults to `None` (infinite TTL).
* `failure_ttl` specifies how long failed jobs are kept (defaults to 1 year)
* `depends_on` specifies another job (or list of jobs) that must complete before this
  job will be queued.
* `job_id` allows you to manually specify this job's `job_id`
* `at_front` will place the job at the *front* of the queue, instead of the
  back
* `description` to add additional description to enqueued jobs.
* `on_success` allows you to run a function after a job completes successfully
* `on_failure` allows you to run a function after a job fails
* `on_stopped` allows you to run a function after a job is stopped
* `args` and `kwargs`: use these to explicitly pass arguments and keyword to the
  underlying job function. This is useful if your function happens to have
  conflicting argument names with RQ, for example `description` or `ttl`.

In the last case, if you want to pass `description` and `ttl` keyword arguments
to your job and not to RQ's enqueue function, this is what you do:

```python
q = Queue('low', connection=redis_conn)
q.enqueue(count_words_at_url,
          ttl=30,  # This ttl will be used by RQ
          args=('http://nvie.com',),
          kwargs={
              'description': 'Function description', # This is passed on to count_words_at_url
              'ttl': 15  # This is passed on to count_words_at_url function
          })
```

For cases where the web process doesn't have access to the source code running
in the worker (i.e. code base X invokes a delayed function from code base Y),
you can pass the function as a string reference, too.

```python
q = Queue('low', connection=redis_conn)
q.enqueue('my_package.my_module.my_func', 3, 4)
```

### Bulk Job Enqueueing
_New in version 1.9.0._  
You can also enqueue multiple jobs in bulk with `queue.enqueue_many()` and `Queue.prepare_data()`:

```python
jobs = q.enqueue_many(
  [
    Queue.prepare_data(count_words_at_url, ('http://nvie.com',), job_id='my_job_id'),
    Queue.prepare_data(count_words_at_url, ('http://nvie.com',), job_id='my_other_job_id'),
  ]
)
```

which will enqueue all the jobs in a single redis `pipeline` which you can optionally pass in yourself:

```python
with q.connection.pipeline() as pipe:
  jobs = q.enqueue_many(
    [
      Queue.prepare_data(count_words_at_url, ('http://nvie.com',), job_id='my_job_id'),
      Queue.prepare_data(count_words_at_url, ('http://nvie.com',), job_id='my_other_job_id'),
    ],
    pipeline=pipe
  )
  pipe.execute()
```

`Queue.prepare_data` accepts all arguments that `Queue.parse_args` does.

## Job dependencies

RQ allows you to chain the execution of multiple jobs.
To execute a job that depends on another job, use the `depends_on` argument:

```python
q = Queue('low', connection=my_redis_conn)
report_job = q.enqueue(generate_report)
q.enqueue(send_report, depends_on=report_job)
```

Specifying multiple dependencies are also supported:

```python
queue = Queue('low', connection=redis)
foo_job = queue.enqueue(foo)
bar_job = queue.enqueue(bar)
baz_job = queue.enqueue(baz, depends_on=[foo_job, bar_job])
```

The ability to handle job dependencies allows you to split a big job into
several smaller ones. By default, a job that is dependent on another is enqueued only when
its dependency finishes *successfully*.

_New in 1.11.0._

If you want a job's dependencies to execute regardless if the job completes or fails, RQ provides
the `Dependency` class that will allow you to dictate how to handle job failures.

The `Dependency(jobs=...)` parameter accepts:
- a string representing a single job id
- a Job object
- an iteratable of job id strings and/or Job objects
- `enqueue_at_front` boolean parameter to put dependents at the front when they are enqueued

Example:

```python
from redis import Redis
from rq.job import Dependency
from rq import Queue

queue = Queue(connection=Redis())
job_1 = queue.enqueue(div_by_zero)
dependency = Dependency(
    jobs=[job_1],
    allow_failure=True,    # allow_failure defaults to False
    enqueue_at_front=True  # enqueue_at_front defaults to False  
)
job_2 = queue.enqueue(say_hello, depends_on=dependency)

"""
  job_2 will execute even though its dependency (job_1) fails,
  and it will be enqueued at the front of the queue.
"""
```


## Job Callbacks
_New in version 1.9.0._

<<<<<<< HEAD
If you want to execute a function whenever a job completes, fails or is stopped, RQ provides
`on_success`, `on_failure` and `on_stopped` callbacks.
=======
If you want to execute a function whenever a job completes, fails, or is stopped, RQ provides
`on_success`, `on_failure`, and `on_stopped` callbacks.
>>>>>>> f158fe7b

```python
queue.enqueue(say_hello, on_success=report_success, on_failure=report_failure, on_stopped=report_stopped)
```

### Callback Class and Callback Timeouts

_New in version 1.14.0_

RQ lets you configure the method and timeout for each callback - success, failure, and stopped.   
To configure callback timeouts, use RQ's
`Callback` object that accepts `func` and `timeout` arguments. For example:

```python
from rq import Callback
queue.enqueue(say_hello, 
              on_success=Callback(report_success),  # default callback timeout (60 seconds) 
              on_failure=Callback(report_failure, timeout=10), # 10 seconds timeout
              on_stopped=Callback(report_stopped, timeout="2m")) # 2 minute timeout  
```

You can also pass the function as a string reference: `Callback('my_package.my_module.my_func')`

### Success Callback

Success callbacks must be a function that accepts `job`, `connection` and `result` arguments.
Your function should also accept `*args` and `**kwargs` so your application doesn't break
when additional parameters are added.

```python
def report_success(job, connection, result, *args, **kwargs):
    pass
```

Success callbacks are executed after job execution is complete, before dependents are enqueued.
If an exception happens when your callback is executed, job status will be set to `FAILED`
and dependents won't be enqueued.

Callbacks are limited to 60 seconds of execution time. If you want to execute a long running job,
consider using RQ's job dependency feature instead.


### Failure Callbacks

Failure callbacks are functions that accept `job`, `connection`, `type`, `value` and `traceback`
arguments. `type`, `value` and `traceback` values returned by [sys.exc_info()](https://docs.python.org/3/library/sys.html#sys.exc_info), which is the exception raised when executing your job.

```python
def report_failure(job, connection, type, value, traceback):
    pass
```

Failure callbacks are limited to 60 seconds of execution time.


### Stopped Callbacks

<<<<<<< HEAD
TODO
=======
Stopped callbacks are functions that accept `job` and `connection` arguments.

```python
def report_stopped(job, connection):
  pass
```

Stopped callbacks are functions that are executed when a worker receives a command to stop
a job that is currently executing. See [Stopping a Job](https://python-rq.org/docs/workers/#stopping-a-job).
>>>>>>> f158fe7b


### CLI Enqueueing

_New in version 1.10.0._

If you prefer enqueueing jobs via the command line interface or do not use python
you can use this.


#### Usage:
```bash
rq enqueue [OPTIONS] FUNCTION [ARGUMENTS]
```

#### Options:
* `-q, --queue [value]`      The name of the queue.
* `--timeout [value]`        Specifies the maximum runtime of the job before it is
                               interrupted and marked as failed.
* `--result-ttl [value]`     Specifies how long successful jobs and their results
                               are kept.
* `--ttl [value]`            Specifies the maximum queued time of the job before
                               it is discarded.
* `--failure-ttl [value]`    Specifies how long failed jobs are kept.
* `--description [value]`    Additional description of the job
* `--depends-on [value]`     Specifies another job id that must complete before this
                               job will be queued.
* `--job-id [value]`         The id of this job
* `--at-front`               Will place the job at the front of the queue, instead
                               of the end
* `--retry-max [value]`      Maximum number of retries
* `--retry-interval [value]` Interval between retries in seconds
* `--schedule-in [value]`    Delay until the function is enqueued (e.g. 10s, 5m, 2d).
* `--schedule-at [value]`    Schedule job to be enqueued at a certain time formatted
                               in ISO 8601 without timezone (e.g. 2021-05-27T21:45:00).
* `--quiet`                  Only logs errors.

#### Function:
There are two options:
* Execute a function: dot-separated string of package, module and function (Just like
    passing a string to `queue.enqueue()`).
* Execute a python file: dot-separated pathname of the file. Because it is technically
    an import `__name__ == '__main__'` will not work.

#### Arguments:

|            | plain text      | json             | [literal-eval](https://docs.python.org/3/library/ast.html#ast.literal_eval) |
| ---------- | --------------- | ---------------- | --------------------------------------------------------------------------- |
| keyword    | `[key]=[value]` | `[key]:=[value]` | `[key]%=[value]`                                                            |
| no keyword | `[value]`       | `:[value]`       | `%[value]`                                                                  |

Where `[key]` is the keyword and `[value]` is the value which is parsed with the corresponding
parsing method.

If the first character of `[value]` is `@` the subsequent path will be read.

##### Examples:

* `rq enqueue path.to.func abc` -> `queue.enqueue(path.to.func, 'abc')`
* `rq enqueue path.to.func abc=def` -> `queue.enqueue(path.to.func, abc='def')`
* `rq enqueue path.to.func ':{"json": "abc"}'` -> `queue.enqueue(path.to.func, {'json': 'abc'})`
* `rq enqueue path.to.func 'key:={"json": "abc"}'` -> `queue.enqueue(path.to.func, key={'json': 'abc'})`
* `rq enqueue path.to.func '%1, 2'` -> `queue.enqueue(path.to.func, (1, 2))`
* `rq enqueue path.to.func '%None'` -> `queue.enqueue(path.to.func, None)`
* `rq enqueue path.to.func '%True'` -> `queue.enqueue(path.to.func, True)`
* `rq enqueue path.to.func 'key%=(1, 2)'` -> `queue.enqueue(path.to.func, key=(1, 2))`
* `rq enqueue path.to.func 'key%={"foo": True}'` -> `queue.enqueue(path.to.func, key={"foo": True})`
* `rq enqueue path.to.func @path/to/file` -> `queue.enqueue(path.to.func, open('path/to/file', 'r').read())`
* `rq enqueue path.to.func key=@path/to/file` -> `queue.enqueue(path.to.func, key=open('path/to/file', 'r').read())`
* `rq enqueue path.to.func :@path/to/file.json` -> `queue.enqueue(path.to.func, json.loads(open('path/to/file.json', 'r').read()))`
* `rq enqueue path.to.func key:=@path/to/file.json` -> `queue.enqueue(path.to.func, key=json.loads(open('path/to/file.json', 'r').read()))`

**Warning:** Do not use plain text without keyword if you do not know what the value is.
If the value starts with `@`, `:` or `%` or includes `=` it would be recognised as something else.


## Working with Queues

Besides enqueuing jobs, Queues have a few useful methods:

```python
from rq import Queue
from redis import Redis

redis_conn = Redis()
q = Queue(connection=redis_conn)

# Getting the number of jobs in the queue
# Note: Only queued jobs are counted, not including deferred ones
print(len(q))

# Retrieving jobs
queued_job_ids = q.job_ids # Gets a list of job IDs from the queue
queued_jobs = q.jobs # Gets a list of enqueued job instances
job = q.fetch_job('my_id') # Returns job having ID "my_id"

# Emptying a queue, this will delete all jobs in this queue
q.empty()

# Deleting a queue
q.delete(delete_jobs=True) # Passing in `True` will remove all jobs in the queue
# queue is now unusable. It can be recreated by enqueueing jobs to it.
```


### On the Design

With RQ, you don't have to set up any queues upfront, and you don't have to
specify any channels, exchanges, routing rules, or whatnot.  You can just put
jobs onto any queue you want.  As soon as you enqueue a job to a queue that
does not exist yet, it is created on the fly.

RQ does _not_ use an advanced broker to do the message routing for you.  You
may consider this an awesome advantage or a handicap, depending on the problem
you're solving.

Lastly, it does not speak a portable protocol, since it depends on [pickle][p]
to serialize the jobs, so it's a Python-only system.


## The delayed result

When jobs get enqueued, the `queue.enqueue()` method returns a `Job` instance.
This is nothing more than a proxy object that can be used to check the outcome
of the actual job.

For this purpose, it has a convenience `result` accessor property, that
will return `None` when the job is not yet finished, or a non-`None` value when
the job has finished (assuming the job _has_ a return value in the first place,
of course).


## The `@job` decorator
If you're familiar with Celery, you might be used to its `@task` decorator.
Starting from RQ >= 0.3, there exists a similar decorator:

```python
from rq.decorators import job

@job('low', connection=my_redis_conn, timeout=5)
def add(x, y):
    return x + y

job = add.delay(3, 4)
time.sleep(1)
print(job.result)  # Changed to job.return_value() in RQ >= 1.12.0
```


## Bypassing workers

For testing purposes, you can enqueue jobs without delegating the actual
execution to a worker (available since version 0.3.1). To do this, pass the
`is_async=False` argument into the Queue constructor:

```python
>>> q = Queue('low', is_async=False, connection=my_redis_conn)
>>> job = q.enqueue(fib, 8)
>>> job.result
21
```

The above code runs without an active worker and executes `fib(8)`
synchronously within the same process. You may know this behaviour from Celery
as `ALWAYS_EAGER`. Note, however, that you still need a working connection to
a redis instance for storing states related to job execution and completion.


## The worker

To learn about workers, see the [workers][w] documentation.

[w]: {{site.baseurl}}workers/


## Considerations for jobs

Technically, you can put any Python function call on a queue, but that does not
mean it's always wise to do so.  Some things to consider before putting a job
on a queue:

* Make sure that the function's `__module__` is importable by the worker.  In
  particular, this means that you cannot enqueue functions that are declared in
  the `__main__` module.
* Make sure that the worker and the work generator share _exactly_ the same
  source code.
* Make sure that the function call does not depend on its context.  In
  particular, global variables are evil (as always), but also _any_ state that
  the function depends on (for example a "current" user or "current" web
  request) is not there when the worker will process it.  If you want work done
  for the "current" user, you should resolve that user to a concrete instance
  and pass a reference to that user object to the job as an argument.


## Limitations

RQ workers will only run on systems that implement `fork()`.  Most notably,
this means it is not possible to run the workers on Windows without using the [Windows Subsystem for Linux](https://docs.microsoft.com/en-us/windows/wsl/about) and running in a bash shell.


[m]: http://pypi.python.org/pypi/mailer
[p]: http://docs.python.org/library/pickle.html<|MERGE_RESOLUTION|>--- conflicted
+++ resolved
@@ -195,13 +195,8 @@
 ## Job Callbacks
 _New in version 1.9.0._
 
-<<<<<<< HEAD
-If you want to execute a function whenever a job completes, fails or is stopped, RQ provides
-`on_success`, `on_failure` and `on_stopped` callbacks.
-=======
 If you want to execute a function whenever a job completes, fails, or is stopped, RQ provides
 `on_success`, `on_failure`, and `on_stopped` callbacks.
->>>>>>> f158fe7b
 
 ```python
 queue.enqueue(say_hello, on_success=report_success, on_failure=report_failure, on_stopped=report_stopped)
@@ -259,9 +254,6 @@
 
 ### Stopped Callbacks
 
-<<<<<<< HEAD
-TODO
-=======
 Stopped callbacks are functions that accept `job` and `connection` arguments.
 
 ```python
@@ -271,7 +263,6 @@
 
 Stopped callbacks are functions that are executed when a worker receives a command to stop
 a job that is currently executing. See [Stopping a Job](https://python-rq.org/docs/workers/#stopping-a-job).
->>>>>>> f158fe7b
 
 
 ### CLI Enqueueing
