--- conflicted
+++ resolved
@@ -21,6 +21,22 @@
 3. _Finished_. After an execution has ended, `execution` will be removed from `StartedJobRegistry`.
 A `Result` object that holds the result of the execution will be created. Both the `Job` and `Result` key
 will persist in Redis until the value of `result_ttl` is up. More details [here]( /docs/results/).
+
+
+#### Job Status
+
+The status of a job can be one of the following:
+
+* `queued`: The default status for created jobs, except for those that have dependencies, which will be created as `deferred`. These jobs have been placed in a queue and are ready to be executed.
+* `finished`: The job has finished execution and is available through the finished job registry.
+* `failed`: Jobs that encountered errors during execution or expired before being executed.
+* `started`: The job has started execution. This status includes the job execution support mechanisms, such as setting the worker name and setting up heartbeat information.
+* `deferred`: The job is not ready for execution because its dependencies have not finished successfully yet.
+* `scheduled`: Jobs created to run at a future date or jobs that are retried after a retry interval.
+* `stopped`: The job was stopped because the worker was stopped.
+* `canceled`: The job has been manually canceled and will not be executed, even if it is part of a dependency chain.
+
+These statuses can also be accessed from the job object using boolean properties, such as `job.is_finished`.
 
 
 ### Job Creation
@@ -138,7 +154,6 @@
     print('Job %s: %s' % (job.id, job.func_name))
 ```
 
-<<<<<<< HEAD
 
 ## Job Executions
 
@@ -165,22 +180,7 @@
 * `composite_key`: a combination of `job.id` and `execution.id`, formatted as `<job_id>:<execution_id>`
 * `created_at`: returns a datetime object representing the start of this execution
 * `last_heartbeat`: worker's last heartbeat
-=======
-#### Job Status
-
-The status of a job can be one of the following:
-
-* `queued`: The default status for created jobs, except for those that have dependencies, which will be created as `deferred`. These jobs have been placed in a queue and are ready to be executed.
-* `finished`: The job has finished execution and is available through the finished job registry.
-* `failed`: Jobs that encountered errors during execution or expired before being executed.
-* `started`: The job has started execution. This status includes the job execution support mechanisms, such as setting the worker name and setting up heartbeat information.
-* `deferred`: The job is not ready for execution because its dependencies have not finished successfully yet.
-* `scheduled`: Jobs created to run at a future date or jobs that are retried after a retry interval.
-* `stopped`: The job was stopped because the worker was stopped.
-* `canceled`: The job has been manually canceled and will not be executed, even if it is part of a dependency chain.
-
-These statuses can also be accessed from the job object using boolean properties, such as `job.is_finished`.
->>>>>>> 91fff770
+
 
 ## Stopping a Currently Executing Job
 _New in version 1.7.0_
