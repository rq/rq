---
title: "RQ: Documentation"
layout: docs
---

For some use cases it might be useful have access to the current job ID or
instance from within the job function itself.  Or to store arbitrary data on
jobs.


## Accessing the "current" job

_New in version 0.3.3._

Since job functions are regular Python functions, you have to ask RQ for the
current job ID, if any.  To do this, you can use:

{% highlight python %}
from rq import get_current_job

def add(x, y):
    job = get_current_job()
    print('Current job: %s' % (job.id,))
    return x + y
{% endhighlight %}


## Storing arbitrary data on jobs

_Improved in 0.8.0._

To add/update custom status information on this job, you have access to the
`meta` property, which allows you to store arbitrary pickleable data on the job
itself:

{% highlight python %}
import socket

def add(x, y):
    job = get_current_job()
    job.meta['handled_by'] = socket.gethostname()
    job.save_meta()

    # do more work
    time.sleep(1)
    return x + y
{% endhighlight %}


## Time to live for job in queue

_New in version 0.4.7._

A job has two TTLs, one for the job result and one for the job itself. This means that if you have
job that shouldn't be executed after a certain amount of time, you can define a TTL as such:

{% highlight python %}
# When creating the job:
job = Job.create(func=say_hello, ttl=43)

# or when queueing a new job:
job = q.enqueue(count_words_at_url, 'http://nvie.com', ttl=43)
{% endhighlight %}


## Failed Jobs

<<<<<<< HEAD
If a job fails during execution, the worker will put the job in a FailedJobRegistry.
On the Job instance, the `is_failed` property will be true. FailedJobRegistry
can be accessed through `queue.failed_job_registry`.
=======
If a job fails and raises an exception, the worker will put the job in a failed job queue.
On the Job instance, the `is_failed` property will be true. To fetch all failed jobs, scan
through the `get_failed_queue()` queue.
>>>>>>> cc19d1a8

{% highlight python %}
from redis import StrictRedis
from rq import Queue
from rq.job import Job


def div_by_zero(x):
    return x / 0


connection = StrictRedis()
queue = Queue(connection=connection)
job = queue.enqueue(div_by_zero, 1)
registry = queue.failed_job_registry

worker = Worker([queue])
worker.work(burst=True)

assert len(registry) == 1  # Failed jobs are kept in FailedJobRegistry

registry.requeue(job)  # Puts job back in its original queue

assert len(registry) == 0

assert queue.count == 1
{% endhighlight %}

## Requeueing Failed Jobs

RQ also provides a CLI tool that makes requeueing failed jobs easy.

{% highlight console %}
# This will requeue foo_job_id and bar_job_id from myqueue's failed job registry
rq requeue --queue myqueue -u redis://localhost:6379 foo_job_id bar_job_id

# This command will requeue all jobs in myqueue's failed job registry
rq requeue --queue myqueue -u redis://localhost:6379 --all
{% endhighlight %}<|MERGE_RESOLUTION|>--- conflicted
+++ resolved
@@ -65,15 +65,9 @@
 
 ## Failed Jobs
 
-<<<<<<< HEAD
 If a job fails during execution, the worker will put the job in a FailedJobRegistry.
 On the Job instance, the `is_failed` property will be true. FailedJobRegistry
 can be accessed through `queue.failed_job_registry`.
-=======
-If a job fails and raises an exception, the worker will put the job in a failed job queue.
-On the Job instance, the `is_failed` property will be true. To fetch all failed jobs, scan
-through the `get_failed_queue()` queue.
->>>>>>> cc19d1a8
 
 {% highlight python %}
 from redis import StrictRedis
