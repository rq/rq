---
title: "RQ: Documentation"
layout: docs
---

For some use cases it might be useful have access to the current job ID or
instance from within the job function itself.  Or to store arbitrary data on
jobs.


## Retrieving Job from Redis

All job information is stored in Redis. You can inspect a job and its attributes
by using `Job.fetch()`.

```python
from redis import Redis
from rq.job import Job

connection = Redis()
job = Job.fetch('my_job_id', connection=redis)
print('Status: %s' $ job.get_status())
```

Some interesting job attributes include:
* `job.status`
* `job.func_name`
* `job.args`
* `job.kwargs`
* `job.result`
* `job.enqueued_at`
* `job.started_at`
* `job.ended_at`
* `job.exc_info`

## Accessing the "current" job

Since job functions are regular Python functions, you have to ask RQ for the
current job ID, if any.  To do this, you can use:

```python
from rq import get_current_job

def add(x, y):
    job = get_current_job()
    print('Current job: %s' % (job.id,))
    return x + y
```


## Storing arbitrary data on jobs

_Improved in 0.8.0._

To add/update custom status information on this job, you have access to the
`meta` property, which allows you to store arbitrary pickleable data on the job
itself:

```python
import socket

def add(x, y):
    job = get_current_job()
    job.meta['handled_by'] = socket.gethostname()
    job.save_meta()

    # do more work
    time.sleep(1)
    return x + y
```


## Time to live for job in queue

_New in version 0.4.7._

A job has two TTLs, one for the job result and one for the job itself. This means that if you have
job that shouldn't be executed after a certain amount of time, you can define a TTL as such:

```python
# When creating the job:
job = Job.create(func=say_hello, ttl=43)

# or when queueing a new job:
job = q.enqueue(count_words_at_url, 'http://nvie.com', ttl=43)
```


## Failed Jobs

If a job fails during execution, the worker will put the job in a FailedJobRegistry.
On the Job instance, the `is_failed` property will be true. FailedJobRegistry
can be accessed through `queue.failed_job_registry`.

```python
from redis import StrictRedis
from rq import Queue
from rq.job import Job


def div_by_zero(x):
    return x / 0


connection = StrictRedis()
queue = Queue(connection=connection)
job = queue.enqueue(div_by_zero, 1)
registry = queue.failed_job_registry

worker = Worker([queue])
worker.work(burst=True)

assert len(registry) == 1  # Failed jobs are kept in FailedJobRegistry

registry.requeue(job)  # Puts job back in its original queue

assert len(registry) == 0

assert queue.count == 1
{% endhighlight %}

By default, failed jobs are kept for 1 year. You can change this by specifying
`failure_ttl` (in seconds) when enqueueing jobs.

{% highlight python %}
job = queue.enqueue(foo_job, failure_ttl=300)  # 5 minutes in seconds
{% endhighlight %}

## Requeueing Failed Jobs

RQ also provides a CLI tool that makes requeueing failed jobs easy.

{% highlight console %}
# This will requeue foo_job_id and bar_job_id from myqueue's failed job registry
rq requeue --queue myqueue -u redis://localhost:6379 foo_job_id bar_job_id

<<<<<<< HEAD
# This command will requeue all jobs in myqueue's failed job registry
rq requeue --queue myqueue -u redis://localhost:6379 --all
{% endhighlight %}
=======
assert fq.count == 0
assert Queue('fake').count == 1
```
>>>>>>> 4b8e6156
<|MERGE_RESOLUTION|>--- conflicted
+++ resolved
@@ -117,29 +117,23 @@
 assert len(registry) == 0
 
 assert queue.count == 1
-{% endhighlight %}
+```
 
 By default, failed jobs are kept for 1 year. You can change this by specifying
 `failure_ttl` (in seconds) when enqueueing jobs.
 
-{% highlight python %}
+```python
 job = queue.enqueue(foo_job, failure_ttl=300)  # 5 minutes in seconds
-{% endhighlight %}
+```
 
 ## Requeueing Failed Jobs
 
 RQ also provides a CLI tool that makes requeueing failed jobs easy.
 
-{% highlight console %}
+```console
 # This will requeue foo_job_id and bar_job_id from myqueue's failed job registry
 rq requeue --queue myqueue -u redis://localhost:6379 foo_job_id bar_job_id
 
-<<<<<<< HEAD
 # This command will requeue all jobs in myqueue's failed job registry
 rq requeue --queue myqueue -u redis://localhost:6379 --all
-{% endhighlight %}
-=======
-assert fq.count == 0
-assert Queue('fake').count == 1
-```
->>>>>>> 4b8e6156
+```