name: Test rq

on:
  push:
    branches: [ master ]
  pull_request:
    branches: [ master ]

jobs:
  build:
    name: Python${{ matrix.python-version }}/Redis${{ matrix.redis-version }}/redis-py${{ matrix.redis-py-version }}
    runs-on: ubuntu-latest
    strategy:
      matrix:
<<<<<<< HEAD
        python-version: ["3.6", "3.7", "3.8.3", "3.9", "3.10"]
        redis-version: [3, 4, 5, 6]
=======
        python-version: ["3.5", "3.6", "3.7", "3.8.3", "3.9", "3.10"]
        redis-version: [3, 4, 5, 6, 7]
>>>>>>> 98c200d0
        redis-py-version: [3.5.0]

    steps:
    - uses: actions/checkout@v3

    - name: Set up Python ${{ matrix.python-version }}
      uses: actions/setup-python@v4.1.0
      with:
        python-version: ${{ matrix.python-version }}

    - name: Start Redis
      uses: supercharge/redis-github-action@1.4.0
      with:
        redis-version: ${{ matrix.redis-version }}

    - name: Install dependencies
      run: |
        python -m pip install --upgrade pip
        pip install redis==${{ matrix.redis-py-version }}
        pip install -r requirements.txt -r dev-requirements.txt
        pip install -e .

    - name: Test with pytest
      run: |
        RUN_SLOW_TESTS_TOO=1 pytest --cov=./ --cov-report=xml --durations=5

    - name: Upload coverage to Codecov
      uses: codecov/codecov-action@v3
      with:
        file: ./coverage.xml<|MERGE_RESOLUTION|>--- conflicted
+++ resolved
@@ -12,13 +12,8 @@
     runs-on: ubuntu-latest
     strategy:
       matrix:
-<<<<<<< HEAD
         python-version: ["3.6", "3.7", "3.8.3", "3.9", "3.10"]
-        redis-version: [3, 4, 5, 6]
-=======
-        python-version: ["3.5", "3.6", "3.7", "3.8.3", "3.9", "3.10"]
         redis-version: [3, 4, 5, 6, 7]
->>>>>>> 98c200d0
         redis-py-version: [3.5.0]
 
     steps:
