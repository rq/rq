name: Test

on:
  push:
    branches:
      - master
  pull_request:

permissions:
  contents: read # to fetch code (actions/checkout)

concurrency:
  group: ${{ github.workflow }}-${{ github.ref }}
  cancel-in-progress: true

jobs:
  ssl-test:
    name: Run SSL tests
    runs-on: ubuntu-latest
    steps:
      - uses: actions/checkout@v4
      - name: Build the Docker test image for tox
        uses: docker/build-push-action@v6
        with:
          file: tests/Dockerfile
          tags: rqtest-image:latest
          push: false
      - name: Launch tox SSL env only (will only run SSL specific tests)
        uses: addnab/docker-run-action@v3
        with:
          image: rqtest-image:latest
          run: stunnel & redis-server & RUN_SSL_TESTS=1 hatch run tox run -e ssl

  test:
    name: Python${{ matrix.python-version }}/Redis${{ matrix.redis-version }}/redis-py${{ matrix.redis-py-version }}
    runs-on: ubuntu-latest
    timeout-minutes: 10
    strategy:
      matrix:
        python-version: ["3.9", "3.10", "3.11", "3.12", "3.13"]
        redis-version: [5, 6, 7]
        redis-py-version: [5, 6]

    steps:
      - uses: actions/checkout@v4

      - name: Set up Python ${{ matrix.python-version }}
        uses: actions/setup-python@v5.6.0
        with:
          python-version: ${{ matrix.python-version }}

      - name: Start Redis
        uses: supercharge/redis-github-action@1.8.0
        with:
          redis-version: ${{ matrix.redis-version }}

      - name: Install dependencies
        run: |
          python -m pip install --upgrade pip
          pip install hatch
          pip install redis==${{ matrix.redis-py-version }}

      - name: Test with pytest
        run: |
          RUN_SLOW_TESTS_TOO=1 hatch run test:cov --durations=5
      - name: Upload coverage to Codecov
        uses: codecov/codecov-action@v5.4.2
        with:
          files: ./coverage.xml
          fail_ci_if_error: false

  mypy:
    runs-on: ubuntu-latest
    name: Type check

    steps:
      - uses: actions/checkout@v4

      - name: Set up Python 3.9
        uses: actions/setup-python@v5.6.0
        with:
<<<<<<< HEAD
          python-version: "3.13"
=======
          python-version: "3.9"
>>>>>>> 02f1cafb

      - name: Install dependencies
        run: |
          python -m pip install --upgrade pip
          pip install hatch

      - name: Run Test
        run: |
          hatch run test:typing<|MERGE_RESOLUTION|>--- conflicted
+++ resolved
@@ -76,14 +76,10 @@
     steps:
       - uses: actions/checkout@v4
 
-      - name: Set up Python 3.9
+      - name: Set up Python 3.13
         uses: actions/setup-python@v5.6.0
         with:
-<<<<<<< HEAD
           python-version: "3.13"
-=======
-          python-version: "3.9"
->>>>>>> 02f1cafb
 
       - name: Install dependencies
         run: |
