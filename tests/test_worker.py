--- conflicted
+++ resolved
@@ -1070,12 +1070,6 @@
 
 
 class TestExceptionHandlerMessageEncoding(RQTestCase):
-<<<<<<< HEAD
-    def test_handle_exception_handles_non_ascii_in_exception_message(self):
-        """Test that handle_exception doesn't crash on non-ascii in exception message."""
-        self.worker.handle_exception(Mock(), *self.exc_info)
-=======
->>>>>>> 531fde8e
 
     def setUp(self):
         super(TestExceptionHandlerMessageEncoding, self).setUp()
@@ -1090,8 +1084,4 @@
 
     def test_handle_exception_handles_non_ascii_in_exception_message(self):
         """worker.handle_exception doesn't crash on non-ascii in exception message."""
-        self.worker.handle_exception(Mock(), *self.exc_info)
-
-    def test_move_to_failed_queue_handles_non_ascii_in_exception_message(self):
-        """Test that move_to_failed_queue doesn't crash on non-ascii in exception message."""
-        self.worker.move_to_failed_queue(Mock(), *self.exc_info)+        self.worker.handle_exception(Mock(), *self.exc_info)