# -*- coding: utf-8 -*-
from __future__ import (absolute_import, division, print_function,
                        unicode_literals)

import os
import shutil
from datetime import timedelta
from time import sleep
import signal
import time
from multiprocessing import Process
import subprocess

from tests import RQTestCase, slow
from tests.fixtures import (create_file, create_file_after_timeout,
                            div_by_zero, do_nothing, say_hello, say_pid,
                            run_dummy_heroku_worker, access_self,
<<<<<<< HEAD
                            schedule_access_self,
                            )
=======
                            long_running_job)
>>>>>>> a0497a2b
from tests.helpers import strip_microseconds

from rq import (get_failed_queue, Queue, SimpleWorker, Worker,
                get_current_connection)
from rq.compat import as_text, PY2
from rq.job import Job, JobStatus
from rq.registry import StartedJobRegistry
from rq.suspension import resume, suspend
from rq.utils import utcnow
from rq.worker import HerokuWorker


class CustomJob(Job):
    pass


class CustomQueue(Queue):
    pass


class TestWorker(RQTestCase):
    def test_create_worker(self):
        """Worker creation using various inputs."""

        # With single string argument
        w = Worker('foo')
        self.assertEqual(w.queues[0].name, 'foo')

        # With list of strings
        w = Worker(['foo', 'bar'])
        self.assertEqual(w.queues[0].name, 'foo')
        self.assertEqual(w.queues[1].name, 'bar')

        # With iterable of strings
        w = Worker(iter(['foo', 'bar']))
        self.assertEqual(w.queues[0].name, 'foo')
        self.assertEqual(w.queues[1].name, 'bar')

        # Also accept byte strings in Python 2
        if PY2:
            # With single byte string argument
            w = Worker(b'foo')
            self.assertEqual(w.queues[0].name, 'foo')

            # With list of byte strings
            w = Worker([b'foo', b'bar'])
            self.assertEqual(w.queues[0].name, 'foo')
            self.assertEqual(w.queues[1].name, 'bar')

            # With iterable of byte strings
            w = Worker(iter([b'foo', b'bar']))
            self.assertEqual(w.queues[0].name, 'foo')
            self.assertEqual(w.queues[1].name, 'bar')

        # With single Queue
        w = Worker(Queue('foo'))
        self.assertEqual(w.queues[0].name, 'foo')

        # With iterable of Queues
        w = Worker(iter([Queue('foo'), Queue('bar')]))
        self.assertEqual(w.queues[0].name, 'foo')
        self.assertEqual(w.queues[1].name, 'bar')

        # With list of Queues
        w = Worker([Queue('foo'), Queue('bar')])
        self.assertEqual(w.queues[0].name, 'foo')
        self.assertEqual(w.queues[1].name, 'bar')

    def test_work_and_quit(self):
        """Worker processes work, then quits."""
        fooq, barq = Queue('foo'), Queue('bar')
        w = Worker([fooq, barq])
        self.assertEqual(
            w.work(burst=True), False,
            'Did not expect any work on the queue.'
        )

        fooq.enqueue(say_hello, name='Frank')
        self.assertEqual(
            w.work(burst=True), True,
            'Expected at least some work done.'
        )

    def test_worker_ttl(self):
        """Worker ttl."""
        w = Worker([])
        w.register_birth()  # ugly: our test should only call public APIs
        [worker_key] = self.testconn.smembers(Worker.redis_workers_keys)
        self.assertIsNotNone(self.testconn.ttl(worker_key))
        w.register_death()

    def test_work_via_string_argument(self):
        """Worker processes work fed via string arguments."""
        q = Queue('foo')
        w = Worker([q])
        job = q.enqueue('tests.fixtures.say_hello', name='Frank')
        self.assertEqual(
            w.work(burst=True), True,
            'Expected at least some work done.'
        )
        self.assertEqual(job.result, 'Hi there, Frank!')

    def test_job_times(self):
        """job times are set correctly."""
        q = Queue('foo')
        w = Worker([q])
        before = utcnow()
        before = before.replace(microsecond=0)
        job = q.enqueue(say_hello)
        self.assertIsNotNone(job.enqueued_at)
        self.assertIsNone(job.started_at)
        self.assertIsNone(job.ended_at)
        self.assertEqual(
            w.work(burst=True), True,
            'Expected at least some work done.'
        )
        self.assertEqual(job.result, 'Hi there, Stranger!')
        after = utcnow()
        job.refresh()
        self.assertTrue(
            before <= job.enqueued_at <= after,
            'Not %s <= %s <= %s' % (before, job.enqueued_at, after)
        )
        self.assertTrue(
            before <= job.started_at <= after,
            'Not %s <= %s <= %s' % (before, job.started_at, after)
        )
        self.assertTrue(
            before <= job.ended_at <= after,
            'Not %s <= %s <= %s' % (before, job.ended_at, after)
        )

    def test_work_is_unreadable(self):
        """Unreadable jobs are put on the failed queue."""
        q = Queue()
        failed_q = get_failed_queue()

        self.assertEqual(failed_q.count, 0)
        self.assertEqual(q.count, 0)

        # NOTE: We have to fake this enqueueing for this test case.
        # What we're simulating here is a call to a function that is not
        # importable from the worker process.
        job = Job.create(func=div_by_zero, args=(3,))
        job.save()
        data = self.testconn.hget(job.key, 'data')
        invalid_data = data.replace(b'div_by_zero', b'nonexisting')
        assert data != invalid_data
        self.testconn.hset(job.key, 'data', invalid_data)

        # We use the low-level internal function to enqueue any data (bypassing
        # validity checks)
        q.push_job_id(job.id)

        self.assertEqual(q.count, 1)

        # All set, we're going to process it
        w = Worker([q])
        w.work(burst=True)   # should silently pass
        self.assertEqual(q.count, 0)
        self.assertEqual(failed_q.count, 1)

    def test_work_fails(self):
        """Failing jobs are put on the failed queue."""
        q = Queue()
        failed_q = get_failed_queue()

        # Preconditions
        self.assertEqual(failed_q.count, 0)
        self.assertEqual(q.count, 0)

        # Action
        job = q.enqueue(div_by_zero)
        self.assertEqual(q.count, 1)

        # keep for later
        enqueued_at_date = strip_microseconds(job.enqueued_at)

        w = Worker([q])
        w.work(burst=True)  # should silently pass

        # Postconditions
        self.assertEqual(q.count, 0)
        self.assertEqual(failed_q.count, 1)
        self.assertEqual(w.get_current_job_id(), None)

        # Check the job
        job = Job.fetch(job.id)
        self.assertEqual(job.origin, q.name)

        # Should be the original enqueued_at date, not the date of enqueueing
        # to the failed queue
        self.assertEqual(job.enqueued_at, enqueued_at_date)
        self.assertIsNotNone(job.exc_info)  # should contain exc_info

    def test_custom_exc_handling(self):
        """Custom exception handling."""
        def black_hole(job, *exc_info):
            # Don't fall through to default behaviour (moving to failed queue)
            return False

        q = Queue()
        failed_q = get_failed_queue()

        # Preconditions
        self.assertEqual(failed_q.count, 0)
        self.assertEqual(q.count, 0)

        # Action
        job = q.enqueue(div_by_zero)
        self.assertEqual(q.count, 1)

        w = Worker([q], exception_handlers=black_hole)
        w.work(burst=True)  # should silently pass

        # Postconditions
        self.assertEqual(q.count, 0)
        self.assertEqual(failed_q.count, 0)

        # Check the job
        job = Job.fetch(job.id)
        self.assertEqual(job.is_failed, True)

    def test_cancelled_jobs_arent_executed(self):  # noqa
        """Cancelling jobs."""

        SENTINEL_FILE = '/tmp/rq-tests.txt'

        try:
            # Remove the sentinel if it is leftover from a previous test run
            os.remove(SENTINEL_FILE)
        except OSError as e:
            if e.errno != 2:
                raise

        q = Queue()
        job = q.enqueue(create_file, SENTINEL_FILE)

        # Here, we cancel the job, so the sentinel file may not be created
        self.testconn.delete(job.key)

        w = Worker([q])
        w.work(burst=True)
        assert q.count == 0

        # Should not have created evidence of execution
        self.assertEqual(os.path.exists(SENTINEL_FILE), False)

    @slow  # noqa
    def test_timeouts(self):
        """Worker kills jobs after timeout."""
        sentinel_file = '/tmp/.rq_sentinel'

        q = Queue()
        w = Worker([q])

        # Put it on the queue with a timeout value
        res = q.enqueue(create_file_after_timeout,
                        args=(sentinel_file, 4),
                        timeout=1)

        try:
            os.unlink(sentinel_file)
        except OSError as e:
            if e.errno == 2:
                pass

        self.assertEqual(os.path.exists(sentinel_file), False)
        w.work(burst=True)
        self.assertEqual(os.path.exists(sentinel_file), False)

        # TODO: Having to do the manual refresh() here is really ugly!
        res.refresh()
        self.assertIn('JobTimeoutException', as_text(res.exc_info))

    def test_worker_sets_result_ttl(self):
        """Ensure that Worker properly sets result_ttl for individual jobs."""
        q = Queue()
        job = q.enqueue(say_hello, args=('Frank',), result_ttl=10)
        w = Worker([q])
        self.assertIn(job.get_id().encode('utf-8'), self.testconn.lrange(q.key, 0, -1))
        w.work(burst=True)
        self.assertNotEqual(self.testconn._ttl(job.key), 0)
        self.assertNotIn(job.get_id().encode('utf-8'), self.testconn.lrange(q.key, 0, -1))

        # Job with -1 result_ttl don't expire
        job = q.enqueue(say_hello, args=('Frank',), result_ttl=-1)
        w = Worker([q])
        self.assertIn(job.get_id().encode('utf-8'), self.testconn.lrange(q.key, 0, -1))
        w.work(burst=True)
        self.assertEqual(self.testconn._ttl(job.key), -1)
        self.assertNotIn(job.get_id().encode('utf-8'), self.testconn.lrange(q.key, 0, -1))

        # Job with result_ttl = 0 gets deleted immediately
        job = q.enqueue(say_hello, args=('Frank',), result_ttl=0)
        w = Worker([q])
        self.assertIn(job.get_id().encode('utf-8'), self.testconn.lrange(q.key, 0, -1))
        w.work(burst=True)
        self.assertEqual(self.testconn.get(job.key), None)
        self.assertNotIn(job.get_id().encode('utf-8'), self.testconn.lrange(q.key, 0, -1))

    def test_worker_sets_job_status(self):
        """Ensure that worker correctly sets job status."""
        q = Queue()
        w = Worker([q])

        job = q.enqueue(say_hello)
        self.assertEqual(job.get_status(), JobStatus.QUEUED)
        self.assertEqual(job.is_queued, True)
        self.assertEqual(job.is_finished, False)
        self.assertEqual(job.is_failed, False)

        w.work(burst=True)
        job = Job.fetch(job.id)
        self.assertEqual(job.get_status(), JobStatus.FINISHED)
        self.assertEqual(job.is_queued, False)
        self.assertEqual(job.is_finished, True)
        self.assertEqual(job.is_failed, False)

        # Failed jobs should set status to "failed"
        job = q.enqueue(div_by_zero, args=(1,))
        w.work(burst=True)
        job = Job.fetch(job.id)
        self.assertEqual(job.get_status(), JobStatus.FAILED)
        self.assertEqual(job.is_queued, False)
        self.assertEqual(job.is_finished, False)
        self.assertEqual(job.is_failed, True)

    def test_job_dependency(self):
        """Enqueue dependent jobs only if their parents don't fail"""
        q = Queue()
        w = Worker([q])
        parent_job = q.enqueue(say_hello, result_ttl=0)
        job = q.enqueue_call(say_hello, depends_on=parent_job)
        w.work(burst=True)
        job = Job.fetch(job.id)
        self.assertEqual(job.get_status(), JobStatus.FINISHED)

        parent_job = q.enqueue(div_by_zero)
        job = q.enqueue_call(say_hello, depends_on=parent_job)
        w.work(burst=True)
        job = Job.fetch(job.id)
        self.assertNotEqual(job.get_status(), JobStatus.FINISHED)

    def test_get_current_job(self):
        """Ensure worker.get_current_job() works properly"""
        q = Queue()
        worker = Worker([q])
        job = q.enqueue_call(say_hello)

        self.assertEqual(self.testconn.hget(worker.key, 'current_job'), None)
        worker.set_current_job_id(job.id)
        self.assertEqual(
            worker.get_current_job_id(),
            as_text(self.testconn.hget(worker.key, 'current_job'))
        )
        self.assertEqual(worker.get_current_job(), job)

    def test_custom_job_class(self):
        """Ensure Worker accepts custom job class."""
        q = Queue()
        worker = Worker([q], job_class=CustomJob)
        self.assertEqual(worker.job_class, CustomJob)

    def test_custom_queue_class(self):
        """Ensure Worker accepts custom queue class."""
        q = CustomQueue()
        worker = Worker([q], queue_class=CustomQueue)
        self.assertEqual(worker.queue_class, CustomQueue)

    def test_custom_queue_class_is_not_global(self):
        """Ensure Worker custom queue class is not global."""
        q = CustomQueue()
        worker_custom = Worker([q], queue_class=CustomQueue)
        q_generic = Queue()
        worker_generic = Worker([q_generic])
        self.assertEqual(worker_custom.queue_class, CustomQueue)
        self.assertEqual(worker_generic.queue_class, Queue)
        self.assertEqual(Worker.queue_class, Queue)

    def test_custom_job_class_is_not_global(self):
        """Ensure Worker custom job class is not global."""
        q = Queue()
        worker_custom = Worker([q], job_class=CustomJob)
        q_generic = Queue()
        worker_generic = Worker([q_generic])
        self.assertEqual(worker_custom.job_class, CustomJob)
        self.assertEqual(worker_generic.job_class, Job)
        self.assertEqual(Worker.job_class, Job)

    def test_work_via_simpleworker(self):
        """Worker processes work, with forking disabled,
        then returns."""
        fooq, barq = Queue('foo'), Queue('bar')
        w = SimpleWorker([fooq, barq])
        self.assertEqual(w.work(burst=True), False,
                         'Did not expect any work on the queue.')

        job = fooq.enqueue(say_pid)
        self.assertEqual(w.work(burst=True), True,
                         'Expected at least some work done.')
        self.assertEqual(job.result, os.getpid(),
                         'PID mismatch, fork() is not supposed to happen here')

    def test_prepare_job_execution(self):
        """Prepare job execution does the necessary bookkeeping."""
        queue = Queue(connection=self.testconn)
        job = queue.enqueue(say_hello)
        worker = Worker([queue])
        worker.prepare_job_execution(job)

        # Updates working queue
        registry = StartedJobRegistry(connection=self.testconn)
        self.assertEqual(registry.get_job_ids(), [job.id])

        # Updates worker statuses
        self.assertEqual(worker.get_state(), 'busy')
        self.assertEqual(worker.get_current_job_id(), job.id)

    def test_work_unicode_friendly(self):
        """Worker processes work with unicode description, then quits."""
        q = Queue('foo')
        w = Worker([q])
        job = q.enqueue('tests.fixtures.say_hello', name='Adam',
                        description='你好 世界!')
        self.assertEqual(w.work(burst=True), True,
                         'Expected at least some work done.')
        self.assertEqual(job.result, 'Hi there, Adam!')
        self.assertEqual(job.description, '你好 世界!')

    def test_suspend_worker_execution(self):
        """Test Pause Worker Execution"""

        SENTINEL_FILE = '/tmp/rq-tests.txt'

        try:
            # Remove the sentinel if it is leftover from a previous test run
            os.remove(SENTINEL_FILE)
        except OSError as e:
            if e.errno != 2:
                raise

        q = Queue()
        q.enqueue(create_file, SENTINEL_FILE)

        w = Worker([q])

        suspend(self.testconn)

        w.work(burst=True)
        assert q.count == 1

        # Should not have created evidence of execution
        self.assertEqual(os.path.exists(SENTINEL_FILE), False)

        resume(self.testconn)
        w.work(burst=True)
        assert q.count == 0
        self.assertEqual(os.path.exists(SENTINEL_FILE), True)

    @slow
    def test_suspend_with_duration(self):
        q = Queue()
        for _ in range(5):
            q.enqueue(do_nothing)

        w = Worker([q])

        # This suspends workers for working for 2 second
        suspend(self.testconn, 2)

        # So when this burst of work happens the queue should remain at 5
        w.work(burst=True)
        assert q.count == 5

        sleep(3)

        # The suspension should be expired now, and a burst of work should now clear the queue
        w.work(burst=True)
        assert q.count == 0

    def test_worker_hash_(self):
        """Workers are hashed by their .name attribute"""
        q = Queue('foo')
        w1 = Worker([q], name="worker1")
        w2 = Worker([q], name="worker2")
        w3 = Worker([q], name="worker1")
        worker_set = set([w1, w2, w3])
        self.assertEqual(len(worker_set), 2)

    def test_worker_sets_birth(self):
        """Ensure worker correctly sets worker birth date."""
        q = Queue()
        w = Worker([q])

        w.register_birth()

        birth_date = w.birth_date
        self.assertIsNotNone(birth_date)
        self.assertEqual(type(birth_date).__name__, 'datetime')

    def test_worker_sets_death(self):
        """Ensure worker correctly sets worker death date."""
        q = Queue()
        w = Worker([q])

        w.register_death()

        death_date = w.death_date
        self.assertIsNotNone(death_date)
        self.assertEqual(type(death_date).__name__, 'datetime')

    def test_clean_queue_registries(self):
        """worker.clean_registries sets last_cleaned_at and cleans registries."""
        foo_queue = Queue('foo', connection=self.testconn)
        foo_registry = StartedJobRegistry('foo', connection=self.testconn)
        self.testconn.zadd(foo_registry.key, 1, 'foo')
        self.assertEqual(self.testconn.zcard(foo_registry.key), 1)

        bar_queue = Queue('bar', connection=self.testconn)
        bar_registry = StartedJobRegistry('bar', connection=self.testconn)
        self.testconn.zadd(bar_registry.key, 1, 'bar')
        self.assertEqual(self.testconn.zcard(bar_registry.key), 1)

        worker = Worker([foo_queue, bar_queue])
        self.assertEqual(worker.last_cleaned_at, None)
        worker.clean_registries()
        self.assertNotEqual(worker.last_cleaned_at, None)
        self.assertEqual(self.testconn.zcard(foo_registry.key), 0)
        self.assertEqual(self.testconn.zcard(bar_registry.key), 0)

    def test_should_run_maintenance_tasks(self):
        """Workers should run maintenance tasks on startup and every hour."""
        queue = Queue(connection=self.testconn)
        worker = Worker(queue)
        self.assertTrue(worker.should_run_maintenance_tasks)

        worker.last_cleaned_at = utcnow()
        self.assertFalse(worker.should_run_maintenance_tasks)
        worker.last_cleaned_at = utcnow() - timedelta(seconds=3700)
        self.assertTrue(worker.should_run_maintenance_tasks)

    def test_worker_calls_clean_registries(self):
        """Worker calls clean_registries when run."""
        queue = Queue(connection=self.testconn)
        registry = StartedJobRegistry(connection=self.testconn)
        self.testconn.zadd(registry.key, 1, 'foo')

        worker = Worker(queue, connection=self.testconn)
        worker.work(burst=True)
        self.assertEqual(self.testconn.zcard(registry.key), 0)


def kill_worker(pid, double_kill):
    # wait for the worker to be started over on the main process
    time.sleep(0.5)
    os.kill(pid, signal.SIGTERM)
    if double_kill:
        # give the worker time to switch signal handler
        time.sleep(0.5)
        os.kill(pid, signal.SIGTERM)

def wait_and_kill_work_horse(pid, time_to_wait=0.0):
    time.sleep(time_to_wait)
    os.kill(pid, signal.SIGKILL)


class TimeoutTestCase:
    def setUp(self):
        # we want tests to fail if signal are ignored and the work remain
        # running, so set a signal to kill them after X seconds
        self.killtimeout = 10
        signal.signal(signal.SIGALRM, self._timeout)
        signal.alarm(self.killtimeout)

    def _timeout(self, signal, frame):
        raise AssertionError(
            "test still running after %i seconds, likely the worker wasn't shutdown correctly" % self.killtimeout
        )


class WorkerShutdownTestCase(TimeoutTestCase, RQTestCase):
    @slow
    def test_idle_worker_warm_shutdown(self):
        """worker with no ongoing job receiving single SIGTERM signal and shutting down"""
        w = Worker('foo')
        self.assertFalse(w._stop_requested)
        p = Process(target=kill_worker, args=(os.getpid(), False))
        p.start()

        w.work()

        p.join(1)
        self.assertFalse(w._stop_requested)

    @slow
    def test_working_worker_warm_shutdown(self):
        """worker with an ongoing job receiving single SIGTERM signal, allowing job to finish then shutting down"""
        fooq = Queue('foo')
        w = Worker(fooq)

        sentinel_file = '/tmp/.rq_sentinel_warm'
        fooq.enqueue(create_file_after_timeout, sentinel_file, 2)
        self.assertFalse(w._stop_requested)
        p = Process(target=kill_worker, args=(os.getpid(), False))
        p.start()

        w.work()

        p.join(2)
        self.assertFalse(p.is_alive())
        self.assertTrue(w._stop_requested)
        self.assertTrue(os.path.exists(sentinel_file))

        self.assertIsNotNone(w.shutdown_requested_date)
        self.assertEqual(type(w.shutdown_requested_date).__name__, 'datetime')

    @slow
    def test_working_worker_cold_shutdown(self):
        """worker with an ongoing job receiving double SIGTERM signal and shutting down immediately"""
        fooq = Queue('foo')
        w = Worker(fooq)
        sentinel_file = '/tmp/.rq_sentinel_cold'
        fooq.enqueue(create_file_after_timeout, sentinel_file, 2)
        self.assertFalse(w._stop_requested)
        p = Process(target=kill_worker, args=(os.getpid(), True))
        p.start()

        self.assertRaises(SystemExit, w.work)

        p.join(1)
        self.assertTrue(w._stop_requested)
        self.assertFalse(os.path.exists(sentinel_file))

        shutdown_requested_date = w.shutdown_requested_date
        self.assertIsNotNone(shutdown_requested_date)
        self.assertEqual(type(shutdown_requested_date).__name__, 'datetime')

    @slow
    def test_work_horse_death_sets_job_failed(self):
        """worker with an ongoing job whose work horse dies unexpectadly (before
        completing the job) should set the job's status to FAILED
        """
        fooq = Queue('foo')
        failed_q = get_failed_queue()
        self.assertEqual(failed_q.count, 0)
        self.assertEqual(fooq.count, 0)
        w = Worker(fooq)
        sentinel_file = '/tmp/.rq_sentinel_work_horse_death'
        if os.path.exists(sentinel_file):
            os.remove(sentinel_file)
        fooq.enqueue(create_file_after_timeout, sentinel_file, 100)
        job, queue = w.dequeue_job_and_maintain_ttl(5)
        w.fork_work_horse(job, queue)
        p = Process(target=wait_and_kill_work_horse, args=(w._horse_pid, 0.5))
        p.start()
        w.monitor_work_horse(job)
        job_status = job.get_status()
        p.join(1)
        self.assertEqual(job_status, JobStatus.FAILED)
        self.assertEqual(failed_q.count, 1)
        self.assertEqual(fooq.count, 0)

class TestWorkerSubprocess(RQTestCase):
    def setUp(self):
        super(TestWorkerSubprocess, self).setUp()
        db_num = self.testconn.connection_pool.connection_kwargs['db']
        self.redis_url = 'redis://127.0.0.1:6379/%d' % db_num

    def test_run_empty_queue(self):
        """Run the worker in its own process with an empty queue"""
        subprocess.check_call(['rqworker', '-u', self.redis_url, '-b'])

    def test_run_access_self(self):
        """Schedule a job, then run the worker as subprocess"""
        q = Queue()
        q.enqueue(access_self)
        subprocess.check_call(['rqworker', '-u', self.redis_url, '-b'])
        assert get_failed_queue().count == 0
        assert q.count == 0

    def test_run_scheduled_access_self(self):
        """Schedule a job that schedules a job, then run the worker as subprocess"""
        q = Queue()
        q.enqueue(schedule_access_self)
        subprocess.check_call(['rqworker', '-u', self.redis_url, '-b'])
        assert get_failed_queue().count == 0
        assert q.count == 0


class HerokuWorkerShutdownTestCase(TimeoutTestCase, RQTestCase):
    def setUp(self):
        super(HerokuWorkerShutdownTestCase, self).setUp()
        self.sandbox = '/tmp/rq_shutdown/'
        os.makedirs(self.sandbox)

    def tearDown(self):
        shutil.rmtree(self.sandbox, ignore_errors=True)

    @slow
    def test_immediate_shutdown(self):
        """Heroku work horse shutdown with immediate (0 second) kill"""
        p = Process(target=run_dummy_heroku_worker, args=(self.sandbox, 0))
        p.start()
        time.sleep(0.5)

        os.kill(p.pid, signal.SIGRTMIN)

        p.join(2)
        self.assertEqual(p.exitcode, 1)
        self.assertTrue(os.path.exists(os.path.join(self.sandbox, 'started')))
        self.assertFalse(os.path.exists(os.path.join(self.sandbox, 'finished')))

    @slow
    def test_1_sec_shutdown(self):
        """Heroku work horse shutdown with 1 second kill"""
        p = Process(target=run_dummy_heroku_worker, args=(self.sandbox, 1))
        p.start()
        time.sleep(0.5)

        os.kill(p.pid, signal.SIGRTMIN)
        time.sleep(0.1)
        self.assertEqual(p.exitcode, None)
        p.join(2)
        self.assertEqual(p.exitcode, 1)

        self.assertTrue(os.path.exists(os.path.join(self.sandbox, 'started')))
        self.assertFalse(os.path.exists(os.path.join(self.sandbox, 'finished')))

    @slow
    def test_shutdown_double_sigrtmin(self):
        """Heroku work horse shutdown with long delay but SIGRTMIN sent twice"""
        p = Process(target=run_dummy_heroku_worker, args=(self.sandbox, 10))
        p.start()
        time.sleep(0.5)

        os.kill(p.pid, signal.SIGRTMIN)
        # we have to wait a short while otherwise the second signal wont bet processed.
        time.sleep(0.1)
        os.kill(p.pid, signal.SIGRTMIN)
        p.join(2)
        self.assertEqual(p.exitcode, 1)

        self.assertTrue(os.path.exists(os.path.join(self.sandbox, 'started')))
        self.assertFalse(os.path.exists(os.path.join(self.sandbox, 'finished')))

    def test_handle_shutdown_request(self):
        """Mutate HerokuWorker so _horse_pid refers to an artificial process
        and test handle_warm_shutdown_request"""
        w = HerokuWorker('foo')

        path = os.path.join(self.sandbox, 'shouldnt_exist')
        p = Process(target=create_file_after_timeout, args=(path, 2))
        p.start()
        self.assertEqual(p.exitcode, None)

        w._horse_pid = p.pid
        w.handle_warm_shutdown_request()
        p.join(2)
        self.assertEqual(p.exitcode, -34)
        self.assertFalse(os.path.exists(path))

    def test_handle_shutdown_request_no_horse(self):
        """Mutate HerokuWorker so _horse_pid refers to non existent process
        and test handle_warm_shutdown_request"""
        w = HerokuWorker('foo')

        w._horse_pid = 19999
        with self.assertRaises(OSError):
            w.handle_warm_shutdown_request()<|MERGE_RESOLUTION|>--- conflicted
+++ resolved
@@ -15,12 +15,7 @@
 from tests.fixtures import (create_file, create_file_after_timeout,
                             div_by_zero, do_nothing, say_hello, say_pid,
                             run_dummy_heroku_worker, access_self,
-<<<<<<< HEAD
-                            schedule_access_self,
-                            )
-=======
-                            long_running_job)
->>>>>>> a0497a2b
+                            schedule_access_self, long_running_job,)
 from tests.helpers import strip_microseconds
 
 from rq import (get_failed_queue, Queue, SimpleWorker, Worker,
