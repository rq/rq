--- conflicted
+++ resolved
@@ -609,7 +609,7 @@
 
     @slow  # noqa
     def test_timeouts(self):
-        """Worker kills jobs after dequeue_timeout."""
+        """Worker kills jobs after timeout."""
         sentinel_file = '/tmp/.rq_sentinel'
 
         q = Queue()
@@ -634,23 +634,21 @@
         res.refresh()
         self.assertIn('JobTimeoutException', as_text(res.exc_info))
 
-<<<<<<< HEAD
+    def test_dequeue_job_and_maintain_ttl_non_blocking(self):
+        """Not passing a timeout should return immediately with None as a result"""
+        q = Queue()
+        w = Worker([q])
+
+        # Put it on the queue with a timeout value
+        self.assertIsNone(w.dequeue_job_and_maintain_ttl(None))
+
     def test_worker_ttl_param_resolves_timeout(self):
-        """Ensures the worker_ttl param is being considered in the timeout, takes into account 15 seconds gap (hard coded)"""
+        """Ensures the worker_ttl param is being considered in the dequeue_timeout and connection_timeout params, takes into account 15 seconds gap (hard coded)"""
         q = Queue()
         w = Worker([q])
         self.assertEqual(w.dequeue_timeout, 405)
         w = Worker([q], default_worker_ttl=500)
         self.assertEqual(w.dequeue_timeout, 485)
-=======
-    def test_dequeue_job_and_maintain_ttl_non_blocking(self):
-        """Not passing a timeout should return immediately with None as a result"""
-        q = Queue()
-        w = Worker([q])
-
-        # Put it on the queue with a timeout value
-        self.assertIsNone(w.dequeue_job_and_maintain_ttl(None))
->>>>>>> 54db2fa8
 
     def test_worker_sets_result_ttl(self):
         """Ensure that Worker properly sets result_ttl for individual jobs."""
@@ -766,7 +764,7 @@
                          'PID mismatch, fork() is not supposed to happen here')
 
     def test_simpleworker_heartbeat_ttl(self):
-        """SimpleWorker's key must last longer than job.dequeue_timeout when working"""
+        """SimpleWorker's key must last longer than job.timeout when working"""
         queue = Queue('foo')
 
         worker = SimpleWorker([queue])
