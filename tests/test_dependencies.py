--- conflicted
+++ resolved
@@ -117,9 +117,6 @@
 
         self.assertEqual(q.job_ids, ["fake_job_id_2", "fake_job_id_1"])
 
-<<<<<<< HEAD
-=======
-
     def test_dependency_list_in_depends_on(self):
         """Enqueue with Dependency list in depends_on"""
         q = Queue(connection=self.testconn)
@@ -132,8 +129,6 @@
         w.work(burst=True)
         self.assertEqual(job.get_status(), JobStatus.FINISHED)
 
-
->>>>>>> 65464974
     def test_dependencies_are_met_if_parent_is_canceled(self):
         """When parent job is canceled, it should be treated as failed"""
         queue = Queue(connection=self.testconn)
