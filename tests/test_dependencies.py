from rq import Queue, SimpleWorker, Worker
from rq.job import Dependency, Job, JobStatus
from tests import RQTestCase
from tests.fixtures import check_dependencies_are_met, div_by_zero, say_hello


class TestDependencies(RQTestCase):
    def test_allow_failure_is_persisted(self):
        """Ensure that job.allow_dependency_failures is properly set
        when providing Dependency object to depends_on."""
        dep_job = Job.create(func=say_hello)

        # default to False, maintaining current behavior
        job = Job.create(func=say_hello, depends_on=Dependency([dep_job]))
        job.save()
        Job.fetch(job.id, connection=self.testconn)
        self.assertFalse(job.allow_dependency_failures)

        job = Job.create(func=say_hello, depends_on=Dependency([dep_job], allow_failure=True))
        job.save()
        job = Job.fetch(job.id, connection=self.testconn)
        self.assertTrue(job.allow_dependency_failures)

        jobs = Job.fetch_many([job.id], connection=self.testconn)
        self.assertTrue(jobs[0].allow_dependency_failures)

    def test_job_dependency(self):
        """Enqueue dependent jobs only when appropriate"""
        q = Queue(connection=self.testconn)
        w = SimpleWorker([q], connection=q.connection)

        # enqueue dependent job when parent successfully finishes
        parent_job = q.enqueue(say_hello)
        job = q.enqueue_call(say_hello, depends_on=parent_job)
        w.work(burst=True)
        job = Job.fetch(job.id, connection=self.testconn)
        self.assertEqual(job.get_status(), JobStatus.FINISHED)
        q.empty()

        # don't enqueue dependent job when parent fails
        parent_job = q.enqueue(div_by_zero)
        job = q.enqueue_call(say_hello, depends_on=parent_job)
        w.work(burst=True)
        job = Job.fetch(job.id, connection=self.testconn)
        self.assertNotEqual(job.get_status(), JobStatus.FINISHED)
        q.empty()

        # don't enqueue dependent job when Dependency.allow_failure=False (the default)
        parent_job = q.enqueue(div_by_zero)
        dependency = Dependency(jobs=parent_job)
        job = q.enqueue_call(say_hello, depends_on=dependency)
        w.work(burst=True)
        job = Job.fetch(job.id, connection=self.testconn)
        self.assertNotEqual(job.get_status(), JobStatus.FINISHED)

        # enqueue dependent job when Dependency.allow_failure=True
        parent_job = q.enqueue(div_by_zero)
        dependency = Dependency(jobs=parent_job, allow_failure=True)
        job = q.enqueue_call(say_hello, depends_on=dependency)

        job = Job.fetch(job.id, connection=self.testconn)
        self.assertTrue(job.allow_dependency_failures)

        w.work(burst=True)
        job = Job.fetch(job.id, connection=self.testconn)
        self.assertEqual(job.get_status(), JobStatus.FINISHED)

        # When a failing job has multiple dependents, only enqueue those
        # with allow_failure=True
        parent_job = q.enqueue(div_by_zero)
        job_allow_failure = q.enqueue(say_hello, depends_on=Dependency(jobs=parent_job, allow_failure=True))
        job = q.enqueue(say_hello, depends_on=Dependency(jobs=parent_job, allow_failure=False))
        w.work(burst=True, max_jobs=1)
        self.assertEqual(parent_job.get_status(), JobStatus.FAILED)
        self.assertEqual(job_allow_failure.get_status(), JobStatus.QUEUED)
        self.assertEqual(job.get_status(), JobStatus.DEFERRED)
        q.empty()

        # only enqueue dependent job when all dependencies have finished/failed
        first_parent_job = q.enqueue(div_by_zero)
        second_parent_job = q.enqueue(say_hello)
        dependencies = Dependency(jobs=[first_parent_job, second_parent_job], allow_failure=True)
        job = q.enqueue_call(say_hello, depends_on=dependencies)
        w.work(burst=True, max_jobs=1)
        self.assertEqual(first_parent_job.get_status(), JobStatus.FAILED)
        self.assertEqual(second_parent_job.get_status(), JobStatus.QUEUED)
        self.assertEqual(job.get_status(), JobStatus.DEFERRED)

        # When second job finishes, dependent job should be queued
        w.work(burst=True, max_jobs=1)
        self.assertEqual(second_parent_job.get_status(), JobStatus.FINISHED)
        self.assertEqual(job.get_status(), JobStatus.QUEUED)
        w.work(burst=True)
        job = Job.fetch(job.id, connection=self.testconn)
        self.assertEqual(job.get_status(), JobStatus.FINISHED)

        # Test dependant is enqueued at front
        q.empty()
        parent_job = q.enqueue(say_hello)
        q.enqueue(say_hello, job_id='fake_job_id_1', depends_on=Dependency(jobs=[parent_job]))
        q.enqueue(say_hello, job_id='fake_job_id_2', depends_on=Dependency(jobs=[parent_job], enqueue_at_front=True))
<<<<<<< HEAD
        # q.enqueue(say_hello) # This is a filler job that will act as a separator for jobs, one will be enqueued at front while the other one at the end of the queue
=======
>>>>>>> 37ddcb51
        w.work(burst=True, max_jobs=1)

        self.assertEqual(q.job_ids, ["fake_job_id_2", "fake_job_id_1"])

<<<<<<< HEAD
    def test_multiple_jobs_with_dependencies(self):
        """Enqueue dependent jobs only when appropriate"""
        q = Queue(connection=self.testconn)
        w = SimpleWorker([q], connection=q.connection)

        # Multiple jobs are enqueued with correct status
        parent_job = q.enqueue(say_hello)
        job_no_deps = Queue.prepare_data(say_hello)
        job_with_deps = Queue.prepare_data(say_hello, depends_on=parent_job)
        jobs = q.enqueue_many([job_no_deps, job_with_deps])
        self.assertEqual(jobs[0].get_status(), JobStatus.QUEUED)
        self.assertEqual(jobs[1].get_status(), JobStatus.DEFERRED)
        w.work(burst=True, max_jobs=1)
        self.assertEqual(jobs[1].get_status(), JobStatus.QUEUED)
        q.empty()

=======
>>>>>>> 37ddcb51
    def test_dependency_list_in_depends_on(self):
        """Enqueue with Dependency list in depends_on"""
        q = Queue(connection=self.testconn)
        w = SimpleWorker([q], connection=q.connection)

        # enqueue dependent job when parent successfully finishes
        parent_job1 = q.enqueue(say_hello)
        parent_job2 = q.enqueue(say_hello)
        job = q.enqueue_call(say_hello, depends_on=[Dependency([parent_job1]), Dependency([parent_job2])])
        w.work(burst=True)
        self.assertEqual(job.get_status(), JobStatus.FINISHED)

    def test_enqueue_job_dependency(self):
        """Enqueue via Queue.enqueue_job() with depencency"""
        q = Queue(connection=self.testconn)
        w = SimpleWorker([q], connection=q.connection)

        # enqueue dependent job when parent successfully finishes
        parent_job = Job.create(say_hello)
        parent_job.save()
        job = Job.create(say_hello, depends_on=parent_job)
        q.enqueue_job(job)
        w.work(burst=True)
        self.assertEqual(job.get_status(), JobStatus.DEFERRED)
        q.enqueue_job(parent_job)
        w.work(burst=True)
        self.assertEqual(parent_job.get_status(), JobStatus.FINISHED)
        self.assertEqual(job.get_status(), JobStatus.FINISHED)

    def test_dependencies_are_met_if_parent_is_canceled(self):
        """When parent job is canceled, it should be treated as failed"""
        queue = Queue(connection=self.testconn)
        job = queue.enqueue(say_hello)
        job.set_status(JobStatus.CANCELED)
        dependent_job = queue.enqueue(say_hello, depends_on=job)
        # dependencies_are_met() should return False, whether or not
        # parent_job is provided
        self.assertFalse(dependent_job.dependencies_are_met(job))
        self.assertFalse(dependent_job.dependencies_are_met())

    def test_can_enqueue_job_if_dependency_is_deleted(self):
        queue = Queue(connection=self.testconn)

        dependency_job = queue.enqueue(say_hello, result_ttl=0)

        w = Worker([queue])
        w.work(burst=True)

        assert queue.enqueue(say_hello, depends_on=dependency_job)

    def test_dependencies_are_met_if_dependency_is_deleted(self):
        queue = Queue(connection=self.testconn)

        dependency_job = queue.enqueue(say_hello, result_ttl=0)
        dependent_job = queue.enqueue(say_hello, depends_on=dependency_job)

        w = Worker([queue])
        w.work(burst=True, max_jobs=1)

        assert dependent_job.dependencies_are_met()
        assert dependent_job.get_status() == JobStatus.QUEUED

    def test_dependencies_are_met_at_execution_time(self):
        queue = Queue(connection=self.testconn)
        queue.empty()
        queue.enqueue(say_hello, job_id="A")
        queue.enqueue(say_hello, job_id="B")
        job_c = queue.enqueue(check_dependencies_are_met, job_id="C", depends_on=["A", "B"])

        job_c.dependencies_are_met()
        w = Worker([queue])
        w.work(burst=True)
        assert job_c.result<|MERGE_RESOLUTION|>--- conflicted
+++ resolved
@@ -99,15 +99,11 @@
         parent_job = q.enqueue(say_hello)
         q.enqueue(say_hello, job_id='fake_job_id_1', depends_on=Dependency(jobs=[parent_job]))
         q.enqueue(say_hello, job_id='fake_job_id_2', depends_on=Dependency(jobs=[parent_job], enqueue_at_front=True))
-<<<<<<< HEAD
-        # q.enqueue(say_hello) # This is a filler job that will act as a separator for jobs, one will be enqueued at front while the other one at the end of the queue
-=======
->>>>>>> 37ddcb51
         w.work(burst=True, max_jobs=1)
 
         self.assertEqual(q.job_ids, ["fake_job_id_2", "fake_job_id_1"])
 
-<<<<<<< HEAD
+
     def test_multiple_jobs_with_dependencies(self):
         """Enqueue dependent jobs only when appropriate"""
         q = Queue(connection=self.testconn)
@@ -124,8 +120,6 @@
         self.assertEqual(jobs[1].get_status(), JobStatus.QUEUED)
         q.empty()
 
-=======
->>>>>>> 37ddcb51
     def test_dependency_list_in_depends_on(self):
         """Enqueue with Dependency list in depends_on"""
         q = Queue(connection=self.testconn)
