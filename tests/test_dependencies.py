--- conflicted
+++ resolved
@@ -98,8 +98,6 @@
         job = Job.fetch(job.id, connection=self.testconn)
         self.assertEqual(job.get_status(), JobStatus.FINISHED)
 
-<<<<<<< HEAD
-=======
         # Test dependant is enqueued at front
         q.empty()
         parent_job = q.enqueue(say_hello)
@@ -113,13 +111,10 @@
             job_id='fake_job_id_2',
             depends_on=Dependency(jobs=[parent_job],enqueue_at_front=True)
         )
-        #q.enqueue(say_hello) # This is a filler job that will act as a separator for jobs, one will be enqueued at front while the other one at the end of the queue
         w.work(burst=True, max_jobs=1)
 
         self.assertEqual(q.job_ids, ["fake_job_id_2", "fake_job_id_1"])
 
-
->>>>>>> 84043855
     def test_dependencies_are_met_if_parent_is_canceled(self):
         """When parent job is canceled, it should be treated as failed"""
         queue = Queue(connection=self.testconn)
