--- conflicted
+++ resolved
@@ -4,13 +4,9 @@
 from datetime import datetime, timedelta, timezone
 from unittest.mock import patch
 
-<<<<<<< HEAD
 from redis import Redis
 
 from rq import Retry, Queue
-=======
-from rq import Queue, Retry
->>>>>>> 107221fd
 from rq.job import Job, JobStatus
 from rq.registry import (
     CanceledJobRegistry,
@@ -21,11 +17,7 @@
     StartedJobRegistry,
 )
 from rq.serializers import JSONSerializer
-<<<<<<< HEAD
-
 from rq.utils import get_version
-=======
->>>>>>> 107221fd
 from rq.worker import Worker
 from tests import RQTestCase
 from tests.fixtures import echo, say_hello
