# -*- coding: utf-8 -*-

import json
from rq.serializers import JSONSerializer
import time
import queue
import zlib
from datetime import datetime, timedelta

from redis import WatchError

from rq.compat import as_text
from rq.exceptions import DeserializationError, NoSuchJobError
from rq.job import Job, JobStatus, cancel_job, get_current_job
from rq.queue import Queue
from rq.registry import (CanceledJobRegistry, DeferredJobRegistry, FailedJobRegistry,
                         FinishedJobRegistry, StartedJobRegistry,
                         ScheduledJobRegistry)
from rq.utils import utcformat, utcnow
from rq.worker import Worker
from tests import RQTestCase, fixtures

from pickle import loads, dumps


class TestJob(RQTestCase):
    def test_unicode(self):
        """Unicode in job description [issue405]"""
        job = Job.create(
            'myfunc',
            args=[12, "☃"],
            kwargs=dict(snowman="☃", null=None),
        )
        self.assertEqual(
            job.description,
            "myfunc(12, '☃', null=None, snowman='☃')",
        )

    def test_create_empty_job(self):
        """Creation of new empty jobs."""
        job = Job()
        job.description = 'test job'

        # Jobs have a random UUID and a creation date
        self.assertIsNotNone(job.id)
        self.assertIsNotNone(job.created_at)
        self.assertEqual(str(job), "<Job %s: test job>" % job.id)

        # ...and nothing else
        self.assertIsNone(job.origin)
        self.assertIsNone(job.enqueued_at)
        self.assertIsNone(job.started_at)
        self.assertIsNone(job.ended_at)
        self.assertIsNone(job.result)
        self.assertIsNone(job.exc_info)

        with self.assertRaises(DeserializationError):
            job.func
        with self.assertRaises(DeserializationError):
            job.instance
        with self.assertRaises(DeserializationError):
            job.args
        with self.assertRaises(DeserializationError):
            job.kwargs

    def test_create_param_errors(self):
        """Creation of jobs may result in errors"""
        self.assertRaises(TypeError, Job.create, fixtures.say_hello, args="string")
        self.assertRaises(TypeError, Job.create, fixtures.say_hello, kwargs="string")
        self.assertRaises(TypeError, Job.create, func=42)

    def test_create_typical_job(self):
        """Creation of jobs for function calls."""
        job = Job.create(func=fixtures.some_calculation, args=(3, 4), kwargs=dict(z=2))

        # Jobs have a random UUID
        self.assertIsNotNone(job.id)
        self.assertIsNotNone(job.created_at)
        self.assertIsNotNone(job.description)
        self.assertIsNone(job.instance)

        # Job data is set...
        self.assertEqual(job.func, fixtures.some_calculation)
        self.assertEqual(job.args, (3, 4))
        self.assertEqual(job.kwargs, {'z': 2})

        # ...but metadata is not
        self.assertIsNone(job.origin)
        self.assertIsNone(job.enqueued_at)
        self.assertIsNone(job.result)

    def test_create_instance_method_job(self):
        """Creation of jobs for instance methods."""
        n = fixtures.Number(2)
        job = Job.create(func=n.div, args=(4,))

        # Job data is set
        self.assertEqual(job.func, n.div)
        self.assertEqual(job.instance, n)
        self.assertEqual(job.args, (4,))

    def test_create_job_with_serializer(self):
        """Creation of jobs with serializer for instance methods."""
        # Test using json serializer
        n = fixtures.Number(2)
        job = Job.create(func=n.div, args=(4,), serializer=json)

        self.assertIsNotNone(job.serializer)
        self.assertEqual(job.func, n.div)
        self.assertEqual(job.instance, n)
        self.assertEqual(job.args, (4,))

    def test_create_job_from_string_function(self):
        """Creation of jobs using string specifier."""
        job = Job.create(func='tests.fixtures.say_hello', args=('World',))

        # Job data is set
        self.assertEqual(job.func, fixtures.say_hello)
        self.assertIsNone(job.instance)
        self.assertEqual(job.args, ('World',))

    def test_create_job_from_callable_class(self):
        """Creation of jobs using a callable class specifier."""
        kallable = fixtures.CallableObject()
        job = Job.create(func=kallable)

        self.assertEqual(job.func, kallable.__call__)
        self.assertEqual(job.instance, kallable)

    def test_job_properties_set_data_property(self):
        """Data property gets derived from the job tuple."""
        job = Job()
        job.func_name = 'foo'
        fname, instance, args, kwargs = loads(job.data)

        self.assertEqual(fname, job.func_name)
        self.assertEqual(instance, None)
        self.assertEqual(args, ())
        self.assertEqual(kwargs, {})

    def test_data_property_sets_job_properties(self):
        """Job tuple gets derived lazily from data property."""
        job = Job()
        job.data = dumps(('foo', None, (1, 2, 3), {'bar': 'qux'}))

        self.assertEqual(job.func_name, 'foo')
        self.assertEqual(job.instance, None)
        self.assertEqual(job.args, (1, 2, 3))
        self.assertEqual(job.kwargs, {'bar': 'qux'})

    def test_save(self):  # noqa
        """Storing jobs."""
        job = Job.create(func=fixtures.some_calculation, args=(3, 4), kwargs=dict(z=2))

        # Saving creates a Redis hash
        self.assertEqual(self.testconn.exists(job.key), False)
        job.save()
        self.assertEqual(self.testconn.type(job.key), b'hash')

        # Saving writes pickled job data
        unpickled_data = loads(zlib.decompress(self.testconn.hget(job.key, 'data')))
        self.assertEqual(unpickled_data[0], 'tests.fixtures.some_calculation')

    def test_fetch(self):
        """Fetching jobs."""
        # Prepare test
        self.testconn.hset('rq:job:some_id', 'data',
                           "(S'tests.fixtures.some_calculation'\nN(I3\nI4\nt(dp1\nS'z'\nI2\nstp2\n.")
        self.testconn.hset('rq:job:some_id', 'created_at',
                           '2012-02-07T22:13:24.123456Z')

        # Fetch returns a job
        job = Job.fetch('some_id')
        self.assertEqual(job.id, 'some_id')
        self.assertEqual(job.func_name, 'tests.fixtures.some_calculation')
        self.assertIsNone(job.instance)
        self.assertEqual(job.args, (3, 4))
        self.assertEqual(job.kwargs, dict(z=2))
        self.assertEqual(job.created_at, datetime(2012, 2, 7, 22, 13, 24, 123456))

    def test_fetch_many(self):
        """Fetching many jobs at once."""
        data = {
            'func': fixtures.some_calculation,
            'args': (3, 4),
            'kwargs': dict(z=2),
            'connection': self.testconn,
        }
        job = Job.create(**data)
        job.save()

        job2 = Job.create(**data)
        job2.save()

        jobs = Job.fetch_many([job.id, job2.id, 'invalid_id'], self.testconn)
        self.assertEqual(jobs, [job, job2, None])

    def test_persistence_of_empty_jobs(self):  # noqa
        """Storing empty jobs."""
        job = Job()
        with self.assertRaises(ValueError):
            job.save()

    def test_persistence_of_typical_jobs(self):
        """Storing typical jobs."""
        job = Job.create(func=fixtures.some_calculation, args=(3, 4), kwargs=dict(z=2))
        job.save()

        stored_date = self.testconn.hget(job.key, 'created_at').decode('utf-8')
        self.assertEqual(stored_date, utcformat(job.created_at))

        # ... and no other keys are stored
        self.assertEqual(
            set(self.testconn.hkeys(job.key)),
            {b'created_at', b'data', b'description', b'ended_at', b'last_heartbeat', b'started_at',
             b'worker_name', b'success_callback_name', b'failure_callback_name'}
        )

        self.assertEqual(job.last_heartbeat, None)
        self.assertEqual(job.last_heartbeat, None)

        ts = utcnow()
        job.heartbeat(ts, 0)
        self.assertEqual(job.last_heartbeat, ts)

    def test_persistence_of_parent_job(self):
        """Storing jobs with parent job, either instance or key."""
        parent_job = Job.create(func=fixtures.some_calculation)
        parent_job.save()
        job = Job.create(func=fixtures.some_calculation, depends_on=parent_job)
        job.save()
        stored_job = Job.fetch(job.id)
        self.assertEqual(stored_job._dependency_id, parent_job.id)
        self.assertEqual(stored_job._dependency_ids, [parent_job.id])
        self.assertEqual(stored_job.dependency.id, parent_job.id)
        self.assertEqual(stored_job.dependency, parent_job)

        job = Job.create(func=fixtures.some_calculation, depends_on=parent_job.id)
        job.save()
        stored_job = Job.fetch(job.id)
        self.assertEqual(stored_job._dependency_id, parent_job.id)
        self.assertEqual(stored_job._dependency_ids, [parent_job.id])
        self.assertEqual(stored_job.dependency.id, parent_job.id)
        self.assertEqual(stored_job.dependency, parent_job)

    def test_store_then_fetch(self):
        """Store, then fetch."""
        job = Job.create(func=fixtures.some_calculation, timeout='1h', args=(3, 4),
                         kwargs=dict(z=2))
        job.save()

        job2 = Job.fetch(job.id)
        self.assertEqual(job.func, job2.func)
        self.assertEqual(job.args, job2.args)
        self.assertEqual(job.kwargs, job2.kwargs)
        self.assertEqual(job.timeout, job2.timeout)

        # Mathematical equation
        self.assertEqual(job, job2)

    def test_fetching_can_fail(self):
        """Fetching fails for non-existing jobs."""
        with self.assertRaises(NoSuchJobError):
            Job.fetch('b4a44d44-da16-4620-90a6-798e8cd72ca0')

    def test_fetching_unreadable_data(self):
        """Fetching succeeds on unreadable data, but lazy props fail."""
        # Set up
        job = Job.create(func=fixtures.some_calculation, args=(3, 4),
                         kwargs=dict(z=2))
        job.save()

        # Just replace the data hkey with some random noise
        self.testconn.hset(job.key, 'data', 'this is no pickle string')
        job.refresh()

        for attr in ('func_name', 'instance', 'args', 'kwargs'):
            with self.assertRaises(Exception):
                getattr(job, attr)

    def test_job_is_unimportable(self):
        """Jobs that cannot be imported throw exception on access."""
        job = Job.create(func=fixtures.say_hello, args=('Lionel',))
        job.save()

        # Now slightly modify the job to make it unimportable (this is
        # equivalent to a worker not having the most up-to-date source code
        # and unable to import the function)
        job_data = job.data
        unimportable_data = job_data.replace(b'say_hello', b'nay_hello')

        self.testconn.hset(job.key, 'data', zlib.compress(unimportable_data))

        job.refresh()
        with self.assertRaises(AttributeError):
            job.func  # accessing the func property should fail

    def test_compressed_exc_info_handling(self):
        """Jobs handle both compressed and uncompressed exc_info"""
        exception_string = 'Some exception'

        job = Job.create(func=fixtures.say_hello, args=('Lionel',))
        job.exc_info = exception_string
        job.save()

        # exc_info is stored in compressed format
        exc_info = self.testconn.hget(job.key, 'exc_info')
        self.assertEqual(
            as_text(zlib.decompress(exc_info)),
            exception_string
        )

        job.refresh()
        self.assertEqual(job.exc_info, exception_string)

        # Uncompressed exc_info is also handled
        self.testconn.hset(job.key, 'exc_info', exception_string)

        job.refresh()
        self.assertEqual(job.exc_info, exception_string)

    def test_compressed_job_data_handling(self):
        """Jobs handle both compressed and uncompressed data"""

        job = Job.create(func=fixtures.say_hello, args=('Lionel',))
        job.save()

        # Job data is stored in compressed format
        job_data = job.data
        self.assertEqual(
            zlib.compress(job_data),
            self.testconn.hget(job.key, 'data')
        )

        self.testconn.hset(job.key, 'data', job_data)
        job.refresh()
        self.assertEqual(job.data, job_data)

    def test_custom_meta_is_persisted(self):
        """Additional meta data on jobs are stored persisted correctly."""
        job = Job.create(func=fixtures.say_hello, args=('Lionel',))
        job.meta['foo'] = 'bar'
        job.save()

        raw_data = self.testconn.hget(job.key, 'meta')
        self.assertEqual(loads(raw_data)['foo'], 'bar')

        job2 = Job.fetch(job.id)
        self.assertEqual(job2.meta['foo'], 'bar')

    def test_get_meta(self):
        """Test get_meta() function"""
        job = Job.create(func=fixtures.say_hello, args=('Lionel',))
        job.meta['foo'] = 'bar'
        job.save()
        self.assertEqual(job.get_meta()['foo'], 'bar')

        # manually write different data in meta
        self.testconn.hset(job.key, 'meta', dumps({'fee': 'boo'}))

        # check if refresh=False keeps old data
        self.assertEqual(job.get_meta(False)['foo'], 'bar')

        # check if meta is updated
        self.assertEqual(job.get_meta()['fee'], 'boo')

    def test_custom_meta_is_rewriten_by_save_meta(self):
        """New meta data can be stored by save_meta."""
        job = Job.create(func=fixtures.say_hello, args=('Lionel',))
        job.save()
        serialized = job.to_dict()

        job.meta['foo'] = 'bar'
        job.save_meta()

        raw_meta = self.testconn.hget(job.key, 'meta')
        self.assertEqual(loads(raw_meta)['foo'], 'bar')

        job2 = Job.fetch(job.id)
        self.assertEqual(job2.meta['foo'], 'bar')

        # nothing else was changed
        serialized2 = job2.to_dict()
        serialized2.pop('meta')
        self.assertDictEqual(serialized, serialized2)

    def test_unpickleable_result(self):
        """Unpickleable job result doesn't crash job.save() and job.refresh()"""
        job = Job.create(func=fixtures.say_hello, args=('Lionel',))
        job._result = queue.Queue()
        job.save()

        self.assertEqual(
            self.testconn.hget(job.key, 'result').decode('utf-8'),
            'Unserializable return value'
        )

        job = Job.fetch(job.id)
        self.assertEqual(job.result, 'Unserializable return value')

    def test_result_ttl_is_persisted(self):
        """Ensure that job's result_ttl is set properly"""
        job = Job.create(func=fixtures.say_hello, args=('Lionel',), result_ttl=10)
        job.save()
        Job.fetch(job.id, connection=self.testconn)
        self.assertEqual(job.result_ttl, 10)

        job = Job.create(func=fixtures.say_hello, args=('Lionel',))
        job.save()
        Job.fetch(job.id, connection=self.testconn)
        self.assertEqual(job.result_ttl, None)

    def test_failure_ttl_is_persisted(self):
        """Ensure job.failure_ttl is set and restored properly"""
        job = Job.create(func=fixtures.say_hello, args=('Lionel',), failure_ttl=15)
        job.save()
        Job.fetch(job.id, connection=self.testconn)
        self.assertEqual(job.failure_ttl, 15)

        job = Job.create(func=fixtures.say_hello, args=('Lionel',))
        job.save()
        Job.fetch(job.id, connection=self.testconn)
        self.assertEqual(job.failure_ttl, None)

    def test_description_is_persisted(self):
        """Ensure that job's custom description is set properly"""
        job = Job.create(func=fixtures.say_hello, args=('Lionel',),
                         description='Say hello!')
        job.save()
        Job.fetch(job.id, connection=self.testconn)
        self.assertEqual(job.description, 'Say hello!')

        # Ensure job description is constructed from function call string
        job = Job.create(func=fixtures.say_hello, args=('Lionel',))
        job.save()
        Job.fetch(job.id, connection=self.testconn)
        self.assertEqual(job.description, "tests.fixtures.say_hello('Lionel')")

    def test_multiple_dependencies_are_accepted_and_persisted(self):
        """Ensure job._dependency_ids accepts different input formats, and
        is set and restored properly"""
        job_A = Job.create(func=fixtures.some_calculation, args=(3, 1, 4), id="A")
        job_B = Job.create(func=fixtures.some_calculation, args=(2, 7, 2), id="B")

        # No dependencies
        job = Job.create(func=fixtures.say_hello)
        job.save()
        Job.fetch(job.id, connection=self.testconn)
        self.assertEqual(job._dependency_ids, [])

        # Various ways of specifying dependencies
        cases = [
            ["A", ["A"]],
            [job_A, ["A"]],
            [["A", "B"], ["A", "B"]],
            [[job_A, job_B], ["A", "B"]],
            [["A", job_B], ["A", "B"]],
            [("A", "B"), ["A", "B"]],
            [(job_A, job_B), ["A", "B"]],
            [(job_A, "B"), ["A", "B"]],
        ]
        for given, expected in cases:
            job = Job.create(func=fixtures.say_hello, depends_on=given)
            job.save()
            Job.fetch(job.id, connection=self.testconn)
            self.assertEqual(job._dependency_ids, expected)

    def test_prepare_for_execution(self):
        """job.prepare_for_execution works properly"""
        job = Job.create(func=fixtures.say_hello)
        job.save()
        with self.testconn.pipeline() as pipeline:
            job.prepare_for_execution("worker_name", pipeline)
            pipeline.execute()
        job.refresh()
        self.assertEqual(job.worker_name, "worker_name")
        self.assertEqual(job.get_status(), JobStatus.STARTED)
        self.assertIsNotNone(job.last_heartbeat)
        self.assertIsNotNone(job.started_at)

    def test_job_access_outside_job_fails(self):
        """The current job is accessible only within a job context."""
        self.assertIsNone(get_current_job())

    def test_job_access_within_job_function(self):
        """The current job is accessible within the job function."""
        q = Queue()
        job = q.enqueue(fixtures.access_self)
        w = Worker([q])
        w.work(burst=True)
        # access_self calls get_current_job() and executes successfully
        self.assertEqual(job.get_status(), JobStatus.FINISHED)

    def test_job_access_within_synchronous_job_function(self):
        queue = Queue(is_async=False)
        queue.enqueue(fixtures.access_self)

    def test_job_async_status_finished(self):
        queue = Queue(is_async=False)
        job = queue.enqueue(fixtures.say_hello)
        self.assertEqual(job.result, 'Hi there, Stranger!')
        self.assertEqual(job.get_status(), JobStatus.FINISHED)

    def test_enqueue_job_async_status_finished(self):
        queue = Queue(is_async=False)
        job = Job.create(func=fixtures.say_hello)
        job = queue.enqueue_job(job)
        self.assertEqual(job.result, 'Hi there, Stranger!')
        self.assertEqual(job.get_status(), JobStatus.FINISHED)

    def test_get_result_ttl(self):
        """Getting job result TTL."""
        job_result_ttl = 1
        default_ttl = 2
        job = Job.create(func=fixtures.say_hello, result_ttl=job_result_ttl)
        job.save()
        self.assertEqual(job.get_result_ttl(default_ttl=default_ttl), job_result_ttl)
        self.assertEqual(job.get_result_ttl(), job_result_ttl)
        job = Job.create(func=fixtures.say_hello)
        job.save()
        self.assertEqual(job.get_result_ttl(default_ttl=default_ttl), default_ttl)
        self.assertEqual(job.get_result_ttl(), None)

    def test_get_job_ttl(self):
        """Getting job TTL."""
        ttl = 1
        job = Job.create(func=fixtures.say_hello, ttl=ttl)
        job.save()
        self.assertEqual(job.get_ttl(), ttl)
        job = Job.create(func=fixtures.say_hello)
        job.save()
        self.assertEqual(job.get_ttl(), None)

    def test_ttl_via_enqueue(self):
        ttl = 1
        queue = Queue(connection=self.testconn)
        job = queue.enqueue(fixtures.say_hello, ttl=ttl)
        self.assertEqual(job.get_ttl(), ttl)

    def test_never_expire_during_execution(self):
        """Test what happens when job expires during execution"""
        ttl = 1
        queue = Queue(connection=self.testconn)
        job = queue.enqueue(fixtures.long_running_job, args=(2,), ttl=ttl)
        self.assertEqual(job.get_ttl(), ttl)
        job.save()
        job.perform()
        self.assertEqual(job.get_ttl(), ttl)
        self.assertTrue(job.exists(job.id))
        self.assertEqual(job.result, 'Done sleeping...')

    def test_cleanup(self):
        """Test that jobs and results are expired properly."""
        job = Job.create(func=fixtures.say_hello)
        job.save()

        # Jobs with negative TTLs don't expire
        job.cleanup(ttl=-1)
        self.assertEqual(self.testconn.ttl(job.key), -1)

        # Jobs with positive TTLs are eventually deleted
        job.cleanup(ttl=100)
        self.assertEqual(self.testconn.ttl(job.key), 100)

        # Jobs with 0 TTL are immediately deleted
        job.cleanup(ttl=0)
        self.assertRaises(NoSuchJobError, Job.fetch, job.id, self.testconn)

    def test_cleanup_expires_dependency_keys(self):

        dependency_job = Job.create(func=fixtures.say_hello)
        dependency_job.save()

        dependent_job = Job.create(func=fixtures.say_hello, depends_on=dependency_job)

        dependent_job.register_dependency()
        dependent_job.save()

        dependent_job.cleanup(ttl=100)
        dependency_job.cleanup(ttl=100)

        self.assertEqual(self.testconn.ttl(dependent_job.dependencies_key), 100)
        self.assertEqual(self.testconn.ttl(dependency_job.dependents_key), 100)

    def test_job_get_position(self):
        queue = Queue(connection=self.testconn)
        job = queue.enqueue(fixtures.say_hello)
        job2 = queue.enqueue(fixtures.say_hello)
        job3 = Job(fixtures.say_hello)

        self.assertEqual(0, job.get_position())
        self.assertEqual(1, job2.get_position())
        self.assertEqual(None, job3.get_position())

    def test_job_with_dependents_delete_parent(self):
        """job.delete() deletes itself from Redis but not dependents.
        Wthout a save, the dependent job is never saved into redis. The delete
        method will get and pass a NoSuchJobError.
        """
        queue = Queue(connection=self.testconn, serializer=JSONSerializer)
        job = queue.enqueue(fixtures.say_hello)
        job2 = Job.create(func=fixtures.say_hello, depends_on=job, serializer=JSONSerializer)
        job2.register_dependency()

        job.delete()
        self.assertFalse(self.testconn.exists(job.key))
        self.assertFalse(self.testconn.exists(job.dependents_key))

        # By default, dependents are not deleted, but The job is in redis only
        # if it was saved!
        self.assertFalse(self.testconn.exists(job2.key))

        self.assertNotIn(job.id, queue.get_job_ids())

    def test_job_delete_removes_itself_from_registries(self):
        """job.delete() should remove itself from job registries"""
        job = Job.create(func=fixtures.say_hello, status=JobStatus.FAILED,
                         connection=self.testconn, origin='default', serializer=JSONSerializer)
        job.save()
        registry = FailedJobRegistry(connection=self.testconn, serializer=JSONSerializer)
        registry.add(job, 500)

        job.delete()
        self.assertFalse(job in registry)

        job = Job.create(func=fixtures.say_hello, status=JobStatus.FINISHED,
                         connection=self.testconn, origin='default', serializer=JSONSerializer)
        job.save()

        registry = FinishedJobRegistry(connection=self.testconn, serializer=JSONSerializer)
        registry.add(job, 500)

        job.delete()
        self.assertFalse(job in registry)

        job = Job.create(func=fixtures.say_hello, status=JobStatus.STARTED,
                         connection=self.testconn, origin='default', serializer=JSONSerializer)
        job.save()

        registry = StartedJobRegistry(connection=self.testconn, serializer=JSONSerializer)
        registry.add(job, 500)

        job.delete()
        self.assertFalse(job in registry)

        job = Job.create(func=fixtures.say_hello, status=JobStatus.DEFERRED,
                         connection=self.testconn, origin='default', serializer=JSONSerializer)
        job.save()

        registry = DeferredJobRegistry(connection=self.testconn, serializer=JSONSerializer)
        registry.add(job, 500)

        job.delete()
        self.assertFalse(job in registry)

        job = Job.create(func=fixtures.say_hello, status=JobStatus.SCHEDULED,
                         connection=self.testconn, origin='default', serializer=JSONSerializer)
        job.save()

        registry = ScheduledJobRegistry(connection=self.testconn, serializer=JSONSerializer)
        registry.add(job, 500)

        job.delete()
        self.assertFalse(job in registry)

    def test_job_with_dependents_delete_parent_with_saved(self):
        """job.delete() deletes itself from Redis but not dependents. If the
        dependent job was saved, it will remain in redis."""
        queue = Queue(connection=self.testconn, serializer=JSONSerializer)
        job = queue.enqueue(fixtures.say_hello)
        job2 = Job.create(func=fixtures.say_hello, depends_on=job, serializer=JSONSerializer)
        job2.register_dependency()
        job2.save()

        job.delete()
        self.assertFalse(self.testconn.exists(job.key))
        self.assertFalse(self.testconn.exists(job.dependents_key))

        # By default, dependents are not deleted, but The job is in redis only
        # if it was saved!
        self.assertTrue(self.testconn.exists(job2.key))

        self.assertNotIn(job.id, queue.get_job_ids())

    def test_job_with_dependents_deleteall(self):
        """job.delete() deletes itself from Redis. Dependents need to be
        deleted explicitly."""
        queue = Queue(connection=self.testconn, serializer=JSONSerializer)
        job = queue.enqueue(fixtures.say_hello)
        job2 = Job.create(func=fixtures.say_hello, depends_on=job, serializer=JSONSerializer)
        job2.register_dependency()

        job.delete(delete_dependents=True)
        self.assertFalse(self.testconn.exists(job.key))
        self.assertFalse(self.testconn.exists(job.dependents_key))
        self.assertFalse(self.testconn.exists(job2.key))

        self.assertNotIn(job.id, queue.get_job_ids())

    def test_job_with_dependents_delete_all_with_saved(self):
        """job.delete() deletes itself from Redis. Dependents need to be
        deleted explictely. Without a save, the dependent job is never saved
        into redis. The delete method will get and pass a NoSuchJobError.
        """
        queue = Queue(connection=self.testconn, serializer=JSONSerializer)
        job = queue.enqueue(fixtures.say_hello)
        job2 = Job.create(func=fixtures.say_hello, depends_on=job, serializer=JSONSerializer)
        job2.register_dependency()
        job2.save()

        job.delete(delete_dependents=True)
        self.assertFalse(self.testconn.exists(job.key))
        self.assertFalse(self.testconn.exists(job.dependents_key))
        self.assertFalse(self.testconn.exists(job2.key))

        self.assertNotIn(job.id, queue.get_job_ids())

    def test_dependent_job_creates_dependencies_key(self):

        queue = Queue(connection=self.testconn)
        dependency_job = queue.enqueue(fixtures.say_hello)
        dependent_job = Job.create(func=fixtures.say_hello, depends_on=dependency_job)

        dependent_job.register_dependency()
        dependent_job.save()

        self.assertTrue(self.testconn.exists(dependent_job.dependencies_key))

    def test_dependent_job_deletes_dependencies_key(self):
        """
        job.delete() deletes itself from Redis.
        """
        queue = Queue(connection=self.testconn, serializer=JSONSerializer)
        dependency_job = queue.enqueue(fixtures.say_hello)
        dependent_job = Job.create(func=fixtures.say_hello, depends_on=dependency_job, serializer=JSONSerializer)

        dependent_job.register_dependency()
        dependent_job.save()
        dependent_job.delete()

        self.assertTrue(self.testconn.exists(dependency_job.key))
        self.assertFalse(self.testconn.exists(dependent_job.dependencies_key))
        self.assertFalse(self.testconn.exists(dependent_job.key))

    def test_create_job_with_id(self):
        """test creating jobs with a custom ID"""
        queue = Queue(connection=self.testconn)
        job = queue.enqueue(fixtures.say_hello, job_id="1234")
        self.assertEqual(job.id, "1234")
        job.perform()

        self.assertRaises(TypeError, queue.enqueue, fixtures.say_hello, job_id=1234)

    def test_create_job_with_async(self):
        """test creating jobs with async function"""
        queue = Queue(connection=self.testconn)

        async_job = queue.enqueue(fixtures.say_hello_async, job_id="async_job")
        sync_job = queue.enqueue(fixtures.say_hello, job_id="sync_job")

        self.assertEqual(async_job.id, "async_job")
        self.assertEqual(sync_job.id, "sync_job")

        async_task_result = async_job.perform()
        sync_task_result = sync_job.perform()

        self.assertEqual(sync_task_result, async_task_result)

    def test_get_call_string_unicode(self):
        """test call string with unicode keyword arguments"""
        queue = Queue(connection=self.testconn)

        job = queue.enqueue(fixtures.echo,
                            arg_with_unicode=fixtures.UnicodeStringObject())
        self.assertIsNotNone(job.get_call_string())
        job.perform()

    def test_create_job_from_static_method(self):
        """test creating jobs with static method"""
        queue = Queue(connection=self.testconn)

        job = queue.enqueue(fixtures.ClassWithAStaticMethod.static_method)
        self.assertIsNotNone(job.get_call_string())
        job.perform()

    def test_create_job_with_ttl_should_have_ttl_after_enqueued(self):
        """test creating jobs with ttl and checks if get_jobs returns it properly [issue502]"""
        queue = Queue(connection=self.testconn)
        queue.enqueue(fixtures.say_hello, job_id="1234", ttl=10)
        job = queue.get_jobs()[0]
        self.assertEqual(job.ttl, 10)

    def test_create_job_with_ttl_should_expire(self):
        """test if a job created with ttl expires [issue502]"""
        queue = Queue(connection=self.testconn)
        queue.enqueue(fixtures.say_hello, job_id="1234", ttl=1)
        time.sleep(1.1)
        self.assertEqual(0, len(queue.get_jobs()))

    def test_create_and_cancel_job(self):
        """Ensure job.cancel() works properly"""
        queue = Queue(connection=self.testconn)
        job = queue.enqueue(fixtures.say_hello)
        self.assertEqual(1, len(queue.get_jobs()))
        cancel_job(job.id)
        self.assertEqual(0, len(queue.get_jobs()))
        registry = CanceledJobRegistry(connection=self.testconn, queue=queue)
        self.assertIn(job, registry)
        self.assertEqual(job.get_status(), JobStatus.CANCELED)

        # If job is deleted, it's also removed from CanceledJobRegistry
        job.delete()
        self.assertNotIn(job, registry)

<<<<<<< HEAD
    def test_create_and_cancel_job_enqueue_dependents(self):
        """Ensure job.cancel() works properly with enqueue_dependents=True"""
        queue = Queue(connection=self.testconn)
        dependency = queue.enqueue(fixtures.say_hello)
        dependent = queue.enqueue(fixtures.say_hello, depends_on=dependency)

        self.assertEqual(1, len(queue.get_jobs()))
        self.assertEqual(1, len(queue.deferred_job_registry))
        cancel_job(dependency.id, enqueue_dependents=True)
        self.assertEqual(1, len(queue.get_jobs()))
        self.assertEqual(0, len(queue.deferred_job_registry))
        registry = CanceledJobRegistry(connection=self.testconn, queue=queue)
        self.assertIn(dependency, registry)
        self.assertEqual(dependency.get_status(), JobStatus.CANCELED)
        self.assertIn(dependent, queue.get_jobs())
        self.assertEqual(dependent.get_status(), JobStatus.QUEUED)
        # If job is deleted, it's also removed from CanceledJobRegistry
        dependency.delete()
        self.assertNotIn(dependency, registry)

    def test_create_and_cancel_job_enqueue_dependents_with_pipeline(self):
        """Ensure job.cancel() works properly with enqueue_dependents=True"""
        queue = Queue(connection=self.testconn)
        dependency = queue.enqueue(fixtures.say_hello)
        dependent = queue.enqueue(fixtures.say_hello, depends_on=dependency)

        self.assertEqual(1, len(queue.get_jobs()))
        self.assertEqual(1, len(queue.deferred_job_registry))
        self.testconn.set('some:key', b'some:value')

        with self.testconn.pipeline() as pipe:
            pipe.watch('some:key')
            self.assertEqual(self.testconn.get('some:key'), b'some:value')
            dependency.cancel(pipeline=pipe, enqueue_dependents=True)
            pipe.set('some:key', b'some:other:value')
            pipe.execute()
        self.assertEqual(self.testconn.get('some:key'), b'some:other:value')
        self.assertEqual(1, len(queue.get_jobs()))
        self.assertEqual(0, len(queue.deferred_job_registry))
        registry = CanceledJobRegistry(connection=self.testconn, queue=queue)
        self.assertIn(dependency, registry)
        self.assertEqual(dependency.get_status(), JobStatus.CANCELED)
        self.assertIn(dependent, queue.get_jobs())
        self.assertEqual(dependent.get_status(), JobStatus.QUEUED)
        # If job is deleted, it's also removed from CanceledJobRegistry
        dependency.delete()
        self.assertNotIn(dependency, registry)
=======
    def test_create_and_cancel_job_with_serializer(self):
        """test creating and using cancel_job (with serializer) deletes job properly"""
        queue = Queue(connection=self.testconn, serializer=JSONSerializer)
        job = queue.enqueue(fixtures.say_hello)
        self.assertEqual(1, len(queue.get_jobs()))
        cancel_job(job.id, serializer=JSONSerializer)
        self.assertEqual(0, len(queue.get_jobs()))
>>>>>>> b80045d6

    def test_dependents_key_for_should_return_prefixed_job_id(self):
        """test redis key to store job dependents hash under"""
        job_id = 'random'
        key = Job.dependents_key_for(job_id=job_id)

        assert key == Job.redis_job_namespace_prefix + job_id + ':dependents'

    def test_key_for_should_return_prefixed_job_id(self):
        """test redis key to store job hash under"""
        job_id = 'random'
        key = Job.key_for(job_id=job_id)

        assert key == (Job.redis_job_namespace_prefix + job_id).encode('utf-8')

    def test_dependencies_key_should_have_prefixed_job_id(self):
        job_id = 'random'
        job = Job(id=job_id)
        expected_key = Job.redis_job_namespace_prefix + ":" + job_id + ':dependencies'

        assert job.dependencies_key == expected_key

    def test_fetch_dependencies_returns_dependency_jobs(self):
        queue = Queue(connection=self.testconn)
        dependency_job = queue.enqueue(fixtures.say_hello)
        dependent_job = Job.create(func=fixtures.say_hello, depends_on=dependency_job)

        dependent_job.register_dependency()
        dependent_job.save()

        dependencies = dependent_job.fetch_dependencies(pipeline=self.testconn)

        self.assertListEqual(dependencies, [dependency_job])

    def test_fetch_dependencies_returns_empty_if_not_dependent_job(self):
        dependent_job = Job.create(func=fixtures.say_hello)

        dependent_job.register_dependency()
        dependent_job.save()

        dependencies = dependent_job.fetch_dependencies(pipeline=self.testconn)

        self.assertListEqual(dependencies, [])

    def test_fetch_dependencies_raises_if_dependency_deleted(self):
        queue = Queue(connection=self.testconn)
        dependency_job = queue.enqueue(fixtures.say_hello)
        dependent_job = Job.create(func=fixtures.say_hello, depends_on=dependency_job)

        dependent_job.register_dependency()
        dependent_job.save()

        dependency_job.delete()

        self.assertNotIn(
            dependent_job.id,
            [job.id for job in dependent_job.fetch_dependencies(
                pipeline=self.testconn
            )]
        )

    def test_fetch_dependencies_watches(self):
        queue = Queue(connection=self.testconn)
        dependency_job = queue.enqueue(fixtures.say_hello)
        dependent_job = Job.create(func=fixtures.say_hello, depends_on=dependency_job)

        dependent_job.register_dependency()
        dependent_job.save()

        with self.testconn.pipeline() as pipeline:
            dependent_job.fetch_dependencies(
                watch=True,
                pipeline=pipeline
            )

            pipeline.multi()

            with self.assertRaises(WatchError):
                self.testconn.set(dependency_job.id, 'somethingelsehappened')
                pipeline.touch(dependency_job.id)
                pipeline.execute()

    def test_dependencies_finished_returns_false_if_dependencies_queued(self):
        queue = Queue(connection=self.testconn)

        dependency_job_ids = [
            queue.enqueue(fixtures.say_hello).id
            for _ in range(5)
        ]

        dependent_job = Job.create(func=fixtures.say_hello)
        dependent_job._dependency_ids = dependency_job_ids
        dependent_job.register_dependency()

        dependencies_finished = dependent_job.dependencies_are_met()

        self.assertFalse(dependencies_finished)

    def test_dependencies_finished_returns_true_if_no_dependencies(self):
        dependent_job = Job.create(func=fixtures.say_hello)
        dependent_job.register_dependency()

        dependencies_finished = dependent_job.dependencies_are_met()

        self.assertTrue(dependencies_finished)

    def test_dependencies_finished_returns_true_if_all_dependencies_finished(self):
        dependency_jobs = [
            Job.create(fixtures.say_hello)
            for _ in range(5)
        ]

        dependent_job = Job.create(func=fixtures.say_hello)
        dependent_job._dependency_ids = [job.id for job in dependency_jobs]
        dependent_job.register_dependency()

        now = utcnow()

        # Set ended_at timestamps
        for i, job in enumerate(dependency_jobs):
            job._status = JobStatus.FINISHED
            job.ended_at = now - timedelta(seconds=i)
            job.save()

        dependencies_finished = dependent_job.dependencies_are_met()

        self.assertTrue(dependencies_finished)

    def test_dependencies_finished_returns_false_if_unfinished_job(self):
        dependency_jobs = [Job.create(fixtures.say_hello) for _ in range(2)]

        dependency_jobs[0]._status = JobStatus.FINISHED
        dependency_jobs[0].ended_at = utcnow()
        dependency_jobs[0].save()

        dependency_jobs[1]._status = JobStatus.STARTED
        dependency_jobs[1].ended_at = None
        dependency_jobs[1].save()

        dependent_job = Job.create(func=fixtures.say_hello)
        dependent_job._dependency_ids = [job.id for job in dependency_jobs]
        dependent_job.register_dependency()

        dependencies_finished = dependent_job.dependencies_are_met()

        self.assertFalse(dependencies_finished)

    def test_dependencies_finished_watches_job(self):
        queue = Queue(connection=self.testconn)

        dependency_job = queue.enqueue(fixtures.say_hello)

        dependent_job = Job.create(func=fixtures.say_hello)
        dependent_job._dependency_ids = [dependency_job.id]
        dependent_job.register_dependency()

        with self.testconn.pipeline() as pipeline:
            dependent_job.dependencies_are_met(
                pipeline=pipeline,
            )

            dependency_job.set_status(JobStatus.FAILED, pipeline=self.testconn)
            pipeline.multi()

            with self.assertRaises(WatchError):
                pipeline.touch(Job.key_for(dependent_job.id))
                pipeline.execute()

    def test_can_enqueue_job_if_dependency_is_deleted(self):
        queue = Queue(connection=self.testconn)

        dependency_job = queue.enqueue(fixtures.say_hello, result_ttl=0)

        w = Worker([queue])
        w.work(burst=True)

        assert queue.enqueue(fixtures.say_hello, depends_on=dependency_job)

    def test_dependents_are_met_if_dependency_is_deleted(self):
        queue = Queue(connection=self.testconn)

        dependency_job = queue.enqueue(fixtures.say_hello, result_ttl=0)
        dependent_job = queue.enqueue(fixtures.say_hello, depends_on=dependency_job)

        w = Worker([queue])
        w.work(burst=True, max_jobs=1)

        assert dependent_job.dependencies_are_met()
        assert dependent_job.get_status() == JobStatus.QUEUED

    def test_dependencies_are_met_at_execution_time(self):
        queue = Queue(connection=self.testconn)

        queue.enqueue(fixtures.say_hello, job_id="A")
        queue.enqueue(fixtures.say_hello, job_id="B")
        job_C = queue.enqueue(fixtures.check_dependencies_are_met, job_id="C", depends_on=["A", "B"])

        w = Worker([queue])
        w.work(burst=True)

        assert job_C.result

    def test_execution_order_with_sole_dependency(self):
        queue = Queue(connection=self.testconn)
        key = 'test_job:job_order'

        # When there are no dependencies, the two fast jobs ("A" and "B") run in the order enqueued.
        # Worker 1 will be busy with the slow job, so worker 2 will complete both fast jobs.
        job_slow = queue.enqueue(fixtures.rpush, args=[key, "slow", True, 0.5], job_id='slow_job')
        job_A = queue.enqueue(fixtures.rpush, args=[key, "A", True])
        job_B = queue.enqueue(fixtures.rpush, args=[key, "B", True])
        fixtures.burst_two_workers(queue)
        time.sleep(0.75)
        jobs_completed = [v.decode() for v in self.testconn.lrange(key, 0, 2)]
        self.assertEqual(queue.count, 0)
        self.assertTrue(all(job.is_finished for job in [job_slow, job_A, job_B]))
        self.assertEqual(jobs_completed, ["A:w2", "B:w2", "slow:w1"])
        self.testconn.delete(key)

        # When job "A" depends on the slow job, then job "B" finishes before "A".
        # There is no clear requirement on which worker should take job "A", so we stay silent on that.
        job_slow = queue.enqueue(fixtures.rpush, args=[key, "slow", True, 0.5], job_id='slow_job')
        job_A = queue.enqueue(fixtures.rpush, args=[key, "A", False], depends_on='slow_job')
        job_B = queue.enqueue(fixtures.rpush, args=[key, "B", True])
        fixtures.burst_two_workers(queue)
        time.sleep(0.75)
        jobs_completed = [v.decode() for v in self.testconn.lrange(key, 0, 2)]
        self.assertEqual(queue.count, 0)
        self.assertTrue(all(job.is_finished for job in [job_slow, job_A, job_B]))
        self.assertEqual(jobs_completed, ["B:w2", "slow:w1", "A"])

    def test_execution_order_with_dual_dependency(self):
        queue = Queue(connection=self.testconn)
        key = 'test_job:job_order'

        # When there are no dependencies, the two fast jobs ("A" and "B") run in the order enqueued.
        job_slow_1 = queue.enqueue(fixtures.rpush, args=[key, "slow_1", True, 0.5], job_id='slow_1')
        job_slow_2 = queue.enqueue(fixtures.rpush, args=[key, "slow_2", True, 0.75], job_id='slow_2')
        job_A = queue.enqueue(fixtures.rpush, args=[key, "A", True])
        job_B = queue.enqueue(fixtures.rpush, args=[key, "B", True])
        fixtures.burst_two_workers(queue)
        time.sleep(1)
        jobs_completed = [v.decode() for v in self.testconn.lrange(key, 0, 3)]
        self.assertEqual(queue.count, 0)
        self.assertTrue(all(job.is_finished for job in [job_slow_1, job_slow_2, job_A, job_B]))
        self.assertEqual(jobs_completed, ["slow_1:w1", "A:w1", "B:w1", "slow_2:w2"])
        self.testconn.delete(key)

        # This time job "A" depends on two slow jobs, while job "B" depends only on the faster of
        # the two. Job "B" should be completed before job "A".
        # There is no clear requirement on which worker should take job "A", so we stay silent on that.
        job_slow_1 = queue.enqueue(fixtures.rpush, args=[key, "slow_1", True, 0.5], job_id='slow_1')
        job_slow_2 = queue.enqueue(fixtures.rpush, args=[key, "slow_2", True, 0.75], job_id='slow_2')
        job_A = queue.enqueue(fixtures.rpush, args=[key, "A", False], depends_on=['slow_1', 'slow_2'])
        job_B = queue.enqueue(fixtures.rpush, args=[key, "B", True], depends_on=['slow_1'])
        fixtures.burst_two_workers(queue)
        time.sleep(1)
        jobs_completed = [v.decode() for v in self.testconn.lrange(key, 0, 3)]
        self.assertEqual(queue.count, 0)
        self.assertTrue(all(job.is_finished for job in [job_slow_1, job_slow_2, job_A, job_B]))
        self.assertEqual(jobs_completed, ["slow_1:w1", "B:w1", "slow_2:w2", "A"])<|MERGE_RESOLUTION|>--- conflicted
+++ resolved
@@ -812,7 +812,6 @@
         job.delete()
         self.assertNotIn(job, registry)
 
-<<<<<<< HEAD
     def test_create_and_cancel_job_enqueue_dependents(self):
         """Ensure job.cancel() works properly with enqueue_dependents=True"""
         queue = Queue(connection=self.testconn)
@@ -860,7 +859,7 @@
         # If job is deleted, it's also removed from CanceledJobRegistry
         dependency.delete()
         self.assertNotIn(dependency, registry)
-=======
+
     def test_create_and_cancel_job_with_serializer(self):
         """test creating and using cancel_job (with serializer) deletes job properly"""
         queue = Queue(connection=self.testconn, serializer=JSONSerializer)
@@ -868,7 +867,6 @@
         self.assertEqual(1, len(queue.get_jobs()))
         cancel_job(job.id, serializer=JSONSerializer)
         self.assertEqual(0, len(queue.get_jobs()))
->>>>>>> b80045d6
 
     def test_dependents_key_for_should_return_prefixed_job_id(self):
         """test redis key to store job dependents hash under"""
