--- conflicted
+++ resolved
@@ -1296,7 +1296,6 @@
         self.assertTrue(all(job.is_finished for job in [job_slow_1, job_slow_2, job_A, job_B]))
         self.assertEqual(jobs_completed, ["slow_1:w1", "B:w1", "slow_2:w2", "A"])
 
-<<<<<<< HEAD
     def test_capture_stdout_and_stderr(self):
         queue = Queue(connection=self.testconn)
         worker = Worker(queue)
@@ -1326,7 +1325,7 @@
         worker.work(True)
         job.refresh()
         self.assertEqual(job.stderr, 'Error\n')
-=======
+
     @unittest.skipIf(get_version(Redis()) < (5, 0, 0), 'Skip if Redis server < 5.0')
     def test_blocking_result_fetch(self):
         # Ensure blocking waits for the time to run the job, but not right up until the timeout.
@@ -1342,5 +1341,4 @@
         self.assertEqual(job.get_status(), JobStatus.FINISHED)
         self.assertIsNotNone(result)
         self.assertGreaterEqual(blocked_for, job_sleep_seconds)
-        self.assertLess(blocked_for, block_seconds)
->>>>>>> 180c9afb
+        self.assertLess(blocked_for, block_seconds)