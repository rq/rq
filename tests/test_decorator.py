# -*- coding: utf-8 -*-
from __future__ import (absolute_import, division, print_function,
                        unicode_literals)

import mock
from redis import Redis

from rq.decorators import job
<<<<<<< HEAD
from rq.job import Job, RunCondition
=======
from rq.job import Job, Retry
>>>>>>> 55dce19a
from rq.queue import Queue
from rq.worker import DEFAULT_RESULT_TTL
from tests import RQTestCase, get_redis_host
from tests.fixtures import decorated_job


class TestDecorator(RQTestCase):

    def setUp(self):
        super(TestDecorator, self).setUp()

    def test_decorator_preserves_functionality(self):
        """Ensure that a decorated function's functionality is still preserved.
        """
        self.assertEqual(decorated_job(1, 2), 3)

    def test_decorator_adds_delay_attr(self):
        """Ensure that decorator adds a delay attribute to function that returns
        a Job instance when called.
        """
        self.assertTrue(hasattr(decorated_job, 'delay'))
        result = decorated_job.delay(1, 2)
        self.assertTrue(isinstance(result, Job))
        # Ensure that job returns the right result when performed
        self.assertEqual(result.perform(), 3)

    def test_decorator_accepts_queue_name_as_argument(self):
        """Ensure that passing in queue name to the decorator puts the job in
        the right queue.
        """
        @job(queue='queue_name')
        def hello():
            return 'Hi'
        result = hello.delay()
        self.assertEqual(result.origin, 'queue_name')

    def test_decorator_accepts_result_ttl_as_argument(self):
        """Ensure that passing in result_ttl to the decorator sets the
        result_ttl on the job
        """
        # Ensure default
        result = decorated_job.delay(1, 2)
        self.assertEqual(result.result_ttl, DEFAULT_RESULT_TTL)

        @job('default', result_ttl=10)
        def hello():
            return 'Why hello'
        result = hello.delay()
        self.assertEqual(result.result_ttl, 10)

    def test_decorator_accepts_ttl_as_argument(self):
        """Ensure that passing in ttl to the decorator sets the ttl on the job
        """
        # Ensure default
        result = decorated_job.delay(1, 2)
        self.assertEqual(result.ttl, None)

        @job('default', ttl=30)
        def hello():
            return 'Hello'
        result = hello.delay()
        self.assertEqual(result.ttl, 30)

    def test_decorator_accepts_meta_as_argument(self):
        """Ensure that passing in meta to the decorator sets the meta on the job
        """
        # Ensure default
        result = decorated_job.delay(1, 2)
        self.assertEqual(result.meta, {})

        test_meta = {
            "metaKey1": 1,
            "metaKey2": 2,
        }

        @job('default', meta=test_meta)
        def hello():
            return 'Hello'
        result = hello.delay()
        self.assertEqual(result.meta, test_meta)

    def test_decorator_accepts_result_depends_on_as_argument(self):
        """Ensure that passing in depends_on to the decorator sets the
        correct dependency on the job
        """
        # Ensure default
        result = decorated_job.delay(1, 2)
        self.assertEqual(result.dependency, None)
        self.assertEqual(result._dependency_id, None)

        @job(queue='queue_name')
        def foo():
            return 'Firstly'

        foo_job = foo.delay()

        @job(queue='queue_name', depends_on=foo_job)
        def bar():
            return 'Secondly'

        bar_job = bar.delay()

        self.assertEqual(foo_job._dependency_ids,[])
        self.assertIsNone(foo_job._dependency_id)

        self.assertEqual(foo_job.dependency, None)
        self.assertEqual(bar_job.dependency, foo_job)
        self.assertEqual(bar_job.dependency.id, foo_job.id)

    def test_decorator_delay_accepts_depends_on_as_argument(self):
        """Ensure that passing in depends_on to the delay method of
        a decorated function overrides the depends_on set in the
        constructor.
        """
        # Ensure default
        result = decorated_job.delay(1, 2)
        self.assertEqual(result.dependency, None)
        self.assertEqual(result._dependency_id, None)

        @job(queue='queue_name')
        def foo():
            return 'Firstly'

        @job(queue='queue_name')
        def bar():
            return 'Firstly'

        foo_job = foo.delay()
        bar_job = bar.delay()

        @job(queue='queue_name', depends_on=foo_job)
        def baz():
            return 'Secondly'

        baz_job = bar.delay(depends_on=bar_job)

        self.assertIsNone(foo_job._dependency_id)
        self.assertIsNone(bar_job._dependency_id)

        self.assertEqual(foo_job._dependency_ids,[])
        self.assertEqual(bar_job._dependency_ids,[])
        self.assertEqual(baz_job._dependency_id, bar_job.id)
        self.assertEqual(baz_job.dependency, bar_job)
        self.assertEqual(baz_job.dependency.id, bar_job.id)

    @mock.patch('rq.queue.resolve_connection')
    def test_decorator_connection_laziness(self, resolve_connection):
        """Ensure that job decorator resolve connection in `lazy` way """

        resolve_connection.return_value = Redis(host=get_redis_host())

        @job(queue='queue_name')
        def foo():
            return 'do something'

        self.assertEqual(resolve_connection.call_count, 0)

        foo()

        self.assertEqual(resolve_connection.call_count, 0)

        foo.delay()

        self.assertEqual(resolve_connection.call_count, 1)

    def test_decorator_custom_queue_class(self):
        """Ensure that a custom queue class can be passed to the job decorator"""
        class CustomQueue(Queue):
            pass
        CustomQueue.enqueue_call = mock.MagicMock(
            spec=lambda *args, **kwargs: None,
            name='enqueue_call'
        )

        custom_decorator = job(queue='default', queue_class=CustomQueue)
        self.assertIs(custom_decorator.queue_class, CustomQueue)

        @custom_decorator
        def custom_queue_class_job(x, y):
            return x + y

        custom_queue_class_job.delay(1, 2)
        self.assertEqual(CustomQueue.enqueue_call.call_count, 1)

    def test_decorate_custom_queue(self):
        """Ensure that a custom queue instance can be passed to the job decorator"""
        class CustomQueue(Queue):
            pass
        CustomQueue.enqueue_call = mock.MagicMock(
            spec=lambda *args, **kwargs: None,
            name='enqueue_call'
        )
        queue = CustomQueue()

        @job(queue=queue)
        def custom_queue_job(x, y):
            return x + y

        custom_queue_job.delay(1, 2)
        self.assertEqual(queue.enqueue_call.call_count, 1)

    def test_decorator_custom_failure_ttl(self):
        """Ensure that passing in failure_ttl to the decorator sets the
        failure_ttl on the job
        """
        # Ensure default
        result = decorated_job.delay(1, 2)
        self.assertEqual(result.failure_ttl, None)

        @job('default', failure_ttl=10)
        def hello():
            return 'Why hello'
        result = hello.delay()
        self.assertEqual(result.failure_ttl, 10)

    def test_decorator_custom_retry(self):
        """ Ensure that passing in retry to the decorator sets the
        retry on the job
        """
        # Ensure default
        result = decorated_job.delay(1, 2)
        self.assertEqual(result.retries_left, None)
        self.assertEqual(result.retry_intervals, None)

        @job('default', retry=Retry(3, [2]))
        def hello():
            return 'Why hello'
        result = hello.delay()
        self.assertEqual(result.retries_left, 3)
        self.assertEqual(result.retry_intervals, [2])<|MERGE_RESOLUTION|>--- conflicted
+++ resolved
@@ -6,11 +6,7 @@
 from redis import Redis
 
 from rq.decorators import job
-<<<<<<< HEAD
-from rq.job import Job, RunCondition
-=======
-from rq.job import Job, Retry
->>>>>>> 55dce19a
+from rq.job import Job, Retry, RunCondition
 from rq.queue import Queue
 from rq.worker import DEFAULT_RESULT_TTL
 from tests import RQTestCase, get_redis_host
