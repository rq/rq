--- conflicted
+++ resolved
@@ -582,7 +582,6 @@
             self.teardown()
         return bool(completed_jobs)
 
-<<<<<<< HEAD
     def cleanup_execution(self, job: 'Job', pipeline: 'Pipeline'):
         """Cleans up the execution of a job.
         It will remove the job from the `StartedJobRegistry` and deleting the Execution object.
@@ -595,7 +594,6 @@
         if self.execution:
             self.execution.delete(pipeline)
             self.execution = None
-=======
     def handle_warm_shutdown_request(self):
         self.log.info('Worker %s [PID %d]: warm shut down requested', self.name, self.pid)
 
@@ -623,7 +621,6 @@
         if self._dequeue_strategy == DequeueStrategy.RANDOM:
             shuffle(self._ordered_queues)
             return
->>>>>>> 6b11c3ee
 
     def handle_job_failure(self, job: 'Job', queue: 'Queue', started_job_registry=None, exc_string=''):
         """
@@ -683,20 +680,6 @@
                 # even if Redis is down
                 pass
 
-<<<<<<< HEAD
-=======
-    def set_current_job_working_time(self, current_job_working_time: float, pipeline: Optional['Pipeline'] = None):
-        """Sets the current job working time in seconds
-
-        Args:
-            current_job_working_time (float): The current job working time in seconds
-            pipeline (Optional[Pipeline], optional): Pipeline to use. Defaults to None.
-        """
-        self.current_job_working_time = current_job_working_time
-        connection = pipeline if pipeline is not None else self.connection
-        connection.hset(self.key, 'current_job_working_time', current_job_working_time)
-
->>>>>>> 6b11c3ee
     def set_current_job_id(self, job_id: Optional[str] = None, pipeline: Optional['Pipeline'] = None):
         """Sets the current job id.
         If `None` is used it will delete the current job key.
@@ -1127,7 +1110,6 @@
     def connection_timeout(self) -> int:
         return self.dequeue_timeout + 10
 
-<<<<<<< HEAD
     def procline(self, message):
         """Changes the current procname for the process.
 
@@ -1209,8 +1191,6 @@
         connection = pipeline if pipeline is not None else self.connection
         connection.hset(self.key, 'current_job_working_time', current_job_working_time)
 
-=======
->>>>>>> 6b11c3ee
     def kill_horse(self, sig: signal.Signals = SIGKILL):
         """Kill the horse but catch "No such process" error has the horse could already be dead.
 
