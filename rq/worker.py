import errno
import logging
import os
import random
import signal
import socket
import sys
import time
import traceback
import warnings

from datetime import timedelta
from enum import Enum
from uuid import uuid4
from random import shuffle
from typing import Any, Callable, List, Optional, TYPE_CHECKING, Tuple, Type, Union

if TYPE_CHECKING:
    from redis import Redis
    from redis.client import Pipeline

try:
    from signal import SIGKILL
except ImportError:
    from signal import SIGTERM as SIGKILL
from contextlib import suppress
import redis.exceptions

from . import worker_registration
from .command import parse_payload, PUBSUB_CHANNEL_TEMPLATE, handle_command
from .utils import DequeueStrategy, as_text
from .connections import get_current_connection, push_connection, pop_connection

from .defaults import (
    CALLBACK_TIMEOUT,
    DEFAULT_MAINTENANCE_TASK_INTERVAL,
    DEFAULT_RESULT_TTL,
    DEFAULT_WORKER_TTL,
    DEFAULT_JOB_MONITORING_INTERVAL,
    DEFAULT_LOGGING_FORMAT,
    DEFAULT_LOGGING_DATE_FORMAT,
)
from .exceptions import DeserializationError, DequeueTimeout, ShutDownImminentException
from .job import Job, JobStatus
from .logutils import setup_loghandlers
from .queue import Queue
from .registry import StartedJobRegistry, clean_registries
from .scheduler import RQScheduler
from .suspension import is_suspended
from .timeouts import JobTimeoutException, HorseMonitorTimeoutException, UnixSignalDeathPenalty
from .utils import backend_class, ensure_list, get_version, make_colorizer, utcformat, utcnow, utcparse, compact
from .version import VERSION
from .worker_registration import clean_worker_registry, get_keys
from .serializers import resolve_serializer

try:
    from setproctitle import setproctitle as setprocname
except ImportError:

    def setprocname(*args, **kwargs):  # noqa
        pass


green = make_colorizer('darkgreen')
yellow = make_colorizer('darkyellow')
blue = make_colorizer('darkblue')

logger = logging.getLogger("rq.worker")


class StopRequested(Exception):
    pass


_signames = dict(
    (getattr(signal, signame), signame) for signame in dir(signal) if signame.startswith('SIG') and '_' not in signame
)


def signal_name(signum):
    try:
        if sys.version_info[:2] >= (3, 5):
            return signal.Signals(signum).name
        else:
            return _signames[signum]

    except KeyError:
        return 'SIG_UNKNOWN'
    except ValueError:
        return 'SIG_UNKNOWN'


class WorkerStatus(str, Enum):
    STARTED = 'started'
    SUSPENDED = 'suspended'
    BUSY = 'busy'
    IDLE = 'idle'


class Worker:
    redis_worker_namespace_prefix = 'rq:worker:'
    redis_workers_keys = worker_registration.REDIS_WORKER_KEYS
    death_penalty_class = UnixSignalDeathPenalty
    queue_class = Queue
    job_class = Job
    # `log_result_lifespan` controls whether "Result is kept for XXX seconds"
    # messages are logged after every job, by default they are.
    log_result_lifespan = True
    # `log_job_description` is used to toggle logging an entire jobs description.
    log_job_description = True
    # factor to increase connection_wait_time incase of continous connection failures.
    exponential_backoff_factor = 2.0
    # Max Wait time (in seconds) after which exponential_backoff_factor wont be applicable.
    max_connection_wait_time = 60.0

    @classmethod
    def all(
        cls,
        connection: Optional['Redis'] = None,
        job_class: Optional[Type['Job']] = None,
        queue_class: Optional[Type['Queue']] = None,
        queue: Optional['Queue'] = None,
        serializer=None,
    ) -> List['Worker']:
        """Returns an iterable of all Workers.

        Returns:
            workers (List[Worker]): A list of workers
        """
        if queue:
            connection = queue.connection
        elif connection is None:
            connection = get_current_connection()

        worker_keys = get_keys(queue=queue, connection=connection)
        workers = [
            cls.find_by_key(
                key, connection=connection, job_class=job_class, queue_class=queue_class, serializer=serializer
            )
            for key in worker_keys
        ]
        return compact(workers)

    @classmethod
    def all_keys(cls, connection: Optional['Redis'] = None, queue: Optional['Queue'] = None) -> List[str]:
        """List of worker keys

        Args:
            connection (Optional[Redis], optional): A Redis Connection. Defaults to None.
            queue (Optional[Queue], optional): The Queue. Defaults to None.

        Returns:
            list_keys (List[str]): A list of worker keys
        """
        return [as_text(key) for key in get_keys(queue=queue, connection=connection)]

    @classmethod
    def count(cls, connection: Optional['Redis'] = None, queue: Optional['Queue'] = None) -> int:
        """Returns the number of workers by queue or connection.

        Args:
            connection (Optional[Redis], optional): Redis connection. Defaults to None.
            queue (Optional[Queue], optional): The queue to use. Defaults to None.

        Returns:
            length (int): The queue length.
        """
        return len(get_keys(queue=queue, connection=connection))

    @classmethod
    def find_by_key(
        cls,
        worker_key: str,
        connection: Optional['Redis'] = None,
        job_class: Optional[Type['Job']] = None,
        queue_class: Optional[Type['Queue']] = None,
        serializer=None,
    ) -> 'Worker':
        """Returns a Worker instance, based on the naming conventions for
        naming the internal Redis keys.  Can be used to reverse-lookup Workers
        by their Redis keys.

        Args:
            worker_key (str): The worker key
            connection (Optional[Redis], optional): Redis connection. Defaults to None.
            job_class (Optional[Type[Job]], optional): The job class if custom class is being used. Defaults to None.
            queue_class (Optional[Type[Queue]], optional): The queue class if a custom class is being used. Defaults to None.
            serializer (Any, optional): The serializer to use. Defaults to None.

        Raises:
            ValueError: If the key doesn't start with `rq:worker:`, the default worker namespace prefix.

        Returns:
            worker (Worker): The Worker instance.
        """
        prefix = cls.redis_worker_namespace_prefix
        if not worker_key.startswith(prefix):
            raise ValueError('Not a valid RQ worker key: %s' % worker_key)

        if connection is None:
            connection = get_current_connection()
        if not connection.exists(worker_key):
            connection.srem(cls.redis_workers_keys, worker_key)
            return None

        name = worker_key[len(prefix) :]
        worker = cls(
            [],
            name,
            connection=connection,
            job_class=job_class,
            queue_class=queue_class,
            prepare_for_work=False,
            serializer=serializer,
        )

        worker.refresh()
        return worker

    def __init__(
        self,
        queues,
        name: Optional[str] = None,
        default_result_ttl=DEFAULT_RESULT_TTL,
        connection: Optional['Redis'] = None,
        exc_handler=None,
        exception_handlers=None,
        default_worker_ttl=DEFAULT_WORKER_TTL,
        job_class: Type['Job'] = None,
        queue_class=None,
        log_job_description: bool = True,
        job_monitoring_interval=DEFAULT_JOB_MONITORING_INTERVAL,
        disable_default_exception_handler: bool = False,
        prepare_for_work: bool = True,
        serializer=None,
        dequeue_strategy=DequeueStrategy.DEFAULT,
    ):  # noqa
        self.default_result_ttl = default_result_ttl
        self.worker_ttl = default_worker_ttl
        self.job_monitoring_interval = job_monitoring_interval

        connection = self._set_connection(connection)
        self.connection = connection
        self.redis_server_version = None

        self.job_class = backend_class(self, 'job_class', override=job_class)
        self.queue_class = backend_class(self, 'queue_class', override=queue_class)
        self.version = VERSION
        self.python_version = sys.version
        self.serializer = resolve_serializer(serializer)

        queues = [
            self.queue_class(name=q, connection=connection, job_class=self.job_class, serializer=self.serializer)
            if isinstance(q, str)
            else q
            for q in ensure_list(queues)
        ]

        self.name: str = name or uuid4().hex
        self.queues = queues
        self.validate_queues()
        self._ordered_queues = self.queues[:]
        self._exc_handlers: List[Callable] = []

        self._state: str = 'starting'
        self._is_horse: bool = False
        self._horse_pid: int = 0
        self._stop_requested: bool = False
        self._stopped_job_id = None

        self.log = logger
        self.log_job_description = log_job_description
        self.last_cleaned_at = None
        self.successful_job_count: int = 0
        self.failed_job_count: int = 0
        self.total_working_time: int = 0
        self.current_job_working_time: float = 0
        self.birth_date = None
        self.scheduler: Optional[RQScheduler] = None
        self.pubsub = None
        self.pubsub_thread = None
        self._dequeue_strategy = dequeue_strategy

        self.disable_default_exception_handler = disable_default_exception_handler

        if prepare_for_work:
            self.hostname: Optional[str] = socket.gethostname()
            self.pid: Optional[int] = os.getpid()
            try:
                connection.client_setname(self.name)
            except redis.exceptions.ResponseError:
                warnings.warn('CLIENT SETNAME command not supported, setting ip_address to unknown', Warning)
                self.ip_address = 'unknown'
            else:
                client_adresses = [client['addr'] for client in connection.client_list() if client['name'] == self.name]
                if len(client_adresses) > 0:
                    self.ip_address = client_adresses[0]
                else:
                    warnings.warn('CLIENT LIST command not supported, setting ip_address to unknown', Warning)
                    self.ip_address = 'unknown'
        else:
            self.hostname = None
            self.pid = None
            self.ip_address = 'unknown'

        if isinstance(exception_handlers, (list, tuple)):
            for handler in exception_handlers:
                self.push_exc_handler(handler)
        elif exception_handlers is not None:
            self.push_exc_handler(exception_handlers)

    def _set_connection(self, connection: Optional['Redis']) -> 'Redis':
        """Configures the Redis connection to have a socket timeout.
        This should timouet the connection in case any specific command hangs at any given time (eg. BLPOP).
        If the connection provided already has a `socket_timeout` defined, skips.

        Args:
            connection (Optional[Redis]): The Redis Connection.
        """
        if connection is None:
            connection = get_current_connection()
        current_socket_timeout = connection.connection_pool.connection_kwargs.get("socket_timeout")
        if current_socket_timeout is None:
            timeout_config = {"socket_timeout": self.connection_timeout}
            connection.connection_pool.connection_kwargs.update(timeout_config)
        return connection

    def get_redis_server_version(self):
        """Return Redis server version of connection"""
        if not self.redis_server_version:
            self.redis_server_version = get_version(self.connection)
        return self.redis_server_version

    def validate_queues(self):
        """Sanity check for the given queues."""
        for queue in self.queues:
            if not isinstance(queue, self.queue_class):
                raise TypeError('{0} is not of type {1} or string types'.format(queue, self.queue_class))

    def queue_names(self) -> List[str]:
        """Returns the queue names of this worker's queues.

        Returns:
            List[str]: The queue names.
        """
        return [queue.name for queue in self.queues]

    def queue_keys(self) -> List[str]:
        """Returns the Redis keys representing this worker's queues.

        Returns:
            List[str]: The list of strings with queues keys
        """
        return [queue.key for queue in self.queues]

    @property
    def key(self):
        """Returns the worker's Redis hash key."""
        return self.redis_worker_namespace_prefix + self.name

    @property
    def pubsub_channel_name(self):
        """Returns the worker's Redis hash key."""
        return PUBSUB_CHANNEL_TEMPLATE % self.name

    @property
    def supports_redis_streams(self) -> bool:
        """Only supported by Redis server >= 5.0 is required."""
        return self.get_redis_server_version() >= (5, 0, 0)

    @property
    def horse_pid(self):
        """The horse's process ID.  Only available in the worker.  Will return
        0 in the horse part of the fork.
        """
        return self._horse_pid

    @property
    def is_horse(self):
        """Returns whether or not this is the worker or the work horse."""
        return self._is_horse

    @property
    def dequeue_timeout(self) -> int:
        return max(1, self.worker_ttl - 15)

    @property
    def connection_timeout(self) -> int:
        return self.dequeue_timeout + 10

    def procline(self, message):
        """Changes the current procname for the process.

        This can be used to make `ps -ef` output more readable.
        """
        setprocname('rq: {0}'.format(message))

    def register_birth(self):
        """Registers its own birth."""
        self.log.debug('Registering birth of worker %s', self.name)
        if self.connection.exists(self.key) and not self.connection.hexists(self.key, 'death'):
            msg = 'There exists an active worker named {0!r} already'
            raise ValueError(msg.format(self.name))
        key = self.key
        queues = ','.join(self.queue_names())
        with self.connection.pipeline() as p:
            p.delete(key)
            now = utcnow()
            now_in_string = utcformat(now)
            self.birth_date = now

            mapping = {
                'birth': now_in_string,
                'last_heartbeat': now_in_string,
                'queues': queues,
                'pid': self.pid,
                'hostname': self.hostname,
                'ip_address': self.ip_address,
                'version': self.version,
                'python_version': self.python_version,
            }

            if self.get_redis_server_version() >= (4, 0, 0):
                p.hset(key, mapping=mapping)
            else:
                p.hmset(key, mapping)

            worker_registration.register(self, p)
            p.expire(key, self.worker_ttl + 60)
            p.execute()

    def register_death(self):
        """Registers its own death."""
        self.log.debug('Registering death')
        with self.connection.pipeline() as p:
            # We cannot use self.state = 'dead' here, because that would
            # rollback the pipeline
            worker_registration.unregister(self, p)
            p.hset(self.key, 'death', utcformat(utcnow()))
            p.expire(self.key, 60)
            p.execute()

    def set_shutdown_requested_date(self):
        """Sets the date on which the worker received a (warm) shutdown request"""
        self.connection.hset(self.key, 'shutdown_requested_date', utcformat(utcnow()))

    @property
    def shutdown_requested_date(self):
        """Fetches shutdown_requested_date from Redis."""
        shutdown_requested_timestamp = self.connection.hget(self.key, 'shutdown_requested_date')
        if shutdown_requested_timestamp is not None:
            return utcparse(as_text(shutdown_requested_timestamp))

    @property
    def death_date(self):
        """Fetches death date from Redis."""
        death_timestamp = self.connection.hget(self.key, 'death')
        if death_timestamp is not None:
            return utcparse(as_text(death_timestamp))

    def set_state(self, state: str, pipeline: Optional['Pipeline'] = None):
        """Sets the worker's state.

        Args:
            state (str): The state
            pipeline (Optional[Pipeline], optional): The pipeline to use. Defaults to None.
        """
        self._state = state
        connection = pipeline if pipeline is not None else self.connection
        connection.hset(self.key, 'state', state)

    def _set_state(self, state):
        """Raise a DeprecationWarning if ``worker.state = X`` is used"""
        warnings.warn("worker.state is deprecated, use worker.set_state() instead.", DeprecationWarning)
        self.set_state(state)

    def get_state(self) -> str:
        return self._state

    def _get_state(self):
        """Raise a DeprecationWarning if ``worker.state == X`` is used"""
        warnings.warn("worker.state is deprecated, use worker.get_state() instead.", DeprecationWarning)
        return self.get_state()

    state = property(_get_state, _set_state)

    def set_current_job_working_time(self, current_job_working_time: float, pipeline: Optional['Pipeline'] = None):
        """Sets the current job working time in seconds

        Args:
            current_job_working_time (float): The current job working time in seconds
            pipeline (Optional[Pipeline], optional): Pipeline to use. Defaults to None.
        """
        self.current_job_working_time = current_job_working_time
        connection = pipeline if pipeline is not None else self.connection
        connection.hset(self.key, 'current_job_working_time', current_job_working_time)

    def set_current_job_id(self, job_id: Optional[str] = None, pipeline: Optional['Pipeline'] = None):
        """Sets the current job id.
        If `None` is used it will delete the current job key.

        Args:
            job_id (Optional[str], optional): The job id. Defaults to None.
            pipeline (Optional[Pipeline], optional): The pipeline to use. Defaults to None.
        """
        connection = pipeline if pipeline is not None else self.connection
        if job_id is None:
            connection.hdel(self.key, 'current_job')
        else:
            connection.hset(self.key, 'current_job', job_id)

    def get_current_job_id(self, pipeline: Optional['Pipeline'] = None) -> Optional[str]:
        """Retrieves the current job id.

        Args:
            pipeline (Optional[&#39;Pipeline&#39;], optional): The pipeline to use. Defaults to None.

        Returns:
            job_id (Optional[str): The job id
        """
        connection = pipeline if pipeline is not None else self.connection
        return as_text(connection.hget(self.key, 'current_job'))

    def get_current_job(self) -> Optional['Job']:
        """Returns the currently executing job instance.

        Returns:
            job (Job): The job instance.
        """
        job_id = self.get_current_job_id()
        if job_id is None:
            return None
        return self.job_class.fetch(job_id, self.connection, self.serializer)

    def _install_signal_handlers(self):
        """Installs signal handlers for handling SIGINT and SIGTERM gracefully."""
        signal.signal(signal.SIGINT, self.request_stop)
        signal.signal(signal.SIGTERM, self.request_stop)

    def kill_horse(self, sig: signal.Signals = SIGKILL):
        """Kill the horse but catch "No such process" error has the horse could already be dead.

        Args:
            sig (signal.Signals, optional): _description_. Defaults to SIGKILL.
        """
        try:
            os.killpg(os.getpgid(self.horse_pid), sig)
            self.log.info('Killed horse pid %s', self.horse_pid)
        except OSError as e:
            if e.errno == errno.ESRCH:
                # "No such process" is fine with us
                self.log.debug('Horse already dead')
            else:
                raise

    def wait_for_horse(self) -> Tuple[Optional[int], Optional[int]]:
        """Waits for the horse process to complete.
        Uses `0` as argument as to include "any child in the process group of the current process".
        """
        pid = None
        stat = None
        try:
            pid, stat = os.waitpid(self.horse_pid, 0)
        except ChildProcessError:
            # ChildProcessError: [Errno 10] No child processes
            pass
        return pid, stat

    def request_force_stop(self, signum, frame):
        """Terminates the application (cold shutdown).

        Args:
            signum (Any): Signum
            frame (Any): Frame

        Raises:
            SystemExit: SystemExit
        """
        self.log.warning('Cold shut down')

        # Take down the horse with the worker
        if self.horse_pid:
            self.log.debug('Taking down horse %s with me', self.horse_pid)
            self.kill_horse()
            self.wait_for_horse()
        raise SystemExit()

    def request_stop(self, signum, frame):
        """Stops the current worker loop but waits for child processes to
        end gracefully (warm shutdown).

        Args:
            signum (Any): Signum
            frame (Any): Frame
        """
        self.log.debug('Got signal %s', signal_name(signum))

        signal.signal(signal.SIGINT, self.request_force_stop)
        signal.signal(signal.SIGTERM, self.request_force_stop)

        self.handle_warm_shutdown_request()
        self._shutdown()

    def _shutdown(self):
        """
        If shutdown is requested in the middle of a job, wait until
        finish before shutting down and save the request in redis
        """
        if self.get_state() == WorkerStatus.BUSY:
            self._stop_requested = True
            self.set_shutdown_requested_date()
            self.log.debug('Stopping after current horse is finished. ' 'Press Ctrl+C again for a cold shutdown.')
            if self.scheduler:
                self.stop_scheduler()
        else:
            if self.scheduler:
                self.stop_scheduler()
            raise StopRequested()

    def handle_warm_shutdown_request(self):
        self.log.info('Warm shut down requested')

    def check_for_suspension(self, burst: bool):
        """Check to see if workers have been suspended by `rq suspend`"""
        before_state = None
        notified = False

        while not self._stop_requested and is_suspended(self.connection, self):
            if burst:
                self.log.info('Suspended in burst mode, exiting')
                self.log.info('Note: There could still be unfinished jobs on the queue')
                raise StopRequested

            if not notified:
                self.log.info('Worker suspended, run `rq resume` to resume')
                before_state = self.get_state()
                self.set_state(WorkerStatus.SUSPENDED)
                notified = True
            time.sleep(1)

        if before_state:
            self.set_state(before_state)

    def run_maintenance_tasks(self):
        """
        Runs periodic maintenance tasks, these include:
        1. Check if scheduler should be started. This check should not be run
           on first run since worker.work() already calls
           `scheduler.enqueue_scheduled_jobs()` on startup.
        2. Cleaning registries

        No need to try to start scheduler on first run
        """
        if self.last_cleaned_at:
            if self.scheduler and (not self.scheduler._process or not self.scheduler._process.is_alive()):
                self.scheduler.acquire_locks(auto_start=True)
        self.clean_registries()

    def subscribe(self):
        """Subscribe to this worker's channel"""
        self.log.info('Subscribing to channel %s', self.pubsub_channel_name)
        self.pubsub = self.connection.pubsub()
        self.pubsub.subscribe(**{self.pubsub_channel_name: self.handle_payload})
        self.pubsub_thread = self.pubsub.run_in_thread(sleep_time=0.2, daemon=True)

    def unsubscribe(self):
        """Unsubscribe from pubsub channel"""
        if self.pubsub_thread:
            self.log.info('Unsubscribing from channel %s', self.pubsub_channel_name)
            self.pubsub_thread.stop()
            self.pubsub_thread.join()
            self.pubsub.unsubscribe()
            self.pubsub.close()

    def reorder_queues(self, reference_queue: 'Queue'):
        """Reorder the queues according to the strategy.
        As this can be defined both in the `Worker` initialization or in the `work` method,
        it doesn't take the strategy directly, but rather uses the private `_dequeue_strategy` attribute.

        Args:
            reference_queue (Union[Queue, str]): The queues to reorder
        """
        if self._dequeue_strategy is None:
            self._dequeue_strategy = DequeueStrategy.DEFAULT

        if self._dequeue_strategy not in ["default", "random", "roundrobin"]:
            self.log.warning(
                "Dequeue strategy %s is not allowed. Use one of `default`, `random` or `rounbrobin`. Using defalt ordering.",
                self._dequeue_strategy,
            )
            return
        if self._dequeue_strategy == DequeueStrategy.DEFAULT:
            return
        if self._dequeue_strategy == DequeueStrategy.ROUNDROBIN:
            pos = self._ordered_queues.index(reference_queue)
            self._ordered_queues = self._ordered_queues[pos + 1:] + self._ordered_queues[: pos + 1]
            return
        if self._dequeue_strategy == DequeueStrategy.RANDOM:
            shuffle(self._ordered_queues)
            return

    def bootstrap(
        self,
        logging_level: str = "INFO",
        date_format: str = DEFAULT_LOGGING_DATE_FORMAT,
        log_format: str = DEFAULT_LOGGING_FORMAT,
    ):
        """Bootstraps the worker.
        Runs the basic tasks that should run when the worker actually starts working.
        Used so that new workers can focus on the work loop implementation rather
        than the full bootstraping process.

        Args:
            logging_level (str, optional): Logging level to use. Defaults to "INFO".
            date_format (str, optional): Date Format. Defaults to DEFAULT_LOGGING_DATE_FORMAT.
            log_format (str, optional): Log Format. Defaults to DEFAULT_LOGGING_FORMAT.
        """
        setup_loghandlers(logging_level, date_format, log_format)
        self.register_birth()
        self.log.info("Worker %s: started, version %s", self.key, VERSION)
        self.subscribe()
        self.set_state(WorkerStatus.STARTED)
        qnames = self.queue_names()
        self.log.info('*** Listening on %s...', green(', '.join(qnames)))

    def _start_scheduler(
        self,
        burst: bool = False,
        logging_level: str = "INFO",
        date_format: str = DEFAULT_LOGGING_DATE_FORMAT,
        log_format: str = DEFAULT_LOGGING_FORMAT,
    ):
        """Starts the scheduler process.
        This is specifically designed to be run by the worker when running the `work()` method.
        Instanciates the RQScheduler and tries to acquire a lock.
        If the lock is acquired, start scheduler.
        If worker is on burst mode just enqueues scheduled jobs and quits,
        otherwise, starts the scheduler in a separate process.

        Args:
            burst (bool, optional): Whether to work on burst mode. Defaults to False.
            logging_level (str, optional): Logging level to use. Defaults to "INFO".
            date_format (str, optional): Date Format. Defaults to DEFAULT_LOGGING_DATE_FORMAT.
            log_format (str, optional): Log Format. Defaults to DEFAULT_LOGGING_FORMAT.
        """
        self.scheduler = RQScheduler(
            self.queues,
            connection=self.connection,
            logging_level=logging_level,
            date_format=date_format,
            log_format=log_format,
            serializer=self.serializer,
        )
        self.scheduler.acquire_locks()
        if self.scheduler.acquired_locks:
            if burst:
                self.scheduler.enqueue_scheduled_jobs()
                self.scheduler.release_locks()
            else:
                self.scheduler.start()

    def work(
        self,
        burst: bool = False,
        logging_level: str = "INFO",
        date_format: str = DEFAULT_LOGGING_DATE_FORMAT,
        log_format: str = DEFAULT_LOGGING_FORMAT,
        max_jobs: Optional[int] = None,
        with_scheduler: bool = False,
        dequeue_strategy: DequeueStrategy = DequeueStrategy.DEFAULT
    ) -> bool:
        """Starts the work loop.

        Pops and performs all jobs on the current list of queues.  When all
        queues are empty, block and wait for new jobs to arrive on any of the
        queues, unless `burst` mode is enabled.

        The return value indicates whether any jobs were processed.

        Args:
            burst (bool, optional): Whether to work on burst mode. Defaults to False.
            logging_level (str, optional): Logging level to use. Defaults to "INFO".
            date_format (str, optional): Date Format. Defaults to DEFAULT_LOGGING_DATE_FORMAT.
            log_format (str, optional): Log Format. Defaults to DEFAULT_LOGGING_FORMAT.
            max_jobs (Optional[int], optional): Max number of jobs. Defaults to None.
            with_scheduler (bool, optional): Whether to run the scheduler in a separate process. Defaults to False.

        Returns:
            worked (bool): Will return True if any job was processed, False otherwise.
        """
        self.bootstrap(logging_level, date_format, log_format)
        completed_jobs = 0
<<<<<<< HEAD
        self.register_birth()
        self.log.info("Worker %s: started, version %s", self.key, VERSION)
        self.subscribe()
        self.set_state(WorkerStatus.STARTED)
        qnames = self.queue_names()
        self.log.info('*** Listening on %s...', green(', '.join(qnames)))
        self._dequeue_strategy = dequeue_strategy

=======
>>>>>>> 5192b1d2
        if with_scheduler:
            self._start_scheduler(burst, logging_level, date_format, log_format)

        self._install_signal_handlers()
        try:
            while True:
                try:
                    self.check_for_suspension(burst)

                    if self.should_run_maintenance_tasks:
                        self.run_maintenance_tasks()

                    if self._stop_requested:
                        self.log.info('Worker %s: stopping on request', self.key)
                        break

                    timeout = None if burst else self.dequeue_timeout
                    result = self.dequeue_job_and_maintain_ttl(timeout)
                    if result is None:
                        if burst:
                            self.log.info("Worker %s: done, quitting", self.key)
                        break

                    job, queue = result
                    self.reorder_queues(reference_queue=queue)
                    self.execute_job(job, queue)
                    self.heartbeat()

                    completed_jobs += 1
                    if max_jobs is not None:
                        if completed_jobs >= max_jobs:
                            self.log.info("Worker %s: finished executing %d jobs, quitting", self.key, completed_jobs)
                            break

                except redis.exceptions.TimeoutError:
                    self.log.error(f"Worker {self.key}: Redis connection timeout, quitting...")
                    break

                except StopRequested:
                    break

                except SystemExit:
                    # Cold shutdown detected
                    raise

                except:  # noqa
                    self.log.error('Worker %s: found an unhandled exception, quitting...', self.key, exc_info=True)
                    break
        finally:
            if not self.is_horse:
                if self.scheduler:
                    self.stop_scheduler()

                self.register_death()
                self.unsubscribe()
        return bool(completed_jobs)

    def stop_scheduler(self):
        """Ensure scheduler process is stopped
        Will send the kill signal to scheduler process,
        if there's an OSError, just passes and `join()`'s the scheduler process,
        waiting for the process to finish.
        """
        if self.scheduler._process and self.scheduler._process.pid:
            try:
                os.kill(self.scheduler._process.pid, signal.SIGTERM)
            except OSError:
                pass
            self.scheduler._process.join()

    def dequeue_job_and_maintain_ttl(self, timeout: int) -> Tuple['Job', 'Queue']:
        """Dequeues a job while maintaining the TTL.

        Returns:
            result (Tuple[Job, Queue]): A tuple with the job and the queue.
        """
        result = None
        qnames = ','.join(self.queue_names())

        self.set_state(WorkerStatus.IDLE)
        self.procline('Listening on ' + qnames)
        self.log.debug('*** Listening on %s...', green(qnames))
        connection_wait_time = 1.0
        while True:
            try:
                self.heartbeat()

                if self.should_run_maintenance_tasks:
                    self.run_maintenance_tasks()

                self.log.debug(f"Dequeueing jobs on queues {green(qnames)} and timeout {timeout}")
                result = self.queue_class.dequeue_any(
                    self._ordered_queues,
                    timeout,
                    connection=self.connection,
                    job_class=self.job_class,
                    serializer=self.serializer,
                )
                if result is not None:
                    job, queue = result
                    self.log.debug(f"Dequeued job {blue(job.id)} from {green(queue.name)}")
                    job.redis_server_version = self.get_redis_server_version()
                    if self.log_job_description:
                        self.log.info('%s: %s (%s)', green(queue.name), blue(job.description), job.id)
                    else:
                        self.log.info('%s: %s', green(queue.name), job.id)

                break
            except DequeueTimeout:
                pass
            except redis.exceptions.ConnectionError as conn_err:
                self.log.error(
                    'Could not connect to Redis instance: %s Retrying in %d seconds...', conn_err, connection_wait_time
                )
                time.sleep(connection_wait_time)
                connection_wait_time *= self.exponential_backoff_factor
                connection_wait_time = min(connection_wait_time, self.max_connection_wait_time)
            else:
                connection_wait_time = 1.0

        self.heartbeat()
        return result

    def heartbeat(self, timeout: Optional[int] = None, pipeline: Optional['Pipeline'] = None):
        """Specifies a new worker timeout, typically by extending the
        expiration time of the worker, effectively making this a "heartbeat"
        to not expire the worker until the timeout passes.

        The next heartbeat should come before this time, or the worker will
        die (at least from the monitoring dashboards).

        If no timeout is given, the worker_ttl will be used to update
        the expiration time of the worker.

        Args:
            timeout (Optional[int]): Timeout
            pipeline (Optional[Redis]): A Redis pipeline
        """
        timeout = timeout or self.worker_ttl + 60
        connection = pipeline if pipeline is not None else self.connection
        connection.expire(self.key, timeout)
        connection.hset(self.key, 'last_heartbeat', utcformat(utcnow()))
        self.log.debug(
            'Sent heartbeat to prevent worker timeout. ' 'Next one should arrive within %s seconds.', timeout
        )

    def refresh(self):
        """Refreshes the worker data.
        It will get the data from the datastore and update the Worker's attributes
        """
        data = self.connection.hmget(
            self.key,
            'queues',
            'state',
            'current_job',
            'last_heartbeat',
            'birth',
            'failed_job_count',
            'successful_job_count',
            'total_working_time',
            'current_job_working_time',
            'hostname',
            'ip_address',
            'pid',
            'version',
            'python_version',
        )
        (
            queues,
            state,
            job_id,
            last_heartbeat,
            birth,
            failed_job_count,
            successful_job_count,
            total_working_time,
            current_job_working_time,
            hostname,
            ip_address,
            pid,
            version,
            python_version,
        ) = data
        queues = as_text(queues)
        self.hostname = as_text(hostname)
        self.ip_address = as_text(ip_address)
        self.pid = int(pid) if pid else None
        self.version = as_text(version)
        self.python_version = as_text(python_version)
        self._state = as_text(state or '?')
        self._job_id = job_id or None
        if last_heartbeat:
            self.last_heartbeat = utcparse(as_text(last_heartbeat))
        else:
            self.last_heartbeat = None
        if birth:
            self.birth_date = utcparse(as_text(birth))
        else:
            self.birth_date = None
        if failed_job_count:
            self.failed_job_count = int(as_text(failed_job_count))
        if successful_job_count:
            self.successful_job_count = int(as_text(successful_job_count))
        if total_working_time:
            self.total_working_time = float(as_text(total_working_time))
        if current_job_working_time:
            self.current_job_working_time = float(as_text(current_job_working_time))

        if queues:
            self.queues = [
                self.queue_class(
                    queue, connection=self.connection, job_class=self.job_class, serializer=self.serializer
                )
                for queue in queues.split(',')
            ]

    def increment_failed_job_count(self, pipeline: Optional['Pipeline'] = None):
        """Used to keep the worker stats up to date in Redis.
        Increments the failed job count.

        Args:
            pipeline (Optional[Pipeline], optional): A Redis Pipeline. Defaults to None.
        """
        connection = pipeline if pipeline is not None else self.connection
        connection.hincrby(self.key, 'failed_job_count', 1)

    def increment_successful_job_count(self, pipeline: Optional['Pipeline'] = None):
        """Used to keep the worker stats up to date in Redis.
        Increments the successful job count.

        Args:
            pipeline (Optional[Pipeline], optional): A Redis Pipeline. Defaults to None.
        """
        connection = pipeline if pipeline is not None else self.connection
        connection.hincrby(self.key, 'successful_job_count', 1)

    def increment_total_working_time(self, job_execution_time: timedelta, pipeline: 'Pipeline'):
        """Used to keep the worker stats up to date in Redis.
        Increments the time the worker has been workig for (in seconds).

        Args:
            job_execution_time (timedelta): A timedelta object.
            pipeline (Optional[Pipeline], optional): A Redis Pipeline. Defaults to None.
        """
        pipeline.hincrbyfloat(self.key, 'total_working_time', job_execution_time.total_seconds())

    def fork_work_horse(self, job: 'Job', queue: 'Queue'):
        """Spawns a work horse to perform the actual work and passes it a job.
        This is where the `fork()` actually happens.

        Args:
            job (Job): The Job that will be ran
            queue (Queue): The queue
        """
        child_pid = os.fork()
        os.environ['RQ_WORKER_ID'] = self.name
        os.environ['RQ_JOB_ID'] = job.id
        if child_pid == 0:
            os.setsid()
            self.main_work_horse(job, queue)
            os._exit(0)  # just in case
        else:
            self._horse_pid = child_pid
            self.procline('Forked {0} at {1}'.format(child_pid, time.time()))

    def get_heartbeat_ttl(self, job: 'Job') -> Union[float, int]:
        """Get's the TTL for the next heartbeat.

        Args:
            job (Job): The Job

        Returns:
            int: The heartbeat TTL.
        """
        if job.timeout and job.timeout > 0:
            remaining_execution_time = job.timeout - self.current_job_working_time
            return min(remaining_execution_time, self.job_monitoring_interval) + 60
        else:
            return self.job_monitoring_interval + 60

    def monitor_work_horse(self, job: 'Job', queue: 'Queue'):
        """The worker will monitor the work horse and make sure that it
        either executes successfully or the status of the job is set to
        failed

        Args:
            job (Job): _description_
            queue (Queue): _description_
        """
        ret_val = None
        job.started_at = utcnow()
        while True:
            try:
                with UnixSignalDeathPenalty(self.job_monitoring_interval, HorseMonitorTimeoutException):
                    retpid, ret_val = self.wait_for_horse()
                break
            except HorseMonitorTimeoutException:
                # Horse has not exited yet and is still running.
                # Send a heartbeat to keep the worker alive.
                self.set_current_job_working_time((utcnow() - job.started_at).total_seconds())

                # Kill the job from this side if something is really wrong (interpreter lock/etc).
                if job.timeout != -1 and self.current_job_working_time > (job.timeout + 60):  # type: ignore
                    self.heartbeat(self.job_monitoring_interval + 60)
                    self.kill_horse()
                    self.wait_for_horse()
                    break

                self.maintain_heartbeats(job)

            except OSError as e:
                # In case we encountered an OSError due to EINTR (which is
                # caused by a SIGINT or SIGTERM signal during
                # os.waitpid()), we simply ignore it and enter the next
                # iteration of the loop, waiting for the child to end.  In
                # any other case, this is some other unexpected OS error,
                # which we don't want to catch, so we re-raise those ones.
                if e.errno != errno.EINTR:
                    raise
                # Send a heartbeat to keep the worker alive.
                self.heartbeat()

        self.set_current_job_working_time(0)
        self._horse_pid = 0  # Set horse PID to 0, horse has finished working
        if ret_val == os.EX_OK:  # The process exited normally.
            return

        job_status = job.get_status()

        if job_status is None:  # Job completed and its ttl has expired
            return
        elif self._stopped_job_id == job.id:
            # Work-horse killed deliberately
            self.log.warning('Job stopped by user, moving job to FailedJobRegistry')
            self.handle_job_failure(job, queue=queue, exc_string="Job stopped by user, work-horse terminated.")
        elif job_status not in [JobStatus.FINISHED, JobStatus.FAILED]:
            if not job.ended_at:
                job.ended_at = utcnow()

            # Unhandled failure: move the job to the failed queue
            self.log.warning(
                ('Moving job to FailedJobRegistry ' '(work-horse terminated unexpectedly; waitpid returned {})').format(
                    ret_val
                )
            )

            self.handle_job_failure(
                job, queue=queue, exc_string="Work-horse was terminated unexpectedly " "(waitpid returned %s)" % ret_val
            )

    def execute_job(self, job: 'Job', queue: 'Queue'):
        """Spawns a work horse to perform the actual work and passes it a job.
        The worker will wait for the work horse and make sure it executes
        within the given timeout bounds, or will end the work horse with
        SIGALRM.
        """
        self.set_state(WorkerStatus.BUSY)
        self.fork_work_horse(job, queue)
        self.monitor_work_horse(job, queue)
        self.set_state(WorkerStatus.IDLE)

    def maintain_heartbeats(self, job: 'Job'):
        """Updates worker and job's last heartbeat field. If job was
        enqueued with `result_ttl=0`, a race condition could happen where this heartbeat
        arrives after job has been deleted, leaving a job key that contains only
        `last_heartbeat` field.

        hset() is used when updating job's timestamp. This command returns 1 if a new
        Redis key is created, 0 otherwise. So in this case we check the return of job's
        heartbeat() command. If a new key was created, this means the job was already
        deleted. In this case, we simply send another delete command to remove the key.

        https://github.com/rq/rq/issues/1450
        """
        with self.connection.pipeline() as pipeline:
            self.heartbeat(self.job_monitoring_interval + 60, pipeline=pipeline)
            ttl = self.get_heartbeat_ttl(job)
            job.heartbeat(utcnow(), ttl, pipeline=pipeline, xx=True)
            results = pipeline.execute()
            if results[2] == 1:
                self.connection.delete(job.key)

    def main_work_horse(self, job: 'Job', queue: 'Queue'):
        """This is the entry point of the newly spawned work horse.
        After fork()'ing, always assure we are generating random sequences
        that are different from the worker.

        os._exit() is the way to exit from childs after a fork(), in
        contrast to the regular sys.exit()
        """
        random.seed()
        self.setup_work_horse_signals()
        self._is_horse = True
        self.log = logger
        try:
            self.perform_job(job, queue)
        except:  # noqa
            os._exit(1)
        os._exit(0)

    def setup_work_horse_signals(self):
        """Setup signal handing for the newly spawned work horse

        Always ignore Ctrl+C in the work horse, as it might abort the
        currently running job.

        The main worker catches the Ctrl+C and requests graceful shutdown
        after the current work is done.  When cold shutdown is requested, it
        kills the current job anyway.
        """
        signal.signal(signal.SIGINT, signal.SIG_IGN)
        signal.signal(signal.SIGTERM, signal.SIG_DFL)

    def prepare_job_execution(self, job: 'Job'):
        """Performs misc bookkeeping like updating states prior to
        job execution.
        """
        self.log.debug(f"Preparing for execution of Job ID {job.id}")
        with self.connection.pipeline() as pipeline:
            self.set_current_job_id(job.id, pipeline=pipeline)
            self.set_current_job_working_time(0, pipeline=pipeline)

            heartbeat_ttl = self.get_heartbeat_ttl(job)
            self.heartbeat(heartbeat_ttl, pipeline=pipeline)
            job.heartbeat(utcnow(), heartbeat_ttl, pipeline=pipeline)

            job.prepare_for_execution(self.name, pipeline=pipeline)
            pipeline.execute()
            self.log.debug(f"Job preparation finished.")

        msg = 'Processing {0} from {1} since {2}'
        self.procline(msg.format(job.func_name, job.origin, time.time()))

    def handle_job_failure(self, job: 'Job', queue: 'Queue', started_job_registry=None, exc_string=''):
        """
        Handles the failure or an executing job by:
            1. Setting the job status to failed
            2. Removing the job from StartedJobRegistry
            3. Setting the workers current job to None
            4. Add the job to FailedJobRegistry
        `save_exc_to_job` should only be used for testing purposes
        """
        self.log.debug('Handling failed execution of job %s', job.id)
        with self.connection.pipeline() as pipeline:
            if started_job_registry is None:
                started_job_registry = StartedJobRegistry(
                    job.origin, self.connection, job_class=self.job_class, serializer=self.serializer
                )

            # check whether a job was stopped intentionally and set the job
            # status appropriately if it was this job.
            job_is_stopped = self._stopped_job_id == job.id
            retry = job.retries_left and job.retries_left > 0 and not job_is_stopped

            if job_is_stopped:
                job.set_status(JobStatus.STOPPED, pipeline=pipeline)
                self._stopped_job_id = None
            else:
                # Requeue/reschedule if retry is configured, otherwise
                if not retry:
                    job.set_status(JobStatus.FAILED, pipeline=pipeline)

            started_job_registry.remove(job, pipeline=pipeline)

            if not self.disable_default_exception_handler and not retry:
                job._handle_failure(exc_string, pipeline=pipeline)
                with suppress(redis.exceptions.ConnectionError):
                    pipeline.execute()

            self.set_current_job_id(None, pipeline=pipeline)
            self.increment_failed_job_count(pipeline)
            if job.started_at and job.ended_at:
                self.increment_total_working_time(job.ended_at - job.started_at, pipeline)

            if retry:
                job.retry(queue, pipeline)
                enqueue_dependents = False
            else:
                enqueue_dependents = True

            try:
                pipeline.execute()
                if enqueue_dependents:
                    queue.enqueue_dependents(job)
            except Exception:
                # Ensure that custom exception handlers are called
                # even if Redis is down
                pass

    def handle_job_success(self, job: 'Job', queue: 'Queue', started_job_registry: StartedJobRegistry):
        """Handles the successful execution of certain job.
        It will remove the job from the `StartedJobRegistry`, adding it to the `SuccessfulJobRegistry`,
        and run a few maintenance tasks including:
            - Resting the current job ID
            - Enqueue dependents
            - Incrementing the job count and working time
            - Handling of the job successful execution

        Runs within a loop with the `watch` method so that protects interactions
        with dependents keys.

        Args:
            job (Job): The job that was successful.
            queue (Queue): The queue
            started_job_registry (StartedJobRegistry): The started registry
        """
        self.log.debug('Handling successful execution of job %s', job.id)

        with self.connection.pipeline() as pipeline:
            while True:
                try:
                    # if dependencies are inserted after enqueue_dependents
                    # a WatchError is thrown by execute()
                    pipeline.watch(job.dependents_key)
                    # enqueue_dependents might call multi() on the pipeline
                    queue.enqueue_dependents(job, pipeline=pipeline)

                    if not pipeline.explicit_transaction:
                        # enqueue_dependents didn't call multi after all!
                        # We have to do it ourselves to make sure everything runs in a transaction
                        pipeline.multi()

                    self.set_current_job_id(None, pipeline=pipeline)
                    self.increment_successful_job_count(pipeline=pipeline)
                    self.increment_total_working_time(job.ended_at - job.started_at, pipeline)  # type: ignore

                    result_ttl = job.get_result_ttl(self.default_result_ttl)
                    if result_ttl != 0:
                        self.log.debug(f"Saving job {job.id}'s successful execution result")
                        job._handle_success(result_ttl, pipeline=pipeline)

                    job.cleanup(result_ttl, pipeline=pipeline, remove_from_queue=False)
                    self.log.debug('Removing job %s from StartedJobRegistry', job.id)
                    started_job_registry.remove(job, pipeline=pipeline)

                    pipeline.execute()
                    self.log.debug('Finished handling successful execution of job %s', job.id)
                    break
                except redis.exceptions.WatchError:
                    continue

    def execute_success_callback(self, job: 'Job', result: Any):
        """Executes success_callback for a job.
        with timeout .

        Args:
            job (Job): The Job
            result (Any): The job's result.
        """
        self.log.debug(f"Running success callbacks for {job.id}")
        job.heartbeat(utcnow(), CALLBACK_TIMEOUT)
        with self.death_penalty_class(CALLBACK_TIMEOUT, JobTimeoutException, job_id=job.id):
            job.success_callback(job, self.connection, result)

    def execute_failure_callback(self, job: 'Job'):
        """Executes failure_callback with timeout

        Args:
            job (Job): The Job
        """
        self.log.debug(f"Running failure callbacks for {job.id}")
        job.heartbeat(utcnow(), CALLBACK_TIMEOUT)
        with self.death_penalty_class(CALLBACK_TIMEOUT, JobTimeoutException, job_id=job.id):
            job.failure_callback(job, self.connection, *sys.exc_info())

    def perform_job(self, job: 'Job', queue: 'Queue') -> bool:
        """Performs the actual work of a job.  Will/should only be called
        inside the work horse's process.

        Args:
            job (Job): The Job
            queue (Queue): The Queue

        Returns:
            bool: True after finished.
        """
        push_connection(self.connection)
        started_job_registry = queue.started_job_registry
        self.log.debug("Started Job Registry set.")

        try:
            self.prepare_job_execution(job)

            job.started_at = utcnow()
            timeout = job.timeout or self.queue_class.DEFAULT_TIMEOUT
            with self.death_penalty_class(timeout, JobTimeoutException, job_id=job.id):
                self.log.debug("Performing Job...")
                rv = job.perform()
                self.log.debug(f"Finished performing Job ID {job.id}")

            job.ended_at = utcnow()

            # Pickle the result in the same try-except block since we need
            # to use the same exc handling when pickling fails
            job._result = rv

            if job.success_callback:
                self.execute_success_callback(job, rv)

            self.handle_job_success(job=job, queue=queue, started_job_registry=started_job_registry)
        except:  # NOQA
            self.log.debug(f"Job {job.id} raised an exception.")
            job.ended_at = utcnow()
            exc_info = sys.exc_info()
            exc_string = ''.join(traceback.format_exception(*exc_info))

            if job.failure_callback:
                try:
                    self.execute_failure_callback(job)
                except:  # noqa
                    self.log.error('Worker %s: error while executing failure callback', self.key, exc_info=True)
                    exc_info = sys.exc_info()
                    exc_string = ''.join(traceback.format_exception(*exc_info))

            self.handle_job_failure(
                job=job, exc_string=exc_string, queue=queue, started_job_registry=started_job_registry
            )
            self.handle_exception(job, *exc_info)
            return False

        finally:
            pop_connection()

        self.log.info('%s: %s (%s)', green(job.origin), blue('Job OK'), job.id)
        if rv is not None:
            log_result = "{0!r}".format(as_text(str(rv)))
            self.log.debug('Result: %s', yellow(log_result))

        if self.log_result_lifespan:
            result_ttl = job.get_result_ttl(self.default_result_ttl)
            if result_ttl == 0:
                self.log.info('Result discarded immediately')
            elif result_ttl > 0:
                self.log.info('Result is kept for %s seconds', result_ttl)
            else:
                self.log.info('Result will never expire, clean up result key manually')

        return True

    def handle_exception(self, job: 'Job', *exc_info):
        """Walks the exception handler stack to delegate exception handling.
        If the job cannot be deserialized, it will raise when func_name or
        the other properties are accessed, which will stop exceptions from
        being properly logged, so we guard against it here.
        """
        self.log.debug(f"Handling exception for {job.id}.")
        exc_string = ''.join(traceback.format_exception(*exc_info))
        try:
            extra = {
                'func': job.func_name,
                'arguments': job.args,
                'kwargs': job.kwargs,
            }
            func_name = job.func_name
        except DeserializationError:
            extra = {}
            func_name = '<DeserializationError>'

        # the properties below should be safe however
        extra.update({'queue': job.origin, 'job_id': job.id})

        # func_name
        self.log.error(f'[Job {job.id}]: exception raised while executing ({func_name})\n' + exc_string, extra=extra)

        for handler in self._exc_handlers:
            self.log.debug('Invoking exception handler %s', handler)
            fallthrough = handler(job, *exc_info)

            # Only handlers with explicit return values should disable further
            # exc handling, so interpret a None return value as True.
            if fallthrough is None:
                fallthrough = True

            if not fallthrough:
                break

    def push_exc_handler(self, handler_func):
        """Pushes an exception handler onto the exc handler stack."""
        self._exc_handlers.append(handler_func)

    def pop_exc_handler(self):
        """Pops the latest exception handler off of the exc handler stack."""
        return self._exc_handlers.pop()

    def __eq__(self, other):
        """Equality does not take the database/connection into account"""
        if not isinstance(other, self.__class__):
            raise TypeError('Cannot compare workers to other types (of workers)')
        return self.name == other.name

    def __hash__(self):
        """The hash does not take the database/connection into account"""
        return hash(self.name)

    def clean_registries(self):
        """Runs maintenance jobs on each Queue's registries."""
        for queue in self.queues:
            # If there are multiple workers running, we only want 1 worker
            # to run clean_registries().
            if queue.acquire_cleaning_lock():
                self.log.info('Cleaning registries for queue: %s', queue.name)
                clean_registries(queue)
                clean_worker_registry(queue)
        self.last_cleaned_at = utcnow()

    @property
    def should_run_maintenance_tasks(self):
        """Maintenance tasks should run on first startup or every 10 minutes."""
        if self.last_cleaned_at is None:
            return True
        if (utcnow() - self.last_cleaned_at) > timedelta(seconds=DEFAULT_MAINTENANCE_TASK_INTERVAL):
            return True
        return False

    def handle_payload(self, message):
        """Handle external commands"""
        self.log.debug('Received message: %s', message)
        payload = parse_payload(message)
        handle_command(self, payload)


class SimpleWorker(Worker):
    def execute_job(self, job: 'Job', queue: 'Queue'):
        """Execute job in same thread/process, do not fork()"""
        self.set_state(WorkerStatus.BUSY)
        self.perform_job(job, queue)
        self.set_state(WorkerStatus.IDLE)

    def get_heartbeat_ttl(self, job: 'Job') -> Union[float, int]:
        """-1" means that jobs never timeout. In this case, we should _not_ do -1 + 60 = 59.
        We should just stick to DEFAULT_WORKER_TTL.

        Args:
            job (Job): The Job

        Returns:
            ttl (float | int): TTL
        """
        if job.timeout == -1:
            return DEFAULT_WORKER_TTL
        else:
            return (job.timeout or DEFAULT_WORKER_TTL) + 60


class HerokuWorker(Worker):
    """
    Modified version of rq worker which:
    * stops work horses getting killed with SIGTERM
    * sends SIGRTMIN to work horses on SIGTERM to the main process which in turn
    causes the horse to crash `imminent_shutdown_delay` seconds later
    """

    imminent_shutdown_delay = 6
    frame_properties = ['f_code', 'f_lasti', 'f_lineno', 'f_locals', 'f_trace']

    def setup_work_horse_signals(self):
        """Modified to ignore SIGINT and SIGTERM and only handle SIGRTMIN"""
        signal.signal(signal.SIGRTMIN, self.request_stop_sigrtmin)
        signal.signal(signal.SIGINT, signal.SIG_IGN)
        signal.signal(signal.SIGTERM, signal.SIG_IGN)

    def handle_warm_shutdown_request(self):
        """If horse is alive send it SIGRTMIN"""
        if self.horse_pid != 0:
            self.log.info('Worker %s: warm shut down requested, sending horse SIGRTMIN signal', self.key)
            self.kill_horse(sig=signal.SIGRTMIN)
        else:
            self.log.warning('Warm shut down requested, no horse found')

    def request_stop_sigrtmin(self, signum, frame):
        if self.imminent_shutdown_delay == 0:
            self.log.warning('Imminent shutdown, raising ShutDownImminentException immediately')
            self.request_force_stop_sigrtmin(signum, frame)
        else:
            self.log.warning(
                'Imminent shutdown, raising ShutDownImminentException in %d seconds', self.imminent_shutdown_delay
            )
            signal.signal(signal.SIGRTMIN, self.request_force_stop_sigrtmin)
            signal.signal(signal.SIGALRM, self.request_force_stop_sigrtmin)
            signal.alarm(self.imminent_shutdown_delay)

    def request_force_stop_sigrtmin(self, signum, frame):
        info = dict((attr, getattr(frame, attr)) for attr in self.frame_properties)
        self.log.warning('raising ShutDownImminentException to cancel job...')
        raise ShutDownImminentException('shut down imminent (signal: %s)' % signal_name(signum), info)


class RoundRobinWorker(Worker):
    """
    Modified version of Worker that dequeues jobs from the queues using a round-robin strategy.
    """

    def reorder_queues(self, reference_queue):
        pos = self._ordered_queues.index(reference_queue)
        self._ordered_queues = self._ordered_queues[pos + 1:] + self._ordered_queues[: pos + 1]


class RandomWorker(Worker):
    """
    Modified version of Worker that dequeues jobs from the queues using a random strategy.
    """

    def reorder_queues(self, reference_queue):
        shuffle(self._ordered_queues)<|MERGE_RESOLUTION|>--- conflicted
+++ resolved
@@ -790,17 +790,6 @@
         """
         self.bootstrap(logging_level, date_format, log_format)
         completed_jobs = 0
-<<<<<<< HEAD
-        self.register_birth()
-        self.log.info("Worker %s: started, version %s", self.key, VERSION)
-        self.subscribe()
-        self.set_state(WorkerStatus.STARTED)
-        qnames = self.queue_names()
-        self.log.info('*** Listening on %s...', green(', '.join(qnames)))
-        self._dequeue_strategy = dequeue_strategy
-
-=======
->>>>>>> 5192b1d2
         if with_scheduler:
             self._start_scheduler(burst, logging_level, date_format, log_format)
 
