# -*- coding: utf-8 -*-
from __future__ import (absolute_import, division, print_function,
                        unicode_literals)

import errno
import logging
import os
import random
import signal
import socket
import sys
import time
import traceback
import warnings
from datetime import timedelta

try:
    from signal import SIGKILL
except ImportError:
    from signal import SIGTERM as SIGKILL

from redis import WatchError

from . import worker_registration
from .compat import PY2, as_text, string_types, text_type
from .connections import get_current_connection, push_connection, pop_connection
from .defaults import (DEFAULT_FAILURE_TTL, DEFAULT_JOB_MONITORING_INTERVAL,
                       DEFAULT_RESULT_TTL, DEFAULT_WORKER_TTL)
from .exceptions import DequeueTimeout, ShutDownImminentException
from .job import Job, JobStatus
from .logutils import setup_loghandlers
from .queue import Queue, get_failed_queue
from .registry import (FailedJobRegistry, FinishedJobRegistry,
                       StartedJobRegistry, clean_registries)
from .suspension import is_suspended
from .timeouts import JobTimeoutException, HorseMonitorTimeoutException, UnixSignalDeathPenalty
from .utils import (backend_class, ensure_list, enum,
                    make_colorizer, utcformat, utcnow, utcparse)
from .version import VERSION
from .worker_registration import get_keys

try:
    from procname import setprocname
except ImportError:
    def setprocname(*args, **kwargs):  # noqa
        pass

green = make_colorizer('darkgreen')
yellow = make_colorizer('darkyellow')
blue = make_colorizer('darkblue')


logger = logging.getLogger(__name__)


class StopRequested(Exception):
    pass


def iterable(x):
    return hasattr(x, '__iter__')


def compact(l):
    return [x for x in l if x is not None]


_signames = dict((getattr(signal, signame), signame)
                 for signame in dir(signal)
                 if signame.startswith('SIG') and '_' not in signame)


def signal_name(signum):
    try:
        if sys.version_info[:2] >= (3, 5):
            return signal.Signals(signum).name
        else:
            return _signames[signum]

    except KeyError:
        return 'SIG_UNKNOWN'
    except ValueError:
        return 'SIG_UNKNOWN'


WorkerStatus = enum(
    'WorkerStatus',
    STARTED='started',
    SUSPENDED='suspended',
    BUSY='busy',
    IDLE='idle'
)


class Worker(object):
    redis_worker_namespace_prefix = 'rq:worker:'
    redis_workers_keys = worker_registration.REDIS_WORKER_KEYS
    death_penalty_class = UnixSignalDeathPenalty
    queue_class = Queue
    job_class = Job
    # `log_result_lifespan` controls whether "Result is kept for XXX seconds"
    # messages are logged after every job, by default they are.
    log_result_lifespan = True

    @classmethod
    def all(cls, connection=None, job_class=None, queue_class=None, queue=None):
        """Returns an iterable of all Workers.
        """
        if queue:
            connection = queue.connection
        elif connection is None:
            connection = get_current_connection()

        worker_keys = get_keys(queue=queue, connection=connection)
        workers = [cls.find_by_key(as_text(key),
                                   connection=connection,
                                   job_class=job_class,
                                   queue_class=queue_class)
                   for key in worker_keys]
        return compact(workers)

    @classmethod
    def all_keys(cls, connection=None, queue=None):
        return [as_text(key)
                for key in get_keys(queue=queue, connection=connection)]

    @classmethod
    def count(cls, connection=None, queue=None):
        """Returns the number of workers by queue or connection"""
        return len(get_keys(queue=queue, connection=connection))

    @classmethod
    def find_by_key(cls, worker_key, connection=None, job_class=None,
                    queue_class=None):
        """Returns a Worker instance, based on the naming conventions for
        naming the internal Redis keys.  Can be used to reverse-lookup Workers
        by their Redis keys.
        """
        prefix = cls.redis_worker_namespace_prefix
        if not worker_key.startswith(prefix):
            raise ValueError('Not a valid RQ worker key: %s' % worker_key)

        if connection is None:
            connection = get_current_connection()
        if not connection.exists(worker_key):
            connection.srem(cls.redis_workers_keys, worker_key)
            return None

        name = worker_key[len(prefix):]
        worker = cls([],
                     name,
                     connection=connection,
                     job_class=job_class,
                     queue_class=queue_class)

        worker.refresh()

        return worker

    def __init__(self, queues, name=None, default_result_ttl=DEFAULT_RESULT_TTL,
                 connection=None, exc_handler=None, exception_handlers=None,
                 default_worker_ttl=DEFAULT_WORKER_TTL, job_class=None,
                 queue_class=None, disable_default_exception_handler=False,
                 job_monitoring_interval=DEFAULT_JOB_MONITORING_INTERVAL):  # noqa
        if connection is None:
            connection = get_current_connection()
        self.connection = connection

        self.job_class = backend_class(self, 'job_class', override=job_class)
        self.queue_class = backend_class(self, 'queue_class', override=queue_class)

        queues = [self.queue_class(name=q,
                                   connection=connection,
                                   job_class=self.job_class)
                  if isinstance(q, string_types) else q
                  for q in ensure_list(queues)]
        self._name = name
        self.queues = queues
        self.validate_queues()
        self._exc_handlers = []

        self.default_result_ttl = default_result_ttl
        self.default_worker_ttl = default_worker_ttl
        self.job_monitoring_interval = job_monitoring_interval

        self._state = 'starting'
        self._is_horse = False
        self._horse_pid = 0
        self._stop_requested = False
        self.log = logger
        self.failed_queue = get_failed_queue(connection=self.connection,
                                             job_class=self.job_class)
        self.last_cleaned_at = None
        self.successful_job_count = 0
        self.failed_job_count = 0
        self.total_working_time = 0
        self.birth_date = None

        self.disable_default_exception_handler = disable_default_exception_handler

        if isinstance(exception_handlers, list):
            for handler in exception_handlers:
                self.push_exc_handler(handler)
        elif exception_handlers is not None:
            self.push_exc_handler(exception_handlers)

    def validate_queues(self):
        """Sanity check for the given queues."""
        for queue in self.queues:
            if not isinstance(queue, self.queue_class):
                raise TypeError('{0} is not of type {1} or string types'.format(queue, self.queue_class))

    def queue_names(self):
        """Returns the queue names of this worker's queues."""
        return list(map(lambda q: q.name, self.queues))

    def queue_keys(self):
        """Returns the Redis keys representing this worker's queues."""
        return list(map(lambda q: q.key, self.queues))

    @property
    def name(self):
        """Returns the name of the worker, under which it is registered to the
        monitoring system.

        By default, the name of the worker is constructed from the current
        (short) host name and the current PID.
        """
        if self._name is None:
            hostname = socket.gethostname()
            shortname, _, _ = hostname.partition('.')
            self._name = '{0}.{1}'.format(shortname, self.pid)
        return self._name

    @property
    def key(self):
        """Returns the worker's Redis hash key."""
        return self.redis_worker_namespace_prefix + self.name

    @property
    def pid(self):
        """The current process ID."""
        return os.getpid()

    @property
    def horse_pid(self):
        """The horse's process ID.  Only available in the worker.  Will return
        0 in the horse part of the fork.
        """
        return self._horse_pid

    @property
    def is_horse(self):
        """Returns whether or not this is the worker or the work horse."""
        return self._is_horse

    def procline(self, message):
        """Changes the current procname for the process.

        This can be used to make `ps -ef` output more readable.
        """
        setprocname('rq: {0}'.format(message))

    def register_birth(self):
        """Registers its own birth."""
        self.log.debug('Registering birth of worker %s', self.name)
        if self.connection.exists(self.key) and \
                not self.connection.hexists(self.key, 'death'):
            msg = 'There exists an active worker named {0!r} already'
            raise ValueError(msg.format(self.name))
        key = self.key
        queues = ','.join(self.queue_names())
        with self.connection._pipeline() as p:
            p.delete(key)
            now = utcnow()
            now_in_string = utcformat(utcnow())
            self.birth_date = now
            p.hset(key, 'birth', now_in_string)
            p.hset(key, 'last_heartbeat', now_in_string)
            p.hset(key, 'queues', queues)
            worker_registration.register(self, p)
            p.expire(key, self.default_worker_ttl)
            p.execute()

    def register_death(self):
        """Registers its own death."""
        self.log.debug('Registering death')
        with self.connection._pipeline() as p:
            # We cannot use self.state = 'dead' here, because that would
            # rollback the pipeline
            worker_registration.unregister(self, p)
            p.hset(self.key, 'death', utcformat(utcnow()))
            p.expire(self.key, 60)
            p.execute()

    def set_shutdown_requested_date(self):
        """Sets the date on which the worker received a (warm) shutdown request"""
        self.connection.hset(self.key, 'shutdown_requested_date', utcformat(utcnow()))

    # @property
    # def birth_date(self):
    #     """Fetches birth date from Redis."""
    #     birth_timestamp = self.connection.hget(self.key, 'birth')
    #     if birth_timestamp is not None:
    #         return utcparse(as_text(birth_timestamp))

    @property
    def shutdown_requested_date(self):
        """Fetches shutdown_requested_date from Redis."""
        shutdown_requested_timestamp = self.connection.hget(self.key, 'shutdown_requested_date')
        if shutdown_requested_timestamp is not None:
            return utcparse(as_text(shutdown_requested_timestamp))

    @property
    def death_date(self):
        """Fetches death date from Redis."""
        death_timestamp = self.connection.hget(self.key, 'death')
        if death_timestamp is not None:
            return utcparse(as_text(death_timestamp))

    def set_state(self, state, pipeline=None):
        self._state = state
        connection = pipeline if pipeline is not None else self.connection
        connection.hset(self.key, 'state', state)

    def _set_state(self, state):
        """Raise a DeprecationWarning if ``worker.state = X`` is used"""
        warnings.warn(
            "worker.state is deprecated, use worker.set_state() instead.",
            DeprecationWarning
        )
        self.set_state(state)

    def get_state(self):
        return self._state

    def _get_state(self):
        """Raise a DeprecationWarning if ``worker.state == X`` is used"""
        warnings.warn(
            "worker.state is deprecated, use worker.get_state() instead.",
            DeprecationWarning
        )
        return self.get_state()

    state = property(_get_state, _set_state)

    def set_current_job_id(self, job_id, pipeline=None):
        connection = pipeline if pipeline is not None else self.connection

        if job_id is None:
            connection.hdel(self.key, 'current_job')
        else:
            connection.hset(self.key, 'current_job', job_id)

    def get_current_job_id(self, pipeline=None):
        connection = pipeline if pipeline is not None else self.connection
        return as_text(connection.hget(self.key, 'current_job'))

    def get_current_job(self):
        """Returns the job id of the currently executing job."""
        job_id = self.get_current_job_id()

        if job_id is None:
            return None

        return self.job_class.fetch(job_id, self.connection)

    def _install_signal_handlers(self):
        """Installs signal handlers for handling SIGINT and SIGTERM
        gracefully.
        """

        signal.signal(signal.SIGINT, self.request_stop)
        signal.signal(signal.SIGTERM, self.request_stop)

    def kill_horse(self, sig=SIGKILL):
        """
        Kill the horse but catch "No such process" error has the horse could already be dead.
        """
        try:
            os.kill(self.horse_pid, sig)
        except OSError as e:
            if e.errno == errno.ESRCH:
                # "No such process" is fine with us
                self.log.debug('Horse already dead')
            else:
                raise

    def request_force_stop(self, signum, frame):
        """Terminates the application (cold shutdown).
        """
        self.log.warning('Cold shut down')

        # Take down the horse with the worker
        if self.horse_pid:
            self.log.debug('Taking down horse %s with me', self.horse_pid)
            self.kill_horse()
        raise SystemExit()

    def request_stop(self, signum, frame):
        """Stops the current worker loop but waits for child processes to
        end gracefully (warm shutdown).
        """
        self.log.debug('Got signal %s', signal_name(signum))

        signal.signal(signal.SIGINT, self.request_force_stop)
        signal.signal(signal.SIGTERM, self.request_force_stop)

        self.handle_warm_shutdown_request()

        # If shutdown is requested in the middle of a job, wait until
        # finish before shutting down and save the request in redis
        if self.get_state() == WorkerStatus.BUSY:
            self._stop_requested = True
            self.set_shutdown_requested_date()
            self.log.debug('Stopping after current horse is finished. '
                           'Press Ctrl+C again for a cold shutdown.')
        else:
            raise StopRequested()

    def handle_warm_shutdown_request(self):
        self.log.warning('Warm shut down requested')

    def check_for_suspension(self, burst):
        """Check to see if workers have been suspended by `rq suspend`"""

        before_state = None
        notified = False

        while not self._stop_requested and is_suspended(self.connection, self):

            if burst:
                self.log.info('Suspended in burst mode, exiting')
                self.log.info('Note: There could still be unfinished jobs on the queue')
                raise StopRequested

            if not notified:
                self.log.info('Worker suspended, run `rq resume` to resume')
                before_state = self.get_state()
                self.set_state(WorkerStatus.SUSPENDED)
                notified = True
            time.sleep(1)

        if before_state:
            self.set_state(before_state)

    def work(self, burst=False, logging_level="INFO"):
        """Starts the work loop.

        Pops and performs all jobs on the current list of queues.  When all
        queues are empty, block and wait for new jobs to arrive on any of the
        queues, unless `burst` mode is enabled.

        The return value indicates whether any jobs were processed.
        """
        setup_loghandlers(logging_level)
        self._install_signal_handlers()

        did_perform_work = False
        self.register_birth()
        self.log.info("RQ worker {0!r} started, version {1}".format(self.key, VERSION))
        self.set_state(WorkerStatus.STARTED)
        qnames = self.queue_names()
        self.log.info('*** Listening on %s...', green(', '.join(qnames)))

        try:
            while True:
                try:
                    self.check_for_suspension(burst)

                    if self.should_run_maintenance_tasks:
                        self.clean_registries()

                    if self._stop_requested:
                        self.log.info('Stopping on request')
                        break

                    timeout = None if burst else max(1, self.default_worker_ttl - 15)

                    result = self.dequeue_job_and_maintain_ttl(timeout)
                    if result is None:
                        if burst:
                            self.log.info("RQ worker {0!r} done, quitting".format(self.key))
                        break

                    job, queue = result
                    self.execute_job(job, queue)
                    self.heartbeat()

                    did_perform_work = True

                except StopRequested:
                    break
        finally:
            if not self.is_horse:
                self.register_death()
        return did_perform_work

    def dequeue_job_and_maintain_ttl(self, timeout):
        result = None
        qnames = ','.join(self.queue_names())

        self.set_state(WorkerStatus.IDLE)
        self.procline('Listening on ' + qnames)
        self.log.debug('*** Listening on %s...', green(qnames))

        while True:
            self.heartbeat()

            try:
                result = self.queue_class.dequeue_any(self.queues, timeout,
                                                      connection=self.connection,
                                                      job_class=self.job_class)
                if result is not None:
                    job, queue = result
                    self.log.info('{0}: {1} ({2})'.format(green(queue.name),
                                                          blue(job.description), job.id))

                break
            except DequeueTimeout:
                pass

        self.heartbeat()
        return result

    def heartbeat(self, timeout=None, pipeline=None):
        """Specifies a new worker timeout, typically by extending the
        expiration time of the worker, effectively making this a "heartbeat"
        to not expire the worker until the timeout passes.

        The next heartbeat should come before this time, or the worker will
        die (at least from the monitoring dashboards).

        If no timeout is given, the default_worker_ttl will be used to update
        the expiration time of the worker.
        """
        timeout = timeout or self.default_worker_ttl
        connection = pipeline if pipeline is not None else self.connection
        connection.expire(self.key, timeout)
        connection.hset(self.key, 'last_heartbeat', utcformat(utcnow()))
        self.log.debug('Sent heartbeat to prevent worker timeout. '
                       'Next one should arrive within %s seconds.', timeout)

    def refresh(self):
        data = self.connection.hmget(
            self.key, 'queues', 'state', 'current_job', 'last_heartbeat',
            'birth', 'failed_job_count', 'successful_job_count', 'total_working_time'
        )
        queues, state, job_id, last_heartbeat, birth, failed_job_count, successful_job_count, total_working_time = data
        queues = as_text(queues)
        self._state = as_text(state or '?')
        self._job_id = job_id or None
        if last_heartbeat:
            self.last_heartbeat = utcparse(as_text(last_heartbeat))
        else:
            self.last_heartbeat = None
        if birth:
            self.birth_date = utcparse(as_text(birth))
        else:
            self.birth_date = None
        if failed_job_count:
            self.failed_job_count = int(as_text(failed_job_count))
        if successful_job_count:
            self.successful_job_count = int(as_text(successful_job_count))
        if total_working_time:
            self.total_working_time = float(as_text(total_working_time))

        if queues:
            self.queues = [self.queue_class(queue,
                                            connection=self.connection,
                                            job_class=self.job_class)
                           for queue in queues.split(',')]

    def increment_failed_job_count(self, pipeline=None):
        connection = pipeline if pipeline is not None else self.connection
        connection.hincrby(self.key, 'failed_job_count', 1)

    def increment_successful_job_count(self, pipeline=None):
        connection = pipeline if pipeline is not None else self.connection
        connection.hincrby(self.key, 'successful_job_count', 1)

    def increment_total_working_time(self, job_execution_time, pipeline):
        pipeline.hincrbyfloat(self.key, 'total_working_time',
                              job_execution_time.microseconds)

    def fork_work_horse(self, job, queue):
        """Spawns a work horse to perform the actual work and passes it a job.
        """
        child_pid = os.fork()
        os.environ['RQ_WORKER_ID'] = self.name
        os.environ['RQ_JOB_ID'] = job.id
        if child_pid == 0:
            self.main_work_horse(job, queue)
        else:
            self._horse_pid = child_pid
            self.procline('Forked {0} at {1}'.format(child_pid, time.time()))

    def monitor_work_horse(self, job):
        """The worker will monitor the work horse and make sure that it
        either executes successfully or the status of the job is set to
        failed
        """
        while True:
            try:
                with UnixSignalDeathPenalty(self.job_monitoring_interval, HorseMonitorTimeoutException):
                    retpid, ret_val = os.waitpid(self._horse_pid, 0)
                break
            except HorseMonitorTimeoutException:
                # Horse has not exited yet and is still running.
                # Send a heartbeat to keep the worker alive.
                self.heartbeat(self.job_monitoring_interval + 5)
            except OSError as e:
                # In case we encountered an OSError due to EINTR (which is
                # caused by a SIGINT or SIGTERM signal during
                # os.waitpid()), we simply ignore it and enter the next
                # iteration of the loop, waiting for the child to end.  In
                # any other case, this is some other unexpected OS error,
                # which we don't want to catch, so we re-raise those ones.
                if e.errno != errno.EINTR:
                    raise
                # Send a heartbeat to keep the worker alive.
                self.heartbeat()

        if ret_val == os.EX_OK:  # The process exited normally.
            return
        job_status = job.get_status()
        if job_status is None:  # Job completed and its ttl has expired
            return
        if job_status not in [JobStatus.FINISHED, JobStatus.FAILED]:

            if not job.ended_at:
                job.ended_at = utcnow()

            # Unhandled failure: move the job to the failed queue
            self.log.warning((
                'Moving job to {0!r} queue '
                '(work-horse terminated unexpectedly; waitpid returned {1})'
            ).format(self.failed_queue.name, ret_val))

            exc_string = "Work-horse process was terminated unexpectedly " + "(waitpid returned %s)" % ret_val
            self.handle_job_failure(
                job,
                exc_string="Work-horse process was terminated unexpectedly "
                           "(waitpid returned %s)" % ret_val
            )

    def execute_job(self, job, queue):
        """Spawns a work horse to perform the actual work and passes it a job.
        The worker will wait for the work horse and make sure it executes
        within the given timeout bounds, or will end the work horse with
        SIGALRM.
        """
        self.set_state(WorkerStatus.BUSY)
        self.fork_work_horse(job, queue)
        self.monitor_work_horse(job)
        self.set_state(WorkerStatus.IDLE)

    def main_work_horse(self, job, queue):
        """This is the entry point of the newly spawned work horse."""
        # After fork()'ing, always assure we are generating random sequences
        # that are different from the worker.
        random.seed()

        self.setup_work_horse_signals()

        self._is_horse = True
        self.log = logger
        success = self.perform_job(job, queue)

        # os._exit() is the way to exit from childs after a fork(), in
        # constrast to the regular sys.exit()
        os._exit(0)

    def setup_work_horse_signals(self):
        """Setup signal handing for the newly spawned work horse."""
        # Always ignore Ctrl+C in the work horse, as it might abort the
        # currently running job.
        # The main worker catches the Ctrl+C and requests graceful shutdown
        # after the current work is done.  When cold shutdown is requested, it
        # kills the current job anyway.
        signal.signal(signal.SIGINT, signal.SIG_IGN)
        signal.signal(signal.SIGTERM, signal.SIG_DFL)

    def prepare_job_execution(self, job):
        """Performs misc bookkeeping like updating states prior to
        job execution.
        """
        timeout = (job.timeout or 180) + 60

        with self.connection._pipeline() as pipeline:
            self.set_state(WorkerStatus.BUSY, pipeline=pipeline)
            self.set_current_job_id(job.id, pipeline=pipeline)
            self.heartbeat(self.job_monitoring_interval + 5, pipeline=pipeline)
            registry = StartedJobRegistry(job.origin,
                                          self.connection,
                                          job_class=self.job_class)
            registry.add(job, timeout, pipeline=pipeline)
            job.set_status(JobStatus.STARTED, pipeline=pipeline)
            pipeline.hset(job.key, 'started_at', utcformat(utcnow()))
            pipeline.execute()

        msg = 'Processing {0} from {1} since {2}'
        self.procline(msg.format(job.func_name, job.origin, time.time()))

    def handle_job_failure(self, job, started_job_registry=None,
                           exc_string=''):
        """Handles the failure or an executing job by:
            1. Setting the job status to failed
            2. Removing the job from StartedJobRegistry
            3. Setting the workers current job to None
            4. Add the job to FailedJobRegistry
        """
        with self.connection._pipeline() as pipeline:
            if started_job_registry is None:
                started_job_registry = StartedJobRegistry(
                    job.origin,
                    self.connection,
                    job_class=self.job_class
                )
            job.set_status(JobStatus.FAILED, pipeline=pipeline)
            started_job_registry.remove(job, pipeline=pipeline)

            if not self.disable_default_exception_handler:
                failed_job_registry = FailedJobRegistry(job.origin, job.connection,
                                                        job_class=self.job_class)
                failed_job_registry.add(job, ttl=job.failure_ttl,
                                        exc_string=exc_string, pipeline=pipeline)

            self.set_current_job_id(None, pipeline=pipeline)
            self.increment_failed_job_count(pipeline)
            if job.started_at and job.ended_at:
                self.increment_total_working_time(
                    job.ended_at - job.started_at,
                    pipeline
                )

            try:
                pipeline.execute()
            except Exception:
                # Ensure that custom exception handlers are called
                # even if Redis is down
                pass

    def handle_job_success(self, job, queue, started_job_registry):

        with self.connection._pipeline() as pipeline:
            while True:
                try:
                    # if dependencies are inserted after enqueue_dependents
                    # a WatchError is thrown by execute()
                    pipeline.watch(job.dependents_key)
                    # enqueue_dependents calls multi() on the pipeline!
                    queue.enqueue_dependents(job, pipeline=pipeline)

                    self.set_current_job_id(None, pipeline=pipeline)
                    self.increment_successful_job_count(pipeline=pipeline)
                    self.increment_total_working_time(
                        job.ended_at - job.started_at, pipeline
                    )

                    result_ttl = job.get_result_ttl(self.default_result_ttl)
                    if result_ttl != 0:
                        job.set_status(JobStatus.FINISHED, pipeline=pipeline)
                        # Don't clobber the user's meta dictionary!
                        job.save(pipeline=pipeline, include_meta=False)

                        finished_job_registry = FinishedJobRegistry(job.origin,
                                                                    self.connection,
                                                                    job_class=self.job_class)
                        finished_job_registry.add(job, result_ttl, pipeline)

                    job.cleanup(result_ttl, pipeline=pipeline,
                                remove_from_queue=False)
                    started_job_registry.remove(job, pipeline=pipeline)

                    pipeline.execute()
                    break
                except WatchError:
                    continue

    def perform_job(self, job, queue):
        """Performs the actual work of a job.  Will/should only be called
        inside the work horse's process.
        """
        self.prepare_job_execution(job)
        push_connection(self.connection)

        started_job_registry = StartedJobRegistry(job.origin,
                                                  self.connection,
                                                  job_class=self.job_class)

        try:
            job.started_at = utcnow()
            timeout = job.timeout or self.queue_class.DEFAULT_TIMEOUT
            with self.death_penalty_class(timeout, JobTimeoutException):
                rv = job.perform()

            job.ended_at = utcnow()

            # Pickle the result in the same try-except block since we need
            # to use the same exc handling when pickling fails
            job._result = rv
            self.handle_job_success(job=job,
                                    queue=queue,
                                    started_job_registry=started_job_registry)
<<<<<<< HEAD
        except Exception:
=======
        except:
>>>>>>> 531fde8e
            job.ended_at = utcnow()
            exc_info = sys.exc_info()
            exc_string = self._get_safe_exception_string(
                traceback.format_exception(*exc_info)
            )
            self.handle_job_failure(job=job, exc_string=exc_string,
                                    started_job_registry=started_job_registry)
            self.handle_exception(job, *exc_info)
            return False

        finally:
            pop_connection()

        self.log.info('{0}: {1} ({2})'.format(green(job.origin), blue('Job OK'), job.id))
        if rv is not None:
            log_result = "{0!r}".format(as_text(text_type(rv)))
            self.log.debug('Result: %s', yellow(log_result))

        if self.log_result_lifespan:
            result_ttl = job.get_result_ttl(self.default_result_ttl)
            if result_ttl == 0:
                self.log.info('Result discarded immediately')
            elif result_ttl > 0:
                self.log.info('Result is kept for {0} seconds'.format(result_ttl))
            else:
                self.log.warning('Result will never expire, clean up result key manually')

        return True

    def handle_exception(self, job, *exc_info):
        """Walks the exception handler stack to delegate exception handling."""
        exc_string = Worker._get_safe_exception_string(
            traceback.format_exception_only(*exc_info[:2]) + traceback.format_exception(*exc_info)
        )
        self.log.error(exc_string, exc_info=True, extra={
            'func': job.func_name,
            'arguments': job.args,
            'kwargs': job.kwargs,
            'queue': job.origin,
        })

        for handler in reversed(self._exc_handlers):
            self.log.debug('Invoking exception handler %s', handler)
            fallthrough = handler(job, *exc_info)

            # Only handlers with explicit return values should disable further
            # exc handling, so interpret a None return value as True.
            if fallthrough is None:
                fallthrough = True

            if not fallthrough:
                break

    @staticmethod
    def _get_safe_exception_string(exc_strings):
        """Ensure list of exception strings is decoded on Python 2 and joined as one string safely."""
        if sys.version_info[0] < 3:
            try:
                exc_strings = [exc.decode("utf-8") for exc in exc_strings]
            except ValueError:
                exc_strings = [exc.decode("latin-1") for exc in exc_strings]
        return ''.join(exc_strings)

    def push_exc_handler(self, handler_func):
        """Pushes an exception handler onto the exc handler stack."""
        self._exc_handlers.append(handler_func)

    def pop_exc_handler(self):
        """Pops the latest exception handler off of the exc handler stack."""
        return self._exc_handlers.pop()

    def __eq__(self, other):
        """Equality does not take the database/connection into account"""
        if not isinstance(other, self.__class__):
            raise TypeError('Cannot compare workers to other types (of workers)')
        return self.name == other.name

    def __hash__(self):
        """The hash does not take the database/connection into account"""
        return hash(self.name)

    def clean_registries(self):
        """Runs maintenance jobs on each Queue's registries."""
        for queue in self.queues:
            self.log.info('Cleaning registries for queue: {0}'.format(queue.name))
            clean_registries(queue)
        self.last_cleaned_at = utcnow()

    @property
    def should_run_maintenance_tasks(self):
        """Maintenance tasks should run on first startup or every hour."""
        if self.last_cleaned_at is None:
            return True
        if (utcnow() - self.last_cleaned_at) > timedelta(hours=1):
            return True
        return False


class SimpleWorker(Worker):
    def main_work_horse(self, *args, **kwargs):
        raise NotImplementedError("Test worker does not implement this method")

    def execute_job(self, *args, **kwargs):
        """Execute job in same thread/process, do not fork()"""
        return self.perform_job(*args, **kwargs)


class HerokuWorker(Worker):
    """
    Modified version of rq worker which:
    * stops work horses getting killed with SIGTERM
    * sends SIGRTMIN to work horses on SIGTERM to the main process which in turn
    causes the horse to crash `imminent_shutdown_delay` seconds later
    """
    imminent_shutdown_delay = 6

    frame_properties = ['f_code', 'f_lasti', 'f_lineno', 'f_locals', 'f_trace']
    if PY2:
        frame_properties.extend(
            ['f_exc_traceback', 'f_exc_type', 'f_exc_value', 'f_restricted']
        )

    def setup_work_horse_signals(self):
        """Modified to ignore SIGINT and SIGTERM and only handle SIGRTMIN"""
        signal.signal(signal.SIGRTMIN, self.request_stop_sigrtmin)
        signal.signal(signal.SIGINT, signal.SIG_IGN)
        signal.signal(signal.SIGTERM, signal.SIG_IGN)

    def handle_warm_shutdown_request(self):
        """If horse is alive send it SIGRTMIN"""
        if self.horse_pid != 0:
            self.log.warning('Warm shut down requested, sending horse SIGRTMIN signal')
            self.kill_horse(sig=signal.SIGRTMIN)
        else:
            self.log.warning('Warm shut down requested, no horse found')

    def request_stop_sigrtmin(self, signum, frame):
        if self.imminent_shutdown_delay == 0:
            self.log.warning('Imminent shutdown, raising ShutDownImminentException immediately')
            self.request_force_stop_sigrtmin(signum, frame)
        else:
            self.log.warning('Imminent shutdown, raising ShutDownImminentException in %d seconds',
                             self.imminent_shutdown_delay)
            signal.signal(signal.SIGRTMIN, self.request_force_stop_sigrtmin)
            signal.signal(signal.SIGALRM, self.request_force_stop_sigrtmin)
            signal.alarm(self.imminent_shutdown_delay)

    def request_force_stop_sigrtmin(self, signum, frame):
        info = dict((attr, getattr(frame, attr)) for attr in self.frame_properties)
        self.log.warning('raising ShutDownImminentException to cancel job...')
        raise ShutDownImminentException('shut down imminent (signal: %s)' % signal_name(signum), info)<|MERGE_RESOLUTION|>--- conflicted
+++ resolved
@@ -803,11 +803,7 @@
             self.handle_job_success(job=job,
                                     queue=queue,
                                     started_job_registry=started_job_registry)
-<<<<<<< HEAD
-        except Exception:
-=======
         except:
->>>>>>> 531fde8e
             job.ended_at = utcnow()
             exc_info = sys.exc_info()
             exc_string = self._get_safe_exception_string(
