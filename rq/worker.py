--- conflicted
+++ resolved
@@ -31,17 +31,6 @@
 import redis.exceptions
 
 from . import worker_registration
-<<<<<<< HEAD
-from .command import PUBSUB_CHANNEL_TEMPLATE, handle_command, parse_payload
-from .connections import (get_current_connection, pop_connection,
-                          push_connection)
-from .defaults import (CALLBACK_TIMEOUT, DEFAULT_JOB_MONITORING_INTERVAL,
-                       DEFAULT_LOGGING_DATE_FORMAT, DEFAULT_LOGGING_FORMAT,
-                       DEFAULT_MAINTENANCE_TASK_INTERVAL, DEFAULT_RESULT_TTL,
-                       DEFAULT_WORKER_TTL)
-from .exceptions import (DequeueTimeout, DeserializationError,
-                         ShutDownImminentException)
-=======
 from .command import parse_payload, PUBSUB_CHANNEL_TEMPLATE, handle_command
 from .connections import get_current_connection, push_connection, pop_connection
 
@@ -55,7 +44,7 @@
     DEFAULT_LOGGING_DATE_FORMAT,
 )
 from .exceptions import DeserializationError, DequeueTimeout, ShutDownImminentException
->>>>>>> bba781d2
+
 from .job import Job, JobStatus
 from .logutils import setup_loghandlers
 from .queue import Queue
@@ -63,20 +52,11 @@
 from .scheduler import RQScheduler
 from .serializers import resolve_serializer
 from .suspension import is_suspended
-<<<<<<< HEAD
-from .timeouts import (HorseMonitorTimeoutException, JobTimeoutException,
-                       UnixSignalDeathPenalty)
-from .utils import (DequeueStrategy, as_text, backend_class, compact,
-                    ensure_list, get_version, make_colorizer, utcformat,
-                    utcnow, utcparse)
-from .version import VERSION
-from .worker_registration import clean_worker_registry, get_keys
-=======
 from .timeouts import JobTimeoutException, HorseMonitorTimeoutException, UnixSignalDeathPenalty
-from .utils import backend_class, ensure_list, get_version, make_colorizer, utcformat, utcnow, utcparse, compact, as_text
+from .utils import DequeueStrategy, backend_class, ensure_list, get_version, make_colorizer, utcformat, utcnow, utcparse, compact, as_text
 from .version import VERSION
 from .serializers import resolve_serializer
->>>>>>> bba781d2
+
 
 try:
     from setproctitle import setproctitle as setprocname
@@ -258,11 +238,8 @@
         disable_default_exception_handler: bool = False,
         prepare_for_work: bool = True,
         serializer=None,
-<<<<<<< HEAD
         dequeue_strategy=DequeueStrategy.DEFAULT,
-=======
         work_horse_killed_handler: Optional[Callable[[Job, int, int, resource.struct_rusage], None]] = None
->>>>>>> bba781d2
     ):  # noqa
         self.default_result_ttl = default_result_ttl
         self.worker_ttl = default_worker_ttl
