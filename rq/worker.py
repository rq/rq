import sys
import os
import errno
import random
import time
try:
    from procname import setprocname
except ImportError:
    def setprocname(*args, **kwargs):  # noqa
        pass
import socket
import signal
import traceback
import logging
from cPickle import dumps
from .queue import Queue, get_failed_queue
from .connections import get_current_connection
from .job import Job, Status
from .utils import make_colorizer
from .logutils import setup_loghandlers
from .exceptions import NoQueueError, UnpickleError
from .timeouts import death_penalty_after
from .version import VERSION

green = make_colorizer('darkgreen')
yellow = make_colorizer('darkyellow')
blue = make_colorizer('darkblue')

<<<<<<< HEAD
DEFAULT_RESULT_TTL = 500
=======
logger = logging.getLogger(__name__)

>>>>>>> 37b3bb4b

class StopRequested(Exception):
    pass


def iterable(x):
    return hasattr(x, '__iter__')


def compact(l):
    return [x for x in l if x is not None]

_signames = dict((getattr(signal, signame), signame) \
                    for signame in dir(signal) \
                    if signame.startswith('SIG') and '_' not in signame)


def signal_name(signum):
    # Hackety-hack-hack: is there really no better way to reverse lookup the
    # signal name?  If you read this and know a way: please provide a patch :)
    try:
        return _signames[signum]
    except KeyError:
        return 'SIG_UNKNOWN'


class Worker(object):
    redis_worker_namespace_prefix = 'rq:worker:'
    redis_workers_keys = 'rq:workers'

    @classmethod
    def all(cls, connection=None):
        """Returns an iterable of all Workers.
        """
        if connection is None:
            connection = get_current_connection()
        reported_working = connection.smembers(cls.redis_workers_keys)
        workers = [cls.find_by_key(key, connection) for key in
                reported_working]
        return compact(workers)

    @classmethod
    def find_by_key(cls, worker_key, connection=None):
        """Returns a Worker instance, based on the naming conventions for
        naming the internal Redis keys.  Can be used to reverse-lookup Workers
        by their Redis keys.
        """
        prefix = cls.redis_worker_namespace_prefix
        name = worker_key[len(prefix):]
        if not worker_key.startswith(prefix):
            raise ValueError('Not a valid RQ worker key: %s' % (worker_key,))

        if connection is None:
            connection = get_current_connection()
        if not connection.exists(worker_key):
            return None

        name = worker_key[len(prefix):]
        worker = cls([], name, connection=connection)
        queues = connection.hget(worker.key, 'queues')
        worker._state = connection.hget(worker.key, 'state') or '?'
        if queues:
            worker.queues = [Queue(queue, connection=connection)
                                for queue in queues.split(',')]
        return worker


    def __init__(self, queues, name=None, default_result_ttl=DEFAULT_RESULT_TTL,
            connection=None, exc_handler=None):  # noqa
        if connection is None:
            connection = get_current_connection()
        self.connection = connection
        if isinstance(queues, Queue):
            queues = [queues]
        self._name = name
        self.queues = queues
        self.validate_queues()
        self._exc_handlers = []
        self.default_result_ttl = default_result_ttl
        self._state = 'starting'
        self._is_horse = False
        self._horse_pid = 0
        self._stopped = False
        self.log = logger
        self.failed_queue = get_failed_queue(connection=self.connection)

        # By default, push the "move-to-failed-queue" exception handler onto
        # the stack
        self.push_exc_handler(self.move_to_failed_queue)
        if exc_handler is not None:
            self.push_exc_handler(exc_handler)


    def validate_queues(self):  # noqa
        """Sanity check for the given queues."""
        if not iterable(self.queues):
            raise ValueError('Argument queues not iterable.')
        for queue in self.queues:
            if not isinstance(queue, Queue):
                raise NoQueueError('Give each worker at least one Queue.')

    def queue_names(self):
        """Returns the queue names of this worker's queues."""
        return map(lambda q: q.name, self.queues)

    def queue_keys(self):
        """Returns the Redis keys representing this worker's queues."""
        return map(lambda q: q.key, self.queues)


    @property  # noqa
    def name(self):
        """Returns the name of the worker, under which it is registered to the
        monitoring system.

        By default, the name of the worker is constructed from the current
        (short) host name and the current PID.
        """
        if self._name is None:
            hostname = socket.gethostname()
            shortname, _, _ = hostname.partition('.')
            self._name = '%s.%s' % (shortname, self.pid)
        return self._name

    @property
    def key(self):
        """Returns the worker's Redis hash key."""
        return self.redis_worker_namespace_prefix + self.name

    @property
    def pid(self):
        """The current process ID."""
        return os.getpid()

    @property
    def horse_pid(self):
        """The horse's process ID.  Only available in the worker.  Will return
        0 in the horse part of the fork.
        """
        return self._horse_pid

    @property
    def is_horse(self):
        """Returns whether or not this is the worker or the work horse."""
        return self._is_horse

    def procline(self, message):
        """Changes the current procname for the process.

        This can be used to make `ps -ef` output more readable.
        """
        setprocname('rq: %s' % (message,))


    def register_birth(self):  # noqa
        """Registers its own birth."""
        self.log.debug('Registering birth of worker %s' % (self.name,))
        if self.connection.exists(self.key) and \
                not self.connection.hexists(self.key, 'death'):
            raise ValueError(
                    'There exists an active worker named \'%s\' '
                    'already.' % (self.name,))
        key = self.key
        now = time.time()
        queues = ','.join(self.queue_names())
        with self.connection.pipeline() as p:
            p.delete(key)
            p.hset(key, 'birth', now)
            p.hset(key, 'queues', queues)
            p.sadd(self.redis_workers_keys, key)
            p.execute()

    def register_death(self):
        """Registers its own death."""
        self.log.debug('Registering death')
        with self.connection.pipeline() as p:
            # We cannot use self.state = 'dead' here, because that would
            # rollback the pipeline
            p.srem(self.redis_workers_keys, self.key)
            p.hset(self.key, 'death', time.time())
            p.expire(self.key, 60)
            p.execute()

    def set_state(self, new_state):
        self._state = new_state
        self.connection.hset(self.key, 'state', new_state)

    def get_state(self):
        return self._state

    state = property(get_state, set_state)

    @property
    def stopped(self):
        return self._stopped

    def _install_signal_handlers(self):
        """Installs signal handlers for handling SIGINT and SIGTERM
        gracefully.
        """

        def request_force_stop(signum, frame):
            """Terminates the application (cold shutdown).
            """
            self.log.warning('Cold shut down.')

            # Take down the horse with the worker
            if self.horse_pid:
                msg = 'Taking down horse %d with me.' % self.horse_pid
                self.log.debug(msg)
                try:
                    os.kill(self.horse_pid, signal.SIGKILL)
                except OSError as e:
                    # ESRCH ("No such process") is fine with us
                    if e.errno != errno.ESRCH:
                        self.log.debug('Horse already down.')
                        raise
            raise SystemExit()

        def request_stop(signum, frame):
            """Stops the current worker loop but waits for child processes to
            end gracefully (warm shutdown).
            """
            self.log.debug('Got signal %s.' % signal_name(signum))

            signal.signal(signal.SIGINT, request_force_stop)
            signal.signal(signal.SIGTERM, request_force_stop)

            msg = 'Warm shut down requested.'
            self.log.warning(msg)

            # If shutdown is requested in the middle of a job, wait until
            # finish before shutting down
            if self.state == 'busy':
                self._stopped = True
                self.log.debug('Stopping after current horse is finished. '
                               'Press Ctrl+C again for a cold shutdown.')
            else:
                raise StopRequested()

        signal.signal(signal.SIGINT, request_stop)
        signal.signal(signal.SIGTERM, request_stop)


    def work(self, burst=False):  # noqa
        """Starts the work loop.

        Pops and performs all jobs on the current list of queues.  When all
        queues are empty, block and wait for new jobs to arrive on any of the
        queues, unless `burst` mode is enabled.

        The return value indicates whether any jobs were processed.
        """
        setup_loghandlers()
        self._install_signal_handlers()

        did_perform_work = False
        self.register_birth()
        self.log.info('RQ worker started, version %s' % VERSION)
        self.state = 'starting'
        try:
            while True:
                if self.stopped:
                    self.log.info('Stopping on request.')
                    break
                self.state = 'idle'
                qnames = self.queue_names()
                self.procline('Listening on %s' % ','.join(qnames))
                self.log.info('')
                self.log.info('*** Listening on %s...' % \
                        green(', '.join(qnames)))
                wait_for_job = not burst
                try:
                    result = Queue.dequeue_any(self.queues, wait_for_job, \
                            connection=self.connection)
                    if result is None:
                        break
                except StopRequested:
                    break
                except UnpickleError as e:
                    job = Job.safe_fetch(e.job_id)
                    self.handle_exception(job, *sys.exc_info())
                    continue

                self.state = 'busy'

                job, queue = result
                # Use the public setter here, to immediately update Redis
                job.status = Status.STARTED
                self.log.info('%s: %s (%s)' % (green(queue.name),
                    blue(job.description), job.id))

                self.fork_and_perform_job(job)

                did_perform_work = True
        finally:
            if not self.is_horse:
                self.register_death()
        return did_perform_work

    def fork_and_perform_job(self, job):
        """Spawns a work horse to perform the actual work and passes it a job.
        The worker will wait for the work horse and make sure it executes
        within the given timeout bounds, or will end the work horse with
        SIGALRM.
        """
        child_pid = os.fork()
        if child_pid == 0:
            self.main_work_horse(job)
        else:
            self._horse_pid = child_pid
            self.procline('Forked %d at %d' % (child_pid, time.time()))
            while True:
                try:
                    os.waitpid(child_pid, 0)
                    break
                except OSError as e:
                    # In case we encountered an OSError due to EINTR (which is
                    # caused by a SIGINT or SIGTERM signal during
                    # os.waitpid()), we simply ignore it and enter the next
                    # iteration of the loop, waiting for the child to end.  In
                    # any other case, this is some other unexpected OS error,
                    # which we don't want to catch, so we re-raise those ones.
                    if e.errno != errno.EINTR:
                        raise

    def main_work_horse(self, job):
        """This is the entry point of the newly spawned work horse."""
        # After fork()'ing, always assure we are generating random sequences
        # that are different from the worker.
        random.seed()

        # Always ignore Ctrl+C in the work horse, as it might abort the
        # currently running job.
        # The main worker catches the Ctrl+C and requests graceful shutdown
        # after the current work is done.  When cold shutdown is requested, it
        # kills the current job anyway.
        signal.signal(signal.SIGINT, signal.SIG_IGN)
        signal.signal(signal.SIGTERM, signal.SIG_DFL)

        self._is_horse = True
        self.log = logger

        success = self.perform_job(job)

        # os._exit() is the way to exit from childs after a fork(), in
        # constrast to the regular sys.exit()
        os._exit(int(not success))

    def perform_job(self, job):
        """Performs the actual work of a job.  Will/should only be called
        inside the work horse's process.
        """
        self.procline('Processing %s from %s since %s' % (
            job.func_name,
            job.origin, time.time()))

        try:
            with death_penalty_after(job.timeout or 180):
                rv = job.perform()

            # Pickle the result in the same try-except block since we need to
            # use the same exc handling when pickling fails
            pickled_rv = dumps(rv)
            job._status = Status.FINISHED
        except:
            # Use the public setter here, to immediately update Redis
            job.status = Status.FAILED
            self.handle_exception(job, *sys.exc_info())
            return False

        if rv is None:
            self.log.info('Job OK')
        else:
            self.log.info('Job OK, result = %s' % (yellow(unicode(rv)),))

        # How long we persist the job result depends on the value of
        # result_ttl:
        # - If result_ttl is 0, cleanup the job immediately.
        # - If it's a positive number, set the job to expire in X seconds.
        # - If result_ttl is negative, don't set an expiry to it (persist
        #   forever)
        result_ttl =  self.default_result_ttl if job.result_ttl is None else job.result_ttl  # noqa
        if result_ttl == 0:
            job.delete()
            self.log.info('Result discarded immediately.')
        else:
            p = self.connection.pipeline()
            p.hset(job.key, 'result', pickled_rv)
            p.hset(job.key, 'status', job._status)
            if result_ttl > 0:
                p.expire(job.key, result_ttl)
                self.log.info('Result is kept for %d seconds.' % result_ttl)
            else:
                self.log.warning('Result will never expire, clean up result key manually.')
            p.execute()

        return True


    def handle_exception(self, job, *exc_info):
        """Walks the exception handler stack to delegate exception handling."""
        exc_string = ''.join(
                traceback.format_exception_only(*exc_info[:2]) +
                traceback.format_exception(*exc_info))
        self.log.error(exc_string)

        for handler in reversed(self._exc_handlers):
            self.log.debug('Invoking exception handler %s' % (handler,))
            fallthrough = handler(job, *exc_info)

            # Only handlers with explicit return values should disable further
            # exc handling, so interpret a None return value as True.
            if fallthrough is None:
                fallthrough = True

            if not fallthrough:
                break

    def move_to_failed_queue(self, job, *exc_info):
        """Default exception handler: move the job to the failed queue."""
        exc_string = ''.join(traceback.format_exception(*exc_info))
        self.log.warning('Moving job to %s queue.' % self.failed_queue.name)
        self.failed_queue.quarantine(job, exc_info=exc_string)

    def push_exc_handler(self, handler_func):
        """Pushes an exception handler onto the exc handler stack."""
        self._exc_handlers.append(handler_func)

    def pop_exc_handler(self):
        """Pops the latest exception handler off of the exc handler stack."""
        return self._exc_handlers.pop()<|MERGE_RESOLUTION|>--- conflicted
+++ resolved
@@ -26,12 +26,9 @@
 yellow = make_colorizer('darkyellow')
 blue = make_colorizer('darkblue')
 
-<<<<<<< HEAD
 DEFAULT_RESULT_TTL = 500
-=======
 logger = logging.getLogger(__name__)
 
->>>>>>> 37b3bb4b
 
 class StopRequested(Exception):
     pass
