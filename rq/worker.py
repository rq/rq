import errno
import logging
import os
import random
import signal
import socket
import sys
import time
import traceback
import warnings

from datetime import timedelta
from enum import Enum
from uuid import uuid4
from random import shuffle
from typing import Any, Callable, List, Optional, TYPE_CHECKING, Tuple, Type, Union

if TYPE_CHECKING:
    from redis import Redis
    from redis.client import Pipeline

try:
    from signal import SIGKILL
except ImportError:
    from signal import SIGTERM as SIGKILL
from contextlib import suppress
import redis.exceptions

from . import worker_registration
from .command import parse_payload, PUBSUB_CHANNEL_TEMPLATE, handle_command
from .utils import as_text
from .connections import get_current_connection, push_connection, pop_connection

from .defaults import (
    CALLBACK_TIMEOUT,
    DEFAULT_MAINTENANCE_TASK_INTERVAL,
    DEFAULT_RESULT_TTL,
    DEFAULT_WORKER_TTL,
    DEFAULT_JOB_MONITORING_INTERVAL,
    DEFAULT_LOGGING_FORMAT,
    DEFAULT_LOGGING_DATE_FORMAT,
)
from .exceptions import DeserializationError, DequeueTimeout, ShutDownImminentException
from .job import Job, JobStatus
from .logutils import setup_loghandlers
from .queue import Queue
from .registry import StartedJobRegistry, clean_registries
from .scheduler import RQScheduler
from .suspension import is_suspended
from .timeouts import JobTimeoutException, HorseMonitorTimeoutException, UnixSignalDeathPenalty
from .utils import backend_class, ensure_list, get_version, make_colorizer, utcformat, utcnow, utcparse, compact
from .version import VERSION
from .worker_registration import clean_worker_registry, get_keys
from .serializers import resolve_serializer

try:
    from setproctitle import setproctitle as setprocname
except ImportError:

    def setprocname(*args, **kwargs):  # noqa
        pass


green = make_colorizer('darkgreen')
yellow = make_colorizer('darkyellow')
blue = make_colorizer('darkblue')

logger = logging.getLogger("rq.worker")


class StopRequested(Exception):
    pass


_signames = dict(
    (getattr(signal, signame), signame) for signame in dir(signal) if signame.startswith('SIG') and '_' not in signame
)


def signal_name(signum):
    try:
        if sys.version_info[:2] >= (3, 5):
            return signal.Signals(signum).name
        else:
            return _signames[signum]

    except KeyError:
        return 'SIG_UNKNOWN'
    except ValueError:
        return 'SIG_UNKNOWN'


class WorkerStatus(str, Enum):
    STARTED = 'started'
    SUSPENDED = 'suspended'
    BUSY = 'busy'
    IDLE = 'idle'


class Worker:
    redis_worker_namespace_prefix = 'rq:worker:'
    redis_workers_keys = worker_registration.REDIS_WORKER_KEYS
    death_penalty_class = UnixSignalDeathPenalty
    queue_class = Queue
    job_class = Job
    # `log_result_lifespan` controls whether "Result is kept for XXX seconds"
    # messages are logged after every job, by default they are.
    log_result_lifespan = True
    # `log_job_description` is used to toggle logging an entire jobs description.
    log_job_description = True
    # factor to increase connection_wait_time incase of continous connection failures.
    exponential_backoff_factor = 2.0
    # Max Wait time (in seconds) after which exponential_backoff_factor wont be applicable.
    max_connection_wait_time = 60.0

    @classmethod
    def all(
        cls,
        connection: Optional['Redis'] = None,
        job_class: Optional[Type['Job']] = None,
        queue_class: Optional[Type['Queue']] = None,
        queue: Optional['Queue'] = None,
        serializer=None,
    ) -> List['Worker']:
        """Returns an iterable of all Workers.

        Returns:
            workers (List[Worker]): A list of workers
        """
        if queue:
            connection = queue.connection
        elif connection is None:
            connection = get_current_connection()

        worker_keys = get_keys(queue=queue, connection=connection)
        workers = [
            cls.find_by_key(
                key, connection=connection, job_class=job_class, queue_class=queue_class, serializer=serializer
            )
            for key in worker_keys
        ]
        return compact(workers)

    @classmethod
    def all_keys(cls, connection: Optional['Redis'] = None, queue: Optional['Queue'] = None) -> List[str]:
        """List of worker keys

        Args:
            connection (Optional[Redis], optional): A Redis Connection. Defaults to None.
            queue (Optional[Queue], optional): The Queue. Defaults to None.

        Returns:
            list_keys (List[str]): A list of worker keys
        """
        return [as_text(key) for key in get_keys(queue=queue, connection=connection)]

    @classmethod
    def count(cls, connection: Optional['Redis'] = None, queue: Optional['Queue'] = None) -> int:
        """Returns the number of workers by queue or connection.

        Args:
            connection (Optional[Redis], optional): Redis connection. Defaults to None.
            queue (Optional[Queue], optional): The queue to use. Defaults to None.

        Returns:
            length (int): The queue length.
        """
        return len(get_keys(queue=queue, connection=connection))

    @classmethod
    def find_by_key(
        cls,
        worker_key: str,
        connection: Optional['Redis'] = None,
        job_class: Optional[Type['Job']] = None,
        queue_class: Optional[Type['Queue']] = None,
        serializer=None,
    ) -> 'Worker':
        """Returns a Worker instance, based on the naming conventions for
        naming the internal Redis keys.  Can be used to reverse-lookup Workers
        by their Redis keys.

        Args:
            worker_key (str): The worker key
            connection (Optional[Redis], optional): Redis connection. Defaults to None.
            job_class (Optional[Type[Job]], optional): The job class if custom class is being used. Defaults to None.
            queue_class (Optional[Type[Queue]], optional): The queue class if a custom class is being used. Defaults to None.
            serializer (Any, optional): The serializer to use. Defaults to None.

        Raises:
            ValueError: If the key doesn't start with `rq:worker:`, the default worker namespace prefix.

        Returns:
            worker (Worker): The Worker instance.
        """
        prefix = cls.redis_worker_namespace_prefix
        if not worker_key.startswith(prefix):
            raise ValueError('Not a valid RQ worker key: %s' % worker_key)

        if connection is None:
            connection = get_current_connection()
        if not connection.exists(worker_key):
            connection.srem(cls.redis_workers_keys, worker_key)
            return None

        name = worker_key[len(prefix) :]
        worker = cls(
            [],
            name,
            connection=connection,
            job_class=job_class,
            queue_class=queue_class,
            prepare_for_work=False,
            serializer=serializer,
        )

        worker.refresh()
        return worker

    def __init__(
        self,
        queues,
        name: Optional[str] = None,
        default_result_ttl=DEFAULT_RESULT_TTL,
        connection: Optional['Redis'] = None,
        exc_handler=None,
        exception_handlers=None,
        default_worker_ttl=DEFAULT_WORKER_TTL,
        job_class: Type['Job'] = None,
        queue_class=None,
        log_job_description: bool = True,
        job_monitoring_interval=DEFAULT_JOB_MONITORING_INTERVAL,
        disable_default_exception_handler: bool = False,
        prepare_for_work: bool = True,
        serializer=None,
    ):  # noqa
        self.default_result_ttl = default_result_ttl
        self.worker_ttl = default_worker_ttl
        self.job_monitoring_interval = job_monitoring_interval

        connection = self._set_connection(connection)
        self.connection = connection
        self.redis_server_version = None

        self.job_class = backend_class(self, 'job_class', override=job_class)
        self.queue_class = backend_class(self, 'queue_class', override=queue_class)
        self.version = VERSION
        self.python_version = sys.version
        self.serializer = resolve_serializer(serializer)

        queues = [
            self.queue_class(name=q, connection=connection, job_class=self.job_class, serializer=self.serializer)
            if isinstance(q, str)
            else q
            for q in ensure_list(queues)
        ]

        self.name: str = name or uuid4().hex
        self.queues = queues
        self.validate_queues()
        self._ordered_queues = self.queues[:]
        self._exc_handlers: List[Callable] = []

        self._state: str = 'starting'
        self._is_horse: bool = False
        self._horse_pid: int = 0
        self._stop_requested: bool = False
        self._stopped_job_id = None

        self.log = logger
        self.log_job_description = log_job_description
        self.last_cleaned_at = None
        self.successful_job_count: int = 0
        self.failed_job_count: int = 0
        self.total_working_time: int = 0
        self.current_job_working_time: float = 0
        self.birth_date = None
        self.scheduler: Optional[RQScheduler] = None
        self.pubsub = None
        self.pubsub_thread = None

        self.disable_default_exception_handler = disable_default_exception_handler

        if prepare_for_work:
            self.hostname: Optional[str] = socket.gethostname()
            self.pid: Optional[int] = os.getpid()
            try:
                connection.client_setname(self.name)
            except redis.exceptions.ResponseError:
                warnings.warn('CLIENT SETNAME command not supported, setting ip_address to unknown', Warning)
                self.ip_address = 'unknown'
            else:
                client_adresses = [client['addr'] for client in connection.client_list() if client['name'] == self.name]
                if len(client_adresses) > 0:
                    self.ip_address = client_adresses[0]
                else:
                    warnings.warn('CLIENT LIST command not supported, setting ip_address to unknown', Warning)
                    self.ip_address = 'unknown'
        else:
            self.hostname = None
            self.pid = None
            self.ip_address = 'unknown'

        if isinstance(exception_handlers, (list, tuple)):
            for handler in exception_handlers:
                self.push_exc_handler(handler)
        elif exception_handlers is not None:
            self.push_exc_handler(exception_handlers)

    def _set_connection(self, connection: Optional['Redis']) -> 'Redis':
        """Configures the Redis connection to have a socket timeout.
        This should timouet the connection in case any specific command hangs at any given time (eg. BLPOP).
        If the connection provided already has a `socket_timeout` defined, skips.

        Args:
            connection (Optional[Redis]): The Redis Connection.
        """
        if connection is None:
            connection = get_current_connection()
        current_socket_timeout = connection.connection_pool.connection_kwargs.get("socket_timeout")
        if current_socket_timeout is None:
            timeout_config = {"socket_timeout": self.connection_timeout}
            connection.connection_pool.connection_kwargs.update(timeout_config)
        return connection

    def get_redis_server_version(self):
        """Return Redis server version of connection"""
        if not self.redis_server_version:
            self.redis_server_version = get_version(self.connection)
        return self.redis_server_version

    def validate_queues(self):
        """Sanity check for the given queues."""
        for queue in self.queues:
            if not isinstance(queue, self.queue_class):
                raise TypeError('{0} is not of type {1} or string types'.format(queue, self.queue_class))

    def queue_names(self) -> List[str]:
        """Returns the queue names of this worker's queues.

        Returns:
            List[str]: The queue names.
        """
        return [queue.name for queue in self.queues]

    def queue_keys(self) -> List[str]:
        """Returns the Redis keys representing this worker's queues.

        Returns:
            List[str]: The list of strings with queues keys
        """
        return [queue.key for queue in self.queues]

    @property
    def key(self):
        """Returns the worker's Redis hash key."""
        return self.redis_worker_namespace_prefix + self.name

    @property
    def pubsub_channel_name(self):
        """Returns the worker's Redis hash key."""
        return PUBSUB_CHANNEL_TEMPLATE % self.name

    @property
    def supports_redis_streams(self) -> bool:
        """Only supported by Redis server >= 5.0 is required."""
        return self.get_redis_server_version() >= (5, 0, 0)

    @property
    def horse_pid(self):
        """The horse's process ID.  Only available in the worker.  Will return
        0 in the horse part of the fork.
        """
        return self._horse_pid

    @property
    def is_horse(self):
        """Returns whether or not this is the worker or the work horse."""
        return self._is_horse

    @property
    def dequeue_timeout(self) -> int:
        return max(1, self.worker_ttl - 15)

    @property
    def connection_timeout(self) -> int:
        return self.dequeue_timeout + 10

    def procline(self, message):
        """Changes the current procname for the process.

        This can be used to make `ps -ef` output more readable.
        """
        setprocname('rq: {0}'.format(message))

    def register_birth(self):
        """Registers its own birth."""
        self.log.debug('Registering birth of worker %s', self.name)
        if self.connection.exists(self.key) and not self.connection.hexists(self.key, 'death'):
            msg = 'There exists an active worker named {0!r} already'
            raise ValueError(msg.format(self.name))
        key = self.key
        queues = ','.join(self.queue_names())
        with self.connection.pipeline() as p:
            p.delete(key)
            now = utcnow()
            now_in_string = utcformat(now)
            self.birth_date = now

            mapping = {
                'birth': now_in_string,
                'last_heartbeat': now_in_string,
                'queues': queues,
                'pid': self.pid,
                'hostname': self.hostname,
                'ip_address': self.ip_address,
                'version': self.version,
                'python_version': self.python_version,
            }

            if self.get_redis_server_version() >= (4, 0, 0):
                p.hset(key, mapping=mapping)
            else:
                p.hmset(key, mapping)

            worker_registration.register(self, p)
            p.expire(key, self.worker_ttl + 60)
            p.execute()

    def register_death(self):
        """Registers its own death."""
        self.log.debug('Registering death')
        with self.connection.pipeline() as p:
            # We cannot use self.state = 'dead' here, because that would
            # rollback the pipeline
            worker_registration.unregister(self, p)
            p.hset(self.key, 'death', utcformat(utcnow()))
            p.expire(self.key, 60)
            p.execute()

    def set_shutdown_requested_date(self):
        """Sets the date on which the worker received a (warm) shutdown request"""
        self.connection.hset(self.key, 'shutdown_requested_date', utcformat(utcnow()))

    @property
    def shutdown_requested_date(self):
        """Fetches shutdown_requested_date from Redis."""
        shutdown_requested_timestamp = self.connection.hget(self.key, 'shutdown_requested_date')
        if shutdown_requested_timestamp is not None:
            return utcparse(as_text(shutdown_requested_timestamp))

    @property
    def death_date(self):
        """Fetches death date from Redis."""
        death_timestamp = self.connection.hget(self.key, 'death')
        if death_timestamp is not None:
            return utcparse(as_text(death_timestamp))

    def set_state(self, state: str, pipeline: Optional['Pipeline'] = None):
        """Sets the worker's state.

        Args:
            state (str): The state
            pipeline (Optional[Pipeline], optional): The pipeline to use. Defaults to None.
        """
        self._state = state
        connection = pipeline if pipeline is not None else self.connection
        connection.hset(self.key, 'state', state)

    def _set_state(self, state):
        """Raise a DeprecationWarning if ``worker.state = X`` is used"""
        warnings.warn("worker.state is deprecated, use worker.set_state() instead.", DeprecationWarning)
        self.set_state(state)

    def get_state(self) -> str:
        return self._state

    def _get_state(self):
        """Raise a DeprecationWarning if ``worker.state == X`` is used"""
        warnings.warn("worker.state is deprecated, use worker.get_state() instead.", DeprecationWarning)
        return self.get_state()

    state = property(_get_state, _set_state)

    def set_current_job_working_time(self, current_job_working_time: float, pipeline: Optional['Pipeline'] = None):
        """Sets the current job working time in seconds

        Args:
            current_job_working_time (float): The current job working time in seconds
            pipeline (Optional[Pipeline], optional): Pipeline to use. Defaults to None.
        """
        self.current_job_working_time = current_job_working_time
        connection = pipeline if pipeline is not None else self.connection
        connection.hset(self.key, 'current_job_working_time', current_job_working_time)

    def set_current_job_id(self, job_id: Optional[str] = None, pipeline: Optional['Pipeline'] = None):
        """Sets the current job id.
        If `None` is used it will delete the current job key.

        Args:
            job_id (Optional[str], optional): The job id. Defaults to None.
            pipeline (Optional[Pipeline], optional): The pipeline to use. Defaults to None.
        """
        connection = pipeline if pipeline is not None else self.connection
        if job_id is None:
            connection.hdel(self.key, 'current_job')
        else:
            connection.hset(self.key, 'current_job', job_id)

    def get_current_job_id(self, pipeline: Optional['Pipeline'] = None) -> Optional[str]:
        """Retrieves the current job id.

        Args:
            pipeline (Optional[&#39;Pipeline&#39;], optional): The pipeline to use. Defaults to None.

        Returns:
            job_id (Optional[str): The job id
        """
        connection = pipeline if pipeline is not None else self.connection
        return as_text(connection.hget(self.key, 'current_job'))

    def get_current_job(self) -> Optional['Job']:
        """Returns the currently executing job instance.

        Returns:
            job (Job): The job instance.
        """
        job_id = self.get_current_job_id()
        if job_id is None:
            return None
        return self.job_class.fetch(job_id, self.connection, self.serializer)

    def _install_signal_handlers(self):
        """Installs signal handlers for handling SIGINT and SIGTERM gracefully."""
        signal.signal(signal.SIGINT, self.request_stop)
        signal.signal(signal.SIGTERM, self.request_stop)

    def kill_horse(self, sig: signal.Signals = SIGKILL):
        """Kill the horse but catch "No such process" error has the horse could already be dead.

        Args:
            sig (signal.Signals, optional): _description_. Defaults to SIGKILL.
        """
        try:
            os.killpg(os.getpgid(self.horse_pid), sig)
            self.log.info('Killed horse pid %s', self.horse_pid)
        except OSError as e:
            if e.errno == errno.ESRCH:
                # "No such process" is fine with us
                self.log.debug('Horse already dead')
            else:
                raise

    def wait_for_horse(self) -> Tuple[Optional[int], Optional[int]]:
        """Waits for the horse process to complete.
        Uses `0` as argument as to include "any child in the process group of the current process".
        """
        pid = None
        stat = None
        try:
            pid, stat = os.waitpid(self.horse_pid, 0)
        except ChildProcessError:
            # ChildProcessError: [Errno 10] No child processes
            pass
        return pid, stat

    def request_force_stop(self, signum, frame):
        """Terminates the application (cold shutdown).

        Args:
            signum (Any): Signum
            frame (Any): Frame

        Raises:
            SystemExit: SystemExit
        """
        self.log.warning('Cold shut down')

        # Take down the horse with the worker
        if self.horse_pid:
            self.log.debug('Taking down horse %s with me', self.horse_pid)
            self.kill_horse()
            self.wait_for_horse()
        raise SystemExit()

    def request_stop(self, signum, frame):
        """Stops the current worker loop but waits for child processes to
        end gracefully (warm shutdown).

        Args:
            signum (Any): Signum
            frame (Any): Frame
        """
        self.log.debug('Got signal %s', signal_name(signum))

        signal.signal(signal.SIGINT, self.request_force_stop)
        signal.signal(signal.SIGTERM, self.request_force_stop)

        self.handle_warm_shutdown_request()
        self._shutdown()

    def _shutdown(self):
        """
        If shutdown is requested in the middle of a job, wait until
        finish before shutting down and save the request in redis
        """
        if self.get_state() == WorkerStatus.BUSY:
            self._stop_requested = True
            self.set_shutdown_requested_date()
            self.log.debug('Stopping after current horse is finished. ' 'Press Ctrl+C again for a cold shutdown.')
            if self.scheduler:
                self.stop_scheduler()
        else:
            if self.scheduler:
                self.stop_scheduler()
            raise StopRequested()

    def handle_warm_shutdown_request(self):
        self.log.info('Warm shut down requested')

    def check_for_suspension(self, burst: bool):
        """Check to see if workers have been suspended by `rq suspend`"""
        before_state = None
        notified = False

        while not self._stop_requested and is_suspended(self.connection, self):
            if burst:
                self.log.info('Suspended in burst mode, exiting')
                self.log.info('Note: There could still be unfinished jobs on the queue')
                raise StopRequested

            if not notified:
                self.log.info('Worker suspended, run `rq resume` to resume')
                before_state = self.get_state()
                self.set_state(WorkerStatus.SUSPENDED)
                notified = True
            time.sleep(1)

        if before_state:
            self.set_state(before_state)

    def run_maintenance_tasks(self):
        """
        Runs periodic maintenance tasks, these include:
        1. Check if scheduler should be started. This check should not be run
           on first run since worker.work() already calls
           `scheduler.enqueue_scheduled_jobs()` on startup.
        2. Cleaning registries

        No need to try to start scheduler on first run
        """
        if self.last_cleaned_at:
            if self.scheduler and (not self.scheduler._process or not self.scheduler._process.is_alive()):
                self.scheduler.acquire_locks(auto_start=True)
        self.clean_registries()

    def subscribe(self):
        """Subscribe to this worker's channel"""
        self.log.info('Subscribing to channel %s', self.pubsub_channel_name)
        self.pubsub = self.connection.pubsub()
        self.pubsub.subscribe(**{self.pubsub_channel_name: self.handle_payload})
        self.pubsub_thread = self.pubsub.run_in_thread(sleep_time=0.2, daemon=True)

    def unsubscribe(self):
        """Unsubscribe from pubsub channel"""
        if self.pubsub_thread:
            self.log.info('Unsubscribing from channel %s', self.pubsub_channel_name)
            self.pubsub_thread.stop()
            self.pubsub_thread.join()
            self.pubsub.unsubscribe()
            self.pubsub.close()

    def reorder_queues(self, reference_queue):
        """Method placeholder to workers that implement some reordering strategy.
        `pass` here means that the queue will remain with the same job order.

        Args:
            reference_queue (Union[Queue, str]): The queue
        """
        pass

    def bootstrap(
        self,
        logging_level: str = "INFO",
        date_format: str = DEFAULT_LOGGING_DATE_FORMAT,
        log_format: str = DEFAULT_LOGGING_FORMAT,
    ):
        """Bootstraps the worker.
        Runs the basic tasks that should run when the worker actually starts working.
        Used so that new workers can focus on the work loop implementation rather
        than the full bootstraping process.

        Args:
            logging_level (str, optional): Logging level to use. Defaults to "INFO".
            date_format (str, optional): Date Format. Defaults to DEFAULT_LOGGING_DATE_FORMAT.
            log_format (str, optional): Log Format. Defaults to DEFAULT_LOGGING_FORMAT.
        """
        setup_loghandlers(logging_level, date_format, log_format)
        self.register_birth()
        self.log.info("Worker %s: started, version %s", self.key, VERSION)
        self.subscribe()
        self.set_state(WorkerStatus.STARTED)
        qnames = self.queue_names()
        self.log.info('*** Listening on %s...', green(', '.join(qnames)))

    def _start_scheduler(
        self,
        burst: bool = False,
        logging_level: str = "INFO",
        date_format: str = DEFAULT_LOGGING_DATE_FORMAT,
        log_format: str = DEFAULT_LOGGING_FORMAT,
    ):
        """Starts the scheduler process.
        This is specifically designed to be run by the worker when running the `work()` method.
        Instanciates the RQScheduler and tries to acquire a lock.
        If the lock is acquired, start scheduler.
        If worker is on burst mode just enqueues scheduled jobs and quits,
        otherwise, starts the scheduler in a separate process.

        Args:
            burst (bool, optional): Whether to work on burst mode. Defaults to False.
            logging_level (str, optional): Logging level to use. Defaults to "INFO".
            date_format (str, optional): Date Format. Defaults to DEFAULT_LOGGING_DATE_FORMAT.
            log_format (str, optional): Log Format. Defaults to DEFAULT_LOGGING_FORMAT.
        """
        self.scheduler = RQScheduler(
            self.queues,
            connection=self.connection,
            logging_level=logging_level,
            date_format=date_format,
            log_format=log_format,
            serializer=self.serializer,
        )
        self.scheduler.acquire_locks()
        if self.scheduler.acquired_locks:
            if burst:
                self.scheduler.enqueue_scheduled_jobs()
                self.scheduler.release_locks()
            else:
                self.scheduler.start()

    def work(
        self,
        burst: bool = False,
        logging_level: str = "INFO",
        date_format: str = DEFAULT_LOGGING_DATE_FORMAT,
        log_format: str = DEFAULT_LOGGING_FORMAT,
        max_jobs: Optional[int] = None,
<<<<<<< HEAD
        max_idle_time: Optional[int] = None,
=======
>>>>>>> fc6d6952
        with_scheduler: bool = False,
    ) -> bool:
        """Starts the work loop.

        Pops and performs all jobs on the current list of queues.  When all
        queues are empty, block and wait for new jobs to arrive on any of the
        queues, unless `burst` mode is enabled.
        If `max_idle_time` is provided, worker will die when it's idle for more than the provided value.

        The return value indicates whether any jobs were processed.

        Args:
            burst (bool, optional): Whether to work on burst mode. Defaults to False.
            logging_level (str, optional): Logging level to use. Defaults to "INFO".
            date_format (str, optional): Date Format. Defaults to DEFAULT_LOGGING_DATE_FORMAT.
            log_format (str, optional): Log Format. Defaults to DEFAULT_LOGGING_FORMAT.
            max_jobs (Optional[int], optional): Max number of jobs. Defaults to None.
            with_scheduler (bool, optional): Whether to run the scheduler in a separate process. Defaults to False.

        Returns:
            worked (bool): Will return True if any job was processed, False otherwise.
        """
        self.bootstrap(logging_level, date_format, log_format)
        completed_jobs = 0
        if with_scheduler:
            self._start_scheduler(burst, logging_level, date_format, log_format)

        self._install_signal_handlers()
        try:
            while True:
                try:
                    self.check_for_suspension(burst)

                    if self.should_run_maintenance_tasks:
                        self.run_maintenance_tasks()

                    if self._stop_requested:
                        self.log.info('Worker %s: stopping on request', self.key)
                        break

<<<<<<< HEAD
                    timeout = None if burst else self._get_timeout()
                    result = self.dequeue_job_and_maintain_ttl(timeout, max_idle_time)
=======
                    timeout = None if burst else self.dequeue_timeout
                    result = self.dequeue_job_and_maintain_ttl(timeout)
>>>>>>> fc6d6952
                    if result is None:
                        if burst:
                            self.log.info("Worker %s: done, quitting", self.key)
                        elif max_idle_time is not None:
                            self.log.info("Worker %s: idle for %d seconds, quitting", self.key, max_idle_time)
                        break

                    job, queue = result
                    self.reorder_queues(reference_queue=queue)
                    self.execute_job(job, queue)
                    self.heartbeat()

                    completed_jobs += 1
                    if max_jobs is not None:
                        if completed_jobs >= max_jobs:
                            self.log.info("Worker %s: finished executing %d jobs, quitting", self.key, completed_jobs)
                            break

                except redis.exceptions.TimeoutError:
                    self.log.error(f"Worker {self.key}: Redis connection timeout, quitting...")
                    break

                except StopRequested:
                    break

                except SystemExit:
                    # Cold shutdown detected
                    raise

                except:  # noqa
                    self.log.error('Worker %s: found an unhandled exception, quitting...', self.key, exc_info=True)
                    break
        finally:
            if not self.is_horse:
                if self.scheduler:
                    self.stop_scheduler()

                self.register_death()
                self.unsubscribe()
        return bool(completed_jobs)

    def stop_scheduler(self):
        """Ensure scheduler process is stopped
        Will send the kill signal to scheduler process,
        if there's an OSError, just passes and `join()`'s the scheduler process,
        waiting for the process to finish.
        """
        if self.scheduler._process and self.scheduler._process.pid:
            try:
                os.kill(self.scheduler._process.pid, signal.SIGTERM)
            except OSError:
                pass
            self.scheduler._process.join()

<<<<<<< HEAD
    def dequeue_job_and_maintain_ttl(self, timeout, max_idle_time: Optional[int] = None):
=======
    def dequeue_job_and_maintain_ttl(self, timeout: int) -> Tuple['Job', 'Queue']:
        """Dequeues a job while maintaining the TTL.

        Returns:
            result (Tuple[Job, Queue]): A tuple with the job and the queue.
        """
>>>>>>> fc6d6952
        result = None
        qnames = ','.join(self.queue_names())

        self.set_state(WorkerStatus.IDLE)
        self.procline('Listening on ' + qnames)
        self.log.debug('*** Listening on %s...', green(qnames))
        connection_wait_time = 1.0
        idle_since = utcnow()
        while True:
            try:
                self.heartbeat()

                if self.should_run_maintenance_tasks:
                    self.run_maintenance_tasks()

                self.log.debug(f"Dequeueing jobs on queues {green(qnames)} and timeout {timeout}")
                result = self.queue_class.dequeue_any(
                    self._ordered_queues,
                    timeout,
                    connection=self.connection,
                    job_class=self.job_class,
                    serializer=self.serializer,
                )
                if result is not None:
                    job, queue = result
                    self.log.debug(f"Dequeued job {blue(job.id)} from {green(queue.name)}")
                    job.redis_server_version = self.get_redis_server_version()
                    if self.log_job_description:
                        self.log.info('%s: %s (%s)', green(queue.name), blue(job.description), job.id)
                    else:
                        self.log.info('%s: %s', green(queue.name), job.id)

                break
            except DequeueTimeout:
                if max_idle_time is not None:
                    if utcnow() - idle_since >= timedelta(seconds=max_idle_time):
                        break
            except redis.exceptions.ConnectionError as conn_err:
                self.log.error(
                    'Could not connect to Redis instance: %s Retrying in %d seconds...', conn_err, connection_wait_time
                )
                time.sleep(connection_wait_time)
                connection_wait_time *= self.exponential_backoff_factor
                connection_wait_time = min(connection_wait_time, self.max_connection_wait_time)
            else:
                connection_wait_time = 1.0

        self.heartbeat()
        return result

    def heartbeat(self, timeout: Optional[int] = None, pipeline: Optional['Pipeline'] = None):
        """Specifies a new worker timeout, typically by extending the
        expiration time of the worker, effectively making this a "heartbeat"
        to not expire the worker until the timeout passes.

        The next heartbeat should come before this time, or the worker will
        die (at least from the monitoring dashboards).

        If no timeout is given, the worker_ttl will be used to update
        the expiration time of the worker.

        Args:
            timeout (Optional[int]): Timeout
            pipeline (Optional[Redis]): A Redis pipeline
        """
        timeout = timeout or self.worker_ttl + 60
        connection = pipeline if pipeline is not None else self.connection
        connection.expire(self.key, timeout)
        connection.hset(self.key, 'last_heartbeat', utcformat(utcnow()))
        self.log.debug(
            'Sent heartbeat to prevent worker timeout. ' 'Next one should arrive within %s seconds.', timeout
        )

    def refresh(self):
        """Refreshes the worker data.
        It will get the data from the datastore and update the Worker's attributes
        """
        data = self.connection.hmget(
            self.key,
            'queues',
            'state',
            'current_job',
            'last_heartbeat',
            'birth',
            'failed_job_count',
            'successful_job_count',
            'total_working_time',
            'current_job_working_time',
            'hostname',
            'ip_address',
            'pid',
            'version',
            'python_version',
        )
        (
            queues,
            state,
            job_id,
            last_heartbeat,
            birth,
            failed_job_count,
            successful_job_count,
            total_working_time,
            current_job_working_time,
            hostname,
            ip_address,
            pid,
            version,
            python_version,
        ) = data
        queues = as_text(queues)
        self.hostname = as_text(hostname)
        self.ip_address = as_text(ip_address)
        self.pid = int(pid) if pid else None
        self.version = as_text(version)
        self.python_version = as_text(python_version)
        self._state = as_text(state or '?')
        self._job_id = job_id or None
        if last_heartbeat:
            self.last_heartbeat = utcparse(as_text(last_heartbeat))
        else:
            self.last_heartbeat = None
        if birth:
            self.birth_date = utcparse(as_text(birth))
        else:
            self.birth_date = None
        if failed_job_count:
            self.failed_job_count = int(as_text(failed_job_count))
        if successful_job_count:
            self.successful_job_count = int(as_text(successful_job_count))
        if total_working_time:
            self.total_working_time = float(as_text(total_working_time))
        if current_job_working_time:
            self.current_job_working_time = float(as_text(current_job_working_time))

        if queues:
            self.queues = [
                self.queue_class(
                    queue, connection=self.connection, job_class=self.job_class, serializer=self.serializer
                )
                for queue in queues.split(',')
            ]

    def increment_failed_job_count(self, pipeline: Optional['Pipeline'] = None):
        """Used to keep the worker stats up to date in Redis.
        Increments the failed job count.

        Args:
            pipeline (Optional[Pipeline], optional): A Redis Pipeline. Defaults to None.
        """
        connection = pipeline if pipeline is not None else self.connection
        connection.hincrby(self.key, 'failed_job_count', 1)

    def increment_successful_job_count(self, pipeline: Optional['Pipeline'] = None):
        """Used to keep the worker stats up to date in Redis.
        Increments the successful job count.

        Args:
            pipeline (Optional[Pipeline], optional): A Redis Pipeline. Defaults to None.
        """
        connection = pipeline if pipeline is not None else self.connection
        connection.hincrby(self.key, 'successful_job_count', 1)

    def increment_total_working_time(self, job_execution_time: timedelta, pipeline: 'Pipeline'):
        """Used to keep the worker stats up to date in Redis.
        Increments the time the worker has been workig for (in seconds).

        Args:
            job_execution_time (timedelta): A timedelta object.
            pipeline (Optional[Pipeline], optional): A Redis Pipeline. Defaults to None.
        """
        pipeline.hincrbyfloat(self.key, 'total_working_time', job_execution_time.total_seconds())

    def fork_work_horse(self, job: 'Job', queue: 'Queue'):
        """Spawns a work horse to perform the actual work and passes it a job.
        This is where the `fork()` actually happens.

        Args:
            job (Job): The Job that will be ran
            queue (Queue): The queue
        """
        child_pid = os.fork()
        os.environ['RQ_WORKER_ID'] = self.name
        os.environ['RQ_JOB_ID'] = job.id
        if child_pid == 0:
            os.setsid()
            self.main_work_horse(job, queue)
            os._exit(0)  # just in case
        else:
            self._horse_pid = child_pid
            self.procline('Forked {0} at {1}'.format(child_pid, time.time()))

    def get_heartbeat_ttl(self, job: 'Job') -> Union[float, int]:
        """Get's the TTL for the next heartbeat.

        Args:
            job (Job): The Job

        Returns:
            int: The heartbeat TTL.
        """
        if job.timeout and job.timeout > 0:
            remaining_execution_time = job.timeout - self.current_job_working_time
            return min(remaining_execution_time, self.job_monitoring_interval) + 60
        else:
            return self.job_monitoring_interval + 60

    def monitor_work_horse(self, job: 'Job', queue: 'Queue'):
        """The worker will monitor the work horse and make sure that it
        either executes successfully or the status of the job is set to
        failed

        Args:
            job (Job): _description_
            queue (Queue): _description_
        """
        ret_val = None
        job.started_at = utcnow()
        while True:
            try:
                with UnixSignalDeathPenalty(self.job_monitoring_interval, HorseMonitorTimeoutException):
                    retpid, ret_val = self.wait_for_horse()
                break
            except HorseMonitorTimeoutException:
                # Horse has not exited yet and is still running.
                # Send a heartbeat to keep the worker alive.
                self.set_current_job_working_time((utcnow() - job.started_at).total_seconds())

                # Kill the job from this side if something is really wrong (interpreter lock/etc).
                if job.timeout != -1 and self.current_job_working_time > (job.timeout + 60):  # type: ignore
                    self.heartbeat(self.job_monitoring_interval + 60)
                    self.kill_horse()
                    self.wait_for_horse()
                    break

                self.maintain_heartbeats(job)

            except OSError as e:
                # In case we encountered an OSError due to EINTR (which is
                # caused by a SIGINT or SIGTERM signal during
                # os.waitpid()), we simply ignore it and enter the next
                # iteration of the loop, waiting for the child to end.  In
                # any other case, this is some other unexpected OS error,
                # which we don't want to catch, so we re-raise those ones.
                if e.errno != errno.EINTR:
                    raise
                # Send a heartbeat to keep the worker alive.
                self.heartbeat()

        self.set_current_job_working_time(0)
        self._horse_pid = 0  # Set horse PID to 0, horse has finished working
        if ret_val == os.EX_OK:  # The process exited normally.
            return

        job_status = job.get_status()

        if job_status is None:  # Job completed and its ttl has expired
            return
        elif self._stopped_job_id == job.id:
            # Work-horse killed deliberately
            self.log.warning('Job stopped by user, moving job to FailedJobRegistry')
            self.handle_job_failure(job, queue=queue, exc_string="Job stopped by user, work-horse terminated.")
        elif job_status not in [JobStatus.FINISHED, JobStatus.FAILED]:
            if not job.ended_at:
                job.ended_at = utcnow()

            # Unhandled failure: move the job to the failed queue
            self.log.warning(
                ('Moving job to FailedJobRegistry ' '(work-horse terminated unexpectedly; waitpid returned {})').format(
                    ret_val
                )
            )

            self.handle_job_failure(
                job, queue=queue, exc_string="Work-horse was terminated unexpectedly " "(waitpid returned %s)" % ret_val
            )

    def execute_job(self, job: 'Job', queue: 'Queue'):
        """Spawns a work horse to perform the actual work and passes it a job.
        The worker will wait for the work horse and make sure it executes
        within the given timeout bounds, or will end the work horse with
        SIGALRM.
        """
        self.set_state(WorkerStatus.BUSY)
        self.fork_work_horse(job, queue)
        self.monitor_work_horse(job, queue)
        self.set_state(WorkerStatus.IDLE)

    def maintain_heartbeats(self, job: 'Job'):
        """Updates worker and job's last heartbeat field. If job was
        enqueued with `result_ttl=0`, a race condition could happen where this heartbeat
        arrives after job has been deleted, leaving a job key that contains only
        `last_heartbeat` field.

        hset() is used when updating job's timestamp. This command returns 1 if a new
        Redis key is created, 0 otherwise. So in this case we check the return of job's
        heartbeat() command. If a new key was created, this means the job was already
        deleted. In this case, we simply send another delete command to remove the key.

        https://github.com/rq/rq/issues/1450
        """
        with self.connection.pipeline() as pipeline:
            self.heartbeat(self.job_monitoring_interval + 60, pipeline=pipeline)
            ttl = self.get_heartbeat_ttl(job)
            job.heartbeat(utcnow(), ttl, pipeline=pipeline, xx=True)
            results = pipeline.execute()
            if results[2] == 1:
                self.connection.delete(job.key)

    def main_work_horse(self, job: 'Job', queue: 'Queue'):
        """This is the entry point of the newly spawned work horse.
        After fork()'ing, always assure we are generating random sequences
        that are different from the worker.

        os._exit() is the way to exit from childs after a fork(), in
        contrast to the regular sys.exit()
        """
        random.seed()
        self.setup_work_horse_signals()
        self._is_horse = True
        self.log = logger
        try:
            self.perform_job(job, queue)
        except:  # noqa
            os._exit(1)
        os._exit(0)

    def setup_work_horse_signals(self):
        """Setup signal handing for the newly spawned work horse

        Always ignore Ctrl+C in the work horse, as it might abort the
        currently running job.

        The main worker catches the Ctrl+C and requests graceful shutdown
        after the current work is done.  When cold shutdown is requested, it
        kills the current job anyway.
        """
        signal.signal(signal.SIGINT, signal.SIG_IGN)
        signal.signal(signal.SIGTERM, signal.SIG_DFL)

    def prepare_job_execution(self, job: 'Job'):
        """Performs misc bookkeeping like updating states prior to
        job execution.
        """
        self.log.debug(f"Preparing for execution of Job ID {job.id}")
        with self.connection.pipeline() as pipeline:
            self.set_current_job_id(job.id, pipeline=pipeline)
            self.set_current_job_working_time(0, pipeline=pipeline)

            heartbeat_ttl = self.get_heartbeat_ttl(job)
            self.heartbeat(heartbeat_ttl, pipeline=pipeline)
            job.heartbeat(utcnow(), heartbeat_ttl, pipeline=pipeline)

            job.prepare_for_execution(self.name, pipeline=pipeline)
            pipeline.execute()
            self.log.debug(f"Job preparation finished.")

        msg = 'Processing {0} from {1} since {2}'
        self.procline(msg.format(job.func_name, job.origin, time.time()))

    def handle_job_failure(self, job: 'Job', queue: 'Queue', started_job_registry=None, exc_string=''):
        """
        Handles the failure or an executing job by:
            1. Setting the job status to failed
            2. Removing the job from StartedJobRegistry
            3. Setting the workers current job to None
            4. Add the job to FailedJobRegistry
        `save_exc_to_job` should only be used for testing purposes
        """
        self.log.debug('Handling failed execution of job %s', job.id)
        with self.connection.pipeline() as pipeline:
            if started_job_registry is None:
                started_job_registry = StartedJobRegistry(
                    job.origin, self.connection, job_class=self.job_class, serializer=self.serializer
                )

            # check whether a job was stopped intentionally and set the job
            # status appropriately if it was this job.
            job_is_stopped = self._stopped_job_id == job.id
            retry = job.retries_left and job.retries_left > 0 and not job_is_stopped

            if job_is_stopped:
                job.set_status(JobStatus.STOPPED, pipeline=pipeline)
                self._stopped_job_id = None
            else:
                # Requeue/reschedule if retry is configured, otherwise
                if not retry:
                    job.set_status(JobStatus.FAILED, pipeline=pipeline)

            started_job_registry.remove(job, pipeline=pipeline)

            if not self.disable_default_exception_handler and not retry:
                job._handle_failure(exc_string, pipeline=pipeline)
                with suppress(redis.exceptions.ConnectionError):
                    pipeline.execute()

            self.set_current_job_id(None, pipeline=pipeline)
            self.increment_failed_job_count(pipeline)
            if job.started_at and job.ended_at:
                self.increment_total_working_time(job.ended_at - job.started_at, pipeline)

            if retry:
                job.retry(queue, pipeline)
                enqueue_dependents = False
            else:
                enqueue_dependents = True

            try:
                pipeline.execute()
                if enqueue_dependents:
                    queue.enqueue_dependents(job)
            except Exception:
                # Ensure that custom exception handlers are called
                # even if Redis is down
                pass

    def handle_job_success(self, job: 'Job', queue: 'Queue', started_job_registry: StartedJobRegistry):
        """Handles the successful execution of certain job.
        It will remove the job from the `StartedJobRegistry`, adding it to the `SuccessfulJobRegistry`,
        and run a few maintenance tasks including:
            - Resting the current job ID
            - Enqueue dependents
            - Incrementing the job count and working time
            - Handling of the job successful execution

        Runs within a loop with the `watch` method so that protects interactions
        with dependents keys.

        Args:
            job (Job): The job that was successful.
            queue (Queue): The queue
            started_job_registry (StartedJobRegistry): The started registry
        """
        self.log.debug('Handling successful execution of job %s', job.id)

        with self.connection.pipeline() as pipeline:
            while True:
                try:
                    # if dependencies are inserted after enqueue_dependents
                    # a WatchError is thrown by execute()
                    pipeline.watch(job.dependents_key)
                    # enqueue_dependents might call multi() on the pipeline
                    queue.enqueue_dependents(job, pipeline=pipeline)

                    if not pipeline.explicit_transaction:
                        # enqueue_dependents didn't call multi after all!
                        # We have to do it ourselves to make sure everything runs in a transaction
                        pipeline.multi()

                    self.set_current_job_id(None, pipeline=pipeline)
                    self.increment_successful_job_count(pipeline=pipeline)
                    self.increment_total_working_time(job.ended_at - job.started_at, pipeline)  # type: ignore

                    result_ttl = job.get_result_ttl(self.default_result_ttl)
                    if result_ttl != 0:
                        self.log.debug(f"Saving job {job.id}'s successful execution result")
                        job._handle_success(result_ttl, pipeline=pipeline)

                    job.cleanup(result_ttl, pipeline=pipeline, remove_from_queue=False)
                    self.log.debug('Removing job %s from StartedJobRegistry', job.id)
                    started_job_registry.remove(job, pipeline=pipeline)

                    pipeline.execute()
                    self.log.debug('Finished handling successful execution of job %s', job.id)
                    break
                except redis.exceptions.WatchError:
                    continue

    def execute_success_callback(self, job: 'Job', result: Any):
        """Executes success_callback for a job.
        with timeout .

        Args:
            job (Job): The Job
            result (Any): The job's result.
        """
        self.log.debug(f"Running success callbacks for {job.id}")
        job.heartbeat(utcnow(), CALLBACK_TIMEOUT)
        with self.death_penalty_class(CALLBACK_TIMEOUT, JobTimeoutException, job_id=job.id):
            job.success_callback(job, self.connection, result)

    def execute_failure_callback(self, job: 'Job'):
        """Executes failure_callback with timeout

        Args:
            job (Job): The Job
        """
        self.log.debug(f"Running failure callbacks for {job.id}")
        job.heartbeat(utcnow(), CALLBACK_TIMEOUT)
        with self.death_penalty_class(CALLBACK_TIMEOUT, JobTimeoutException, job_id=job.id):
            job.failure_callback(job, self.connection, *sys.exc_info())

    def perform_job(self, job: 'Job', queue: 'Queue') -> bool:
        """Performs the actual work of a job.  Will/should only be called
        inside the work horse's process.

        Args:
            job (Job): The Job
            queue (Queue): The Queue

        Returns:
            bool: True after finished.
        """
        push_connection(self.connection)
        started_job_registry = queue.started_job_registry
        self.log.debug("Started Job Registry set.")

        try:
            self.prepare_job_execution(job)

            job.started_at = utcnow()
            timeout = job.timeout or self.queue_class.DEFAULT_TIMEOUT
            with self.death_penalty_class(timeout, JobTimeoutException, job_id=job.id):
                self.log.debug("Performing Job...")
                rv = job.perform()
                self.log.debug(f"Finished performing Job ID {job.id}")

            job.ended_at = utcnow()

            # Pickle the result in the same try-except block since we need
            # to use the same exc handling when pickling fails
            job._result = rv

            if job.success_callback:
                self.execute_success_callback(job, rv)

            self.handle_job_success(job=job, queue=queue, started_job_registry=started_job_registry)
        except:  # NOQA
            self.log.debug(f"Job {job.id} raised an exception.")
            job.ended_at = utcnow()
            exc_info = sys.exc_info()
            exc_string = ''.join(traceback.format_exception(*exc_info))

            if job.failure_callback:
                try:
                    self.execute_failure_callback(job)
                except:  # noqa
                    self.log.error('Worker %s: error while executing failure callback', self.key, exc_info=True)
                    exc_info = sys.exc_info()
                    exc_string = ''.join(traceback.format_exception(*exc_info))

            self.handle_job_failure(
                job=job, exc_string=exc_string, queue=queue, started_job_registry=started_job_registry
            )
            self.handle_exception(job, *exc_info)
            return False

        finally:
            pop_connection()

        self.log.info('%s: %s (%s)', green(job.origin), blue('Job OK'), job.id)
        if rv is not None:
            log_result = "{0!r}".format(as_text(str(rv)))
            self.log.debug('Result: %s', yellow(log_result))

        if self.log_result_lifespan:
            result_ttl = job.get_result_ttl(self.default_result_ttl)
            if result_ttl == 0:
                self.log.info('Result discarded immediately')
            elif result_ttl > 0:
                self.log.info('Result is kept for %s seconds', result_ttl)
            else:
                self.log.info('Result will never expire, clean up result key manually')

        return True

    def handle_exception(self, job: 'Job', *exc_info):
        """Walks the exception handler stack to delegate exception handling.
        If the job cannot be deserialized, it will raise when func_name or
        the other properties are accessed, which will stop exceptions from
        being properly logged, so we guard against it here.
        """
        self.log.debug(f"Handling exception for {job.id}.")
        exc_string = ''.join(traceback.format_exception(*exc_info))
        try:
            extra = {
                'func': job.func_name,
                'arguments': job.args,
                'kwargs': job.kwargs,
            }
            func_name = job.func_name
        except DeserializationError:
            extra = {}
            func_name = '<DeserializationError>'

        # the properties below should be safe however
        extra.update({'queue': job.origin, 'job_id': job.id})

        # func_name
        self.log.error(f'[Job {job.id}]: exception raised while executing ({func_name})\n' + exc_string, extra=extra)

        for handler in self._exc_handlers:
            self.log.debug('Invoking exception handler %s', handler)
            fallthrough = handler(job, *exc_info)

            # Only handlers with explicit return values should disable further
            # exc handling, so interpret a None return value as True.
            if fallthrough is None:
                fallthrough = True

            if not fallthrough:
                break

    def push_exc_handler(self, handler_func):
        """Pushes an exception handler onto the exc handler stack."""
        self._exc_handlers.append(handler_func)

    def pop_exc_handler(self):
        """Pops the latest exception handler off of the exc handler stack."""
        return self._exc_handlers.pop()

    def __eq__(self, other):
        """Equality does not take the database/connection into account"""
        if not isinstance(other, self.__class__):
            raise TypeError('Cannot compare workers to other types (of workers)')
        return self.name == other.name

    def __hash__(self):
        """The hash does not take the database/connection into account"""
        return hash(self.name)

    def clean_registries(self):
        """Runs maintenance jobs on each Queue's registries."""
        for queue in self.queues:
            # If there are multiple workers running, we only want 1 worker
            # to run clean_registries().
            if queue.acquire_cleaning_lock():
                self.log.info('Cleaning registries for queue: %s', queue.name)
                clean_registries(queue)
                clean_worker_registry(queue)
        self.last_cleaned_at = utcnow()

    @property
    def should_run_maintenance_tasks(self):
        """Maintenance tasks should run on first startup or every 10 minutes."""
        if self.last_cleaned_at is None:
            return True
        if (utcnow() - self.last_cleaned_at) > timedelta(seconds=DEFAULT_MAINTENANCE_TASK_INTERVAL):
            return True
        return False

    def handle_payload(self, message):
        """Handle external commands"""
        self.log.debug('Received message: %s', message)
        payload = parse_payload(message)
        handle_command(self, payload)


class SimpleWorker(Worker):
    def execute_job(self, job: 'Job', queue: 'Queue'):
        """Execute job in same thread/process, do not fork()"""
        self.set_state(WorkerStatus.BUSY)
        self.perform_job(job, queue)
        self.set_state(WorkerStatus.IDLE)

    def get_heartbeat_ttl(self, job: 'Job') -> Union[float, int]:
        """-1" means that jobs never timeout. In this case, we should _not_ do -1 + 60 = 59.
        We should just stick to DEFAULT_WORKER_TTL.

        Args:
            job (Job): The Job

        Returns:
            ttl (float | int): TTL
        """
        if job.timeout == -1:
            return DEFAULT_WORKER_TTL
        else:
            return (job.timeout or DEFAULT_WORKER_TTL) + 60


class HerokuWorker(Worker):
    """
    Modified version of rq worker which:
    * stops work horses getting killed with SIGTERM
    * sends SIGRTMIN to work horses on SIGTERM to the main process which in turn
    causes the horse to crash `imminent_shutdown_delay` seconds later
    """

    imminent_shutdown_delay = 6
    frame_properties = ['f_code', 'f_lasti', 'f_lineno', 'f_locals', 'f_trace']

    def setup_work_horse_signals(self):
        """Modified to ignore SIGINT and SIGTERM and only handle SIGRTMIN"""
        signal.signal(signal.SIGRTMIN, self.request_stop_sigrtmin)
        signal.signal(signal.SIGINT, signal.SIG_IGN)
        signal.signal(signal.SIGTERM, signal.SIG_IGN)

    def handle_warm_shutdown_request(self):
        """If horse is alive send it SIGRTMIN"""
        if self.horse_pid != 0:
            self.log.info('Worker %s: warm shut down requested, sending horse SIGRTMIN signal', self.key)
            self.kill_horse(sig=signal.SIGRTMIN)
        else:
            self.log.warning('Warm shut down requested, no horse found')

    def request_stop_sigrtmin(self, signum, frame):
        if self.imminent_shutdown_delay == 0:
            self.log.warning('Imminent shutdown, raising ShutDownImminentException immediately')
            self.request_force_stop_sigrtmin(signum, frame)
        else:
            self.log.warning(
                'Imminent shutdown, raising ShutDownImminentException in %d seconds', self.imminent_shutdown_delay
            )
            signal.signal(signal.SIGRTMIN, self.request_force_stop_sigrtmin)
            signal.signal(signal.SIGALRM, self.request_force_stop_sigrtmin)
            signal.alarm(self.imminent_shutdown_delay)

    def request_force_stop_sigrtmin(self, signum, frame):
        info = dict((attr, getattr(frame, attr)) for attr in self.frame_properties)
        self.log.warning('raising ShutDownImminentException to cancel job...')
        raise ShutDownImminentException('shut down imminent (signal: %s)' % signal_name(signum), info)


class RoundRobinWorker(Worker):
    """
    Modified version of Worker that dequeues jobs from the queues using a round-robin strategy.
    """

    def reorder_queues(self, reference_queue):
        pos = self._ordered_queues.index(reference_queue)
        self._ordered_queues = self._ordered_queues[pos + 1 :] + self._ordered_queues[: pos + 1]


class RandomWorker(Worker):
    """
    Modified version of Worker that dequeues jobs from the queues using a random strategy.
    """

    def reorder_queues(self, reference_queue):
        shuffle(self._ordered_queues)<|MERGE_RESOLUTION|>--- conflicted
+++ resolved
@@ -746,10 +746,7 @@
         date_format: str = DEFAULT_LOGGING_DATE_FORMAT,
         log_format: str = DEFAULT_LOGGING_FORMAT,
         max_jobs: Optional[int] = None,
-<<<<<<< HEAD
         max_idle_time: Optional[int] = None,
-=======
->>>>>>> fc6d6952
         with_scheduler: bool = False,
     ) -> bool:
         """Starts the work loop.
@@ -767,6 +764,7 @@
             date_format (str, optional): Date Format. Defaults to DEFAULT_LOGGING_DATE_FORMAT.
             log_format (str, optional): Log Format. Defaults to DEFAULT_LOGGING_FORMAT.
             max_jobs (Optional[int], optional): Max number of jobs. Defaults to None.
+            max_idle_time (Optional[int], optional): Worker will exit when idle for more than this value in seconds.
             with_scheduler (bool, optional): Whether to run the scheduler in a separate process. Defaults to False.
 
         Returns:
@@ -790,13 +788,8 @@
                         self.log.info('Worker %s: stopping on request', self.key)
                         break
 
-<<<<<<< HEAD
-                    timeout = None if burst else self._get_timeout()
+                    timeout = None if burst else self.dequeue_timeout
                     result = self.dequeue_job_and_maintain_ttl(timeout, max_idle_time)
-=======
-                    timeout = None if burst else self.dequeue_timeout
-                    result = self.dequeue_job_and_maintain_ttl(timeout)
->>>>>>> fc6d6952
                     if result is None:
                         if burst:
                             self.log.info("Worker %s: done, quitting", self.key)
@@ -851,16 +844,12 @@
                 pass
             self.scheduler._process.join()
 
-<<<<<<< HEAD
-    def dequeue_job_and_maintain_ttl(self, timeout, max_idle_time: Optional[int] = None):
-=======
-    def dequeue_job_and_maintain_ttl(self, timeout: int) -> Tuple['Job', 'Queue']:
+    def dequeue_job_and_maintain_ttl(self, timeout: int, max_idle_time: Optional[int] = None) -> Tuple['Job', 'Queue']:
         """Dequeues a job while maintaining the TTL.
 
         Returns:
             result (Tuple[Job, Queue]): A tuple with the job and the queue.
         """
->>>>>>> fc6d6952
         result = None
         qnames = ','.join(self.queue_names())
 
