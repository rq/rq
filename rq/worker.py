# -*- coding: utf-8 -*-
from __future__ import (absolute_import, division, print_function,
                        unicode_literals)

import errno
import logging
import os
import random
import signal
import socket
import sys
import time
import traceback
import warnings
from datetime import timedelta

try:
    from signal import SIGKILL
except ImportError:
    from signal import SIGTERM as SIGKILL

from redis import WatchError

from . import worker_registration
from .compat import PY2, as_text, string_types, text_type
from .connections import get_current_connection, push_connection, pop_connection
from .defaults import (DEFAULT_RESULT_TTL, DEFAULT_WORKER_TTL, DEFAULT_JOB_MONITORING_INTERVAL,
                       DEFAULT_LOGGING_FORMAT, DEFAULT_LOGGING_DATE_FORMAT)
from .exceptions import DequeueTimeout, ShutDownImminentException
from .job import Job, JobStatus
from .logutils import setup_loghandlers
from .queue import Queue, get_failed_queue
from .registry import FinishedJobRegistry, StartedJobRegistry, clean_registries
from .suspension import is_suspended
from .timeouts import JobTimeoutException, HorseMonitorTimeoutException, UnixSignalDeathPenalty
from .utils import (backend_class, ensure_list, enum,
                    make_colorizer, utcformat, utcnow, utcparse)
from .version import VERSION
from .worker_registration import get_keys

try:
    from procname import setprocname
except ImportError:
    def setprocname(*args, **kwargs):  # noqa
        pass

green = make_colorizer('darkgreen')
yellow = make_colorizer('darkyellow')
blue = make_colorizer('darkblue')


logger = logging.getLogger(__name__)


class StopRequested(Exception):
    pass


def iterable(x):
    return hasattr(x, '__iter__')


def compact(l):
    return [x for x in l if x is not None]


_signames = dict((getattr(signal, signame), signame)
                 for signame in dir(signal)
                 if signame.startswith('SIG') and '_' not in signame)


def signal_name(signum):
    try:
        if sys.version_info[:2] >= (3, 5):
            return signal.Signals(signum).name
        else:
            return _signames[signum]

    except KeyError:
        return 'SIG_UNKNOWN'
    except ValueError:
        return 'SIG_UNKNOWN'


WorkerStatus = enum(
    'WorkerStatus',
    STARTED='started',
    SUSPENDED='suspended',
    BUSY='busy',
    IDLE='idle'
)


class Worker(object):
    redis_worker_namespace_prefix = 'rq:worker:'
    redis_workers_keys = worker_registration.REDIS_WORKER_KEYS
    death_penalty_class = UnixSignalDeathPenalty
    queue_class = Queue
    job_class = Job
    # `log_result_lifespan` controls whether "Result is kept for XXX seconds"
    # messages are logged after every job, by default they are.
    log_result_lifespan = True
    # `log_job_description` is used to toggle logging an entire jobs description.
    log_job_description = True

    @classmethod
    def all(cls, connection=None, job_class=None, queue_class=None, queue=None):
        """Returns an iterable of all Workers.
        """
        if queue:
            connection = queue.connection
        elif connection is None:
            connection = get_current_connection()

        worker_keys = get_keys(queue=queue, connection=connection)
        workers = [cls.find_by_key(as_text(key),
                                   connection=connection,
                                   job_class=job_class,
                                   queue_class=queue_class)
                   for key in worker_keys]
        return compact(workers)

    @classmethod
    def all_keys(cls, connection=None, queue=None):
        return [as_text(key)
                for key in get_keys(queue=queue, connection=connection)]

    @classmethod
    def count(cls, connection=None, queue=None):
        """Returns the number of workers by queue or connection"""
        return len(get_keys(queue=queue, connection=connection))

    @classmethod
    def find_by_key(cls, worker_key, connection=None, job_class=None,
                    queue_class=None):
        """Returns a Worker instance, based on the naming conventions for
        naming the internal Redis keys.  Can be used to reverse-lookup Workers
        by their Redis keys.
        """
        prefix = cls.redis_worker_namespace_prefix
        if not worker_key.startswith(prefix):
            raise ValueError('Not a valid RQ worker key: %s' % worker_key)

        if connection is None:
            connection = get_current_connection()
        if not connection.exists(worker_key):
            connection.srem(cls.redis_workers_keys, worker_key)
            return None

        name = worker_key[len(prefix):]
        worker = cls([],
                     name,
                     connection=connection,
                     job_class=job_class,
                     queue_class=queue_class)

        worker.refresh()

        return worker

    def __init__(self, queues, name=None, default_result_ttl=DEFAULT_RESULT_TTL,
                 connection=None, exc_handler=None, exception_handlers=None,
                 default_worker_ttl=DEFAULT_WORKER_TTL, job_class=None,
                 queue_class=None,
                 job_monitoring_interval=DEFAULT_JOB_MONITORING_INTERVAL,
                 log_job_description=True):  # noqa
        if connection is None:
            connection = get_current_connection()
        self.connection = connection

        self.job_class = backend_class(self, 'job_class', override=job_class)
        self.queue_class = backend_class(self, 'queue_class', override=queue_class)

        queues = [self.queue_class(name=q,
                                   connection=connection,
                                   job_class=self.job_class)
                  if isinstance(q, string_types) else q
                  for q in ensure_list(queues)]
        self._name = name
        self.queues = queues
        self.validate_queues()
        self._exc_handlers = []

        self.default_result_ttl = default_result_ttl
        self.default_worker_ttl = default_worker_ttl
        self.job_monitoring_interval = job_monitoring_interval

        self._state = 'starting'
        self._is_horse = False
        self._horse_pid = 0
        self._stop_requested = False
        self.log = logger
        self.log_job_description = log_job_description
        self.failed_queue = get_failed_queue(connection=self.connection,
                                             job_class=self.job_class)
        self.last_cleaned_at = None
        self.successful_job_count = 0
        self.failed_job_count = 0
        self.total_working_time = 0
        self.birth_date = None

        # By default, push the "move-to-failed-queue" exception handler onto
        # the stack
        if exception_handlers is None:
            self.push_exc_handler(self.move_to_failed_queue)
            if exc_handler is not None:
                self.push_exc_handler(exc_handler)
                warnings.warn(
                    "exc_handler is deprecated, pass a list to exception_handlers instead.",
                    DeprecationWarning
                )
        elif isinstance(exception_handlers, list):
            for h in exception_handlers:
                self.push_exc_handler(h)
        elif exception_handlers is not None:
            self.push_exc_handler(exception_handlers)

    def validate_queues(self):
        """Sanity check for the given queues."""
        for queue in self.queues:
            if not isinstance(queue, self.queue_class):
                raise TypeError('{0} is not of type {1} or string types'.format(queue, self.queue_class))

    def queue_names(self):
        """Returns the queue names of this worker's queues."""
        return list(map(lambda q: q.name, self.queues))

    def queue_keys(self):
        """Returns the Redis keys representing this worker's queues."""
        return list(map(lambda q: q.key, self.queues))

    @property
    def name(self):
        """Returns the name of the worker, under which it is registered to the
        monitoring system.

        By default, the name of the worker is constructed from the current
        (short) host name and the current PID.
        """
        if self._name is None:
            hostname = socket.gethostname()
            shortname, _, _ = hostname.partition('.')
            self._name = '{0}.{1}'.format(shortname, self.pid)
        return self._name

    @property
    def key(self):
        """Returns the worker's Redis hash key."""
        return self.redis_worker_namespace_prefix + self.name

    @property
    def pid(self):
        """The current process ID."""
        return os.getpid()

    @property
    def horse_pid(self):
        """The horse's process ID.  Only available in the worker.  Will return
        0 in the horse part of the fork.
        """
        return self._horse_pid

    @property
    def is_horse(self):
        """Returns whether or not this is the worker or the work horse."""
        return self._is_horse

    def procline(self, message):
        """Changes the current procname for the process.

        This can be used to make `ps -ef` output more readable.
        """
        setprocname('rq: {0}'.format(message))

    def register_birth(self):
        """Registers its own birth."""
        self.log.debug('Registering birth of worker %s', self.name)
        if self.connection.exists(self.key) and \
                not self.connection.hexists(self.key, 'death'):
            msg = 'There exists an active worker named {0!r} already'
            raise ValueError(msg.format(self.name))
        key = self.key
        queues = ','.join(self.queue_names())
        with self.connection.pipeline() as p:
            p.delete(key)
            now = utcnow()
            now_in_string = utcformat(utcnow())
            self.birth_date = now
            p.hset(key, 'birth', now_in_string)
            p.hset(key, 'last_heartbeat', now_in_string)
            p.hset(key, 'queues', queues)
            worker_registration.register(self, p)
            p.expire(key, self.default_worker_ttl)
            p.execute()

    def register_death(self):
        """Registers its own death."""
        self.log.debug('Registering death')
        with self.connection.pipeline() as p:
            # We cannot use self.state = 'dead' here, because that would
            # rollback the pipeline
            worker_registration.unregister(self, p)
            p.hset(self.key, 'death', utcformat(utcnow()))
            p.expire(self.key, 60)
            p.execute()

    def set_shutdown_requested_date(self):
        """Sets the date on which the worker received a (warm) shutdown request"""
        self.connection.hset(self.key, 'shutdown_requested_date', utcformat(utcnow()))

    # @property
    # def birth_date(self):
    #     """Fetches birth date from Redis."""
    #     birth_timestamp = self.connection.hget(self.key, 'birth')
    #     if birth_timestamp is not None:
    #         return utcparse(as_text(birth_timestamp))

    @property
    def shutdown_requested_date(self):
        """Fetches shutdown_requested_date from Redis."""
        shutdown_requested_timestamp = self.connection.hget(self.key, 'shutdown_requested_date')
        if shutdown_requested_timestamp is not None:
            return utcparse(as_text(shutdown_requested_timestamp))

    @property
    def death_date(self):
        """Fetches death date from Redis."""
        death_timestamp = self.connection.hget(self.key, 'death')
        if death_timestamp is not None:
            return utcparse(as_text(death_timestamp))

    def set_state(self, state, pipeline=None):
        self._state = state
        connection = pipeline if pipeline is not None else self.connection
        connection.hset(self.key, 'state', state)

    def _set_state(self, state):
        """Raise a DeprecationWarning if ``worker.state = X`` is used"""
        warnings.warn(
            "worker.state is deprecated, use worker.set_state() instead.",
            DeprecationWarning
        )
        self.set_state(state)

    def get_state(self):
        return self._state

    def _get_state(self):
        """Raise a DeprecationWarning if ``worker.state == X`` is used"""
        warnings.warn(
            "worker.state is deprecated, use worker.get_state() instead.",
            DeprecationWarning
        )
        return self.get_state()

    state = property(_get_state, _set_state)

    def set_current_job_id(self, job_id, pipeline=None):
        connection = pipeline if pipeline is not None else self.connection

        if job_id is None:
            connection.hdel(self.key, 'current_job')
        else:
            connection.hset(self.key, 'current_job', job_id)

    def get_current_job_id(self, pipeline=None):
        connection = pipeline if pipeline is not None else self.connection
        return as_text(connection.hget(self.key, 'current_job'))

    def get_current_job(self):
        """Returns the job id of the currently executing job."""
        job_id = self.get_current_job_id()

        if job_id is None:
            return None

        return self.job_class.fetch(job_id, self.connection)

    def _install_signal_handlers(self):
        """Installs signal handlers for handling SIGINT and SIGTERM
        gracefully.
        """

        signal.signal(signal.SIGINT, self.request_stop)
        signal.signal(signal.SIGTERM, self.request_stop)

    def kill_horse(self, sig=SIGKILL):
        """
        Kill the horse but catch "No such process" error has the horse could already be dead.
        """
        try:
            os.kill(self.horse_pid, sig)
        except OSError as e:
            if e.errno == errno.ESRCH:
                # "No such process" is fine with us
                self.log.debug('Horse already dead')
            else:
                raise

    def request_force_stop(self, signum, frame):
        """Terminates the application (cold shutdown).
        """
        self.log.warning('Cold shut down')

        # Take down the horse with the worker
        if self.horse_pid:
            self.log.debug('Taking down horse %s with me', self.horse_pid)
            self.kill_horse()
        raise SystemExit()

    def request_stop(self, signum, frame):
        """Stops the current worker loop but waits for child processes to
        end gracefully (warm shutdown).
        """
        self.log.debug('Got signal %s', signal_name(signum))

        signal.signal(signal.SIGINT, self.request_force_stop)
        signal.signal(signal.SIGTERM, self.request_force_stop)

        self.handle_warm_shutdown_request()

        # If shutdown is requested in the middle of a job, wait until
        # finish before shutting down and save the request in redis
        if self.get_state() == WorkerStatus.BUSY:
            self._stop_requested = True
            self.set_shutdown_requested_date()
            self.log.debug('Stopping after current horse is finished. '
                           'Press Ctrl+C again for a cold shutdown.')
        else:
            raise StopRequested()

    def handle_warm_shutdown_request(self):
        self.log.info('Warm shut down requested')

    def check_for_suspension(self, burst):
        """Check to see if workers have been suspended by `rq suspend`"""

        before_state = None
        notified = False

        while not self._stop_requested and is_suspended(self.connection, self):

            if burst:
                self.log.info('Suspended in burst mode, exiting')
                self.log.info('Note: There could still be unfinished jobs on the queue')
                raise StopRequested

            if not notified:
                self.log.info('Worker suspended, run `rq resume` to resume')
                before_state = self.get_state()
                self.set_state(WorkerStatus.SUSPENDED)
                notified = True
            time.sleep(1)

        if before_state:
            self.set_state(before_state)

    def work(self, burst=False, logging_level="INFO", date_format=DEFAULT_LOGGING_DATE_FORMAT,
             log_format=DEFAULT_LOGGING_FORMAT):
        """Starts the work loop.

        Pops and performs all jobs on the current list of queues.  When all
        queues are empty, block and wait for new jobs to arrive on any of the
        queues, unless `burst` mode is enabled.

        The return value indicates whether any jobs were processed.
        """
        setup_loghandlers(logging_level, date_format, log_format)
        self._install_signal_handlers()
        did_perform_work = False
        self.register_birth()
        self.log.info("RQ worker %r started, version %s", self.key, VERSION)
        self.set_state(WorkerStatus.STARTED)
        qnames = self.queue_names()
        self.log.info('*** Listening on %s...', green(', '.join(qnames)))

        try:
            while True:
                try:
                    self.check_for_suspension(burst)

                    if self.should_run_maintenance_tasks:
                        self.clean_registries()

                    if self._stop_requested:
                        self.log.info('Stopping on request')
                        break

                    timeout = None if burst else max(1, self.default_worker_ttl - 15)

                    result = self.dequeue_job_and_maintain_ttl(timeout)
                    if result is None:
                        if burst:
                            self.log.info("RQ worker %r done, quitting", self.key)
                        break

                    job, queue = result
                    self.execute_job(job, queue)
                    self.heartbeat()

                    did_perform_work = True

                except StopRequested:
                    break
        finally:
            if not self.is_horse:
                self.register_death()
        return did_perform_work

    def dequeue_job_and_maintain_ttl(self, timeout):
        result = None
        qnames = ','.join(self.queue_names())

        self.set_state(WorkerStatus.IDLE)
        self.procline('Listening on ' + qnames)
        self.log.debug('*** Listening on %s...', green(qnames))

        while True:
            self.heartbeat()

            try:
                result = self.queue_class.dequeue_any(self.queues, timeout,
                                                      connection=self.connection,
                                                      job_class=self.job_class)
                if result is not None:

                    job, queue = result
<<<<<<< HEAD
                    self.log.info('%s: %s (%s)', green(queue.name),
                                                 blue(job.description), job.id)
=======
                    if self.log_job_description:
                        self.log.info('{0}: {1} ({2})'.format(green(queue.name),
                                                              blue(job.description),
                                                              job.id))
                    else:
                        self.log.info('{0}:{1}'.format(green(queue.name),
                                                       job.id))
>>>>>>> 4b8e6156

                break
            except DequeueTimeout:
                pass

        self.heartbeat()
        return result

    def heartbeat(self, timeout=None, pipeline=None):
        """Specifies a new worker timeout, typically by extending the
        expiration time of the worker, effectively making this a "heartbeat"
        to not expire the worker until the timeout passes.

        The next heartbeat should come before this time, or the worker will
        die (at least from the monitoring dashboards).

        If no timeout is given, the default_worker_ttl will be used to update
        the expiration time of the worker.
        """
        timeout = timeout or self.default_worker_ttl
        connection = pipeline if pipeline is not None else self.connection
        connection.expire(self.key, timeout)
        connection.hset(self.key, 'last_heartbeat', utcformat(utcnow()))
        self.log.debug('Sent heartbeat to prevent worker timeout. '
                       'Next one should arrive within %s seconds.', timeout)

    def refresh(self):
        data = self.connection.hmget(
            self.key, 'queues', 'state', 'current_job', 'last_heartbeat',
            'birth', 'failed_job_count', 'successful_job_count', 'total_working_time'
        )
        queues, state, job_id, last_heartbeat, birth, failed_job_count, successful_job_count, total_working_time = data
        queues = as_text(queues)
        self._state = as_text(state or '?')
        self._job_id = job_id or None
        if last_heartbeat:
            self.last_heartbeat = utcparse(as_text(last_heartbeat))
        else:
            self.last_heartbeat = None
        if birth:
            self.birth_date = utcparse(as_text(birth))
        else:
            self.birth_date = None
        if failed_job_count:
            self.failed_job_count = int(as_text(failed_job_count))
        if successful_job_count:
            self.successful_job_count = int(as_text(successful_job_count))
        if total_working_time:
            self.total_working_time = float(as_text(total_working_time))

        if queues:
            self.queues = [self.queue_class(queue,
                                            connection=self.connection,
                                            job_class=self.job_class)
                           for queue in queues.split(',')]

    def increment_failed_job_count(self, pipeline=None):
        connection = pipeline if pipeline is not None else self.connection
        connection.hincrby(self.key, 'failed_job_count', 1)

    def increment_successful_job_count(self, pipeline=None):
        connection = pipeline if pipeline is not None else self.connection
        connection.hincrby(self.key, 'successful_job_count', 1)

    def increment_total_working_time(self, job_execution_time, pipeline):
        pipeline.hincrbyfloat(self.key, 'total_working_time',
                              job_execution_time.microseconds)

    def fork_work_horse(self, job, queue):
        """Spawns a work horse to perform the actual work and passes it a job.
        """
        child_pid = os.fork()
        os.environ['RQ_WORKER_ID'] = self.name
        os.environ['RQ_JOB_ID'] = job.id
        if child_pid == 0:
            self.main_work_horse(job, queue)
        else:
            self._horse_pid = child_pid
            self.procline('Forked {0} at {1}'.format(child_pid, time.time()))

    def monitor_work_horse(self, job):
        """The worker will monitor the work horse and make sure that it
        either executes successfully or the status of the job is set to
        failed
        """
        while True:
            try:
                with UnixSignalDeathPenalty(self.job_monitoring_interval, HorseMonitorTimeoutException):
                    retpid, ret_val = os.waitpid(self._horse_pid, 0)
                break
            except HorseMonitorTimeoutException:
                # Horse has not exited yet and is still running.
                # Send a heartbeat to keep the worker alive.
                self.heartbeat(self.job_monitoring_interval + 5)
            except OSError as e:
                # In case we encountered an OSError due to EINTR (which is
                # caused by a SIGINT or SIGTERM signal during
                # os.waitpid()), we simply ignore it and enter the next
                # iteration of the loop, waiting for the child to end.  In
                # any other case, this is some other unexpected OS error,
                # which we don't want to catch, so we re-raise those ones.
                if e.errno != errno.EINTR:
                    raise
                # Send a heartbeat to keep the worker alive.
                self.heartbeat()

        if ret_val == os.EX_OK:  # The process exited normally.
            return
        job_status = job.get_status()
        if job_status is None:  # Job completed and its ttl has expired
            return
        if job_status not in [JobStatus.FINISHED, JobStatus.FAILED]:

            if not job.ended_at:
                job.ended_at = utcnow()

            self.handle_job_failure(job=job)

            # Unhandled failure: move the job to the failed queue
            self.log.warning((
                'Moving job to %r queue '
                '(work-horse terminated unexpectedly; waitpid returned %s)'
            ), self.failed_queue.name, ret_val)
            self.failed_queue.quarantine(
                job,
                exc_info=(
                    "Work-horse process was terminated unexpectedly "
                    "(waitpid returned {0})"
                ).format(ret_val)
            )

    def execute_job(self, job, queue):
        """Spawns a work horse to perform the actual work and passes it a job.
        The worker will wait for the work horse and make sure it executes
        within the given timeout bounds, or will end the work horse with
        SIGALRM.
        """
        self.set_state(WorkerStatus.BUSY)
        self.fork_work_horse(job, queue)
        self.monitor_work_horse(job)
        self.set_state(WorkerStatus.IDLE)

    def main_work_horse(self, job, queue):
        """This is the entry point of the newly spawned work horse."""
        # After fork()'ing, always assure we are generating random sequences
        # that are different from the worker.
        random.seed()

        try:
            self.setup_work_horse_signals()
            self._is_horse = True
            self.log = logger
            self.perform_job(job, queue)
        except Exception as e:  # noqa
            # Horse does not terminate properly
            raise e
            os._exit(1)

        # os._exit() is the way to exit from childs after a fork(), in
        # constrast to the regular sys.exit()
        os._exit(0)

    def setup_work_horse_signals(self):
        """Setup signal handing for the newly spawned work horse."""
        # Always ignore Ctrl+C in the work horse, as it might abort the
        # currently running job.
        # The main worker catches the Ctrl+C and requests graceful shutdown
        # after the current work is done.  When cold shutdown is requested, it
        # kills the current job anyway.
        signal.signal(signal.SIGINT, signal.SIG_IGN)
        signal.signal(signal.SIGTERM, signal.SIG_DFL)

    def prepare_job_execution(self, job, heartbeat_ttl=None):
        """Performs misc bookkeeping like updating states prior to
        job execution.
        """
        timeout = (job.timeout or 180) + 60

        if heartbeat_ttl is None:
            heartbeat_ttl = self.job_monitoring_interval + 5

        with self.connection.pipeline() as pipeline:
            self.set_state(WorkerStatus.BUSY, pipeline=pipeline)
            self.set_current_job_id(job.id, pipeline=pipeline)
            self.heartbeat(heartbeat_ttl, pipeline=pipeline)
            registry = StartedJobRegistry(job.origin, self.connection,
                                          job_class=self.job_class)
            registry.add(job, timeout, pipeline=pipeline)
            job.set_status(JobStatus.STARTED, pipeline=pipeline)
            pipeline.hset(job.key, 'started_at', utcformat(utcnow()))
            pipeline.execute()

        msg = 'Processing {0} from {1} since {2}'
        self.procline(msg.format(job.func_name, job.origin, time.time()))

    def handle_job_failure(self, job, started_job_registry=None):
        """Handles the failure or an executing job by:
            1. Setting the job status to failed
            2. Removing the job from the started_job_registry
            3. Setting the workers current job to None
        """
        with self.connection.pipeline() as pipeline:
            if started_job_registry is None:
                started_job_registry = StartedJobRegistry(job.origin,
                                                          self.connection,
                                                          job_class=self.job_class)
            job.set_status(JobStatus.FAILED, pipeline=pipeline)
            started_job_registry.remove(job, pipeline=pipeline)
            self.set_current_job_id(None, pipeline=pipeline)
            self.increment_failed_job_count(pipeline)
            if job.started_at and job.ended_at:
                self.increment_total_working_time(job.ended_at - job.started_at,
                                                  pipeline)

            try:
                pipeline.execute()
            except Exception:
                # Ensure that custom exception handlers are called
                # even if Redis is down
                pass

    def handle_job_success(self, job, queue, started_job_registry):

        with self.connection.pipeline() as pipeline:
            while True:
                try:
                    # if dependencies are inserted after enqueue_dependents
                    # a WatchError is thrown by execute()
                    pipeline.watch(job.dependents_key)
                    # enqueue_dependents calls multi() on the pipeline!
                    queue.enqueue_dependents(job, pipeline=pipeline)

                    self.set_current_job_id(None, pipeline=pipeline)
                    self.increment_successful_job_count(pipeline=pipeline)
                    self.increment_total_working_time(
                        job.ended_at - job.started_at, pipeline
                    )

                    result_ttl = job.get_result_ttl(self.default_result_ttl)
                    if result_ttl != 0:
                        job.set_status(JobStatus.FINISHED, pipeline=pipeline)
                        # Don't clobber the user's meta dictionary!
                        job.save(pipeline=pipeline, include_meta=False)

                        finished_job_registry = FinishedJobRegistry(job.origin,
                                                                    self.connection,
                                                                    job_class=self.job_class)
                        finished_job_registry.add(job, result_ttl, pipeline)

                    job.cleanup(result_ttl, pipeline=pipeline,
                                remove_from_queue=False)
                    started_job_registry.remove(job, pipeline=pipeline)

                    pipeline.execute()
                    break
                except WatchError:
                    continue

    def perform_job(self, job, queue, heartbeat_ttl=None):
        """Performs the actual work of a job.  Will/should only be called
        inside the work horse's process.
        """
        self.prepare_job_execution(job, heartbeat_ttl)

        push_connection(self.connection)

        started_job_registry = StartedJobRegistry(job.origin,
                                                  self.connection,
                                                  job_class=self.job_class)

        try:
            job.started_at = utcnow()
            timeout = job.timeout or self.queue_class.DEFAULT_TIMEOUT
            with self.death_penalty_class(timeout, JobTimeoutException, job_id=job.id):
                rv = job.perform()

            job.ended_at = utcnow()

            # Pickle the result in the same try-except block since we need
            # to use the same exc handling when pickling fails
            job._result = rv

            self.handle_job_success(job=job,
                                    queue=queue,
                                    started_job_registry=started_job_registry)
        except:
            job.ended_at = utcnow()
            self.handle_job_failure(job=job,
                                    started_job_registry=started_job_registry)
            self.handle_exception(job, *sys.exc_info())
            return False

        finally:
            pop_connection()

        self.log.info('%s: %s (%s)', green(job.origin), blue('Job OK'), job.id)
        if rv is not None:
            log_result = "{0!r}".format(as_text(text_type(rv)))
            self.log.debug('Result: %s', yellow(log_result))

        if self.log_result_lifespan:
            result_ttl = job.get_result_ttl(self.default_result_ttl)
            if result_ttl == 0:
                self.log.info('Result discarded immediately')
            elif result_ttl > 0:
                self.log.info('Result is kept for %s seconds', result_ttl)
            else:
                self.log.info('Result will never expire, clean up result key manually')

        return True

    def handle_exception(self, job, *exc_info):
        """Walks the exception handler stack to delegate exception handling."""
        exc_string = Worker._get_safe_exception_string(
            traceback.format_exception_only(*exc_info[:2]) + traceback.format_exception(*exc_info)
        )
        self.log.error(exc_string, exc_info=True, extra={
            'func': job.func_name,
            'arguments': job.args,
            'kwargs': job.kwargs,
            'queue': job.origin,
        })

        for handler in reversed(self._exc_handlers):
            self.log.debug('Invoking exception handler %s', handler)
            fallthrough = handler(job, *exc_info)

            # Only handlers with explicit return values should disable further
            # exc handling, so interpret a None return value as True.
            if fallthrough is None:
                fallthrough = True

            if not fallthrough:
                break

    def move_to_failed_queue(self, job, *exc_info):
        """Default exception handler: move the job to the failed queue."""
        self.log.warning('Moving job to %r queue', self.failed_queue.name)
        from .handlers import move_to_failed_queue
        move_to_failed_queue(job, *exc_info)

    @staticmethod
    def _get_safe_exception_string(exc_strings):
        """Ensure list of exception strings is decoded on Python 2 and joined as one string safely."""
        if sys.version_info[0] < 3:
            try:
                exc_strings = [exc.decode("utf-8") for exc in exc_strings]
            except ValueError:
                exc_strings = [exc.decode("latin-1") for exc in exc_strings]
        return ''.join(exc_strings)

    def push_exc_handler(self, handler_func):
        """Pushes an exception handler onto the exc handler stack."""
        self._exc_handlers.append(handler_func)

    def pop_exc_handler(self):
        """Pops the latest exception handler off of the exc handler stack."""
        return self._exc_handlers.pop()

    def __eq__(self, other):
        """Equality does not take the database/connection into account"""
        if not isinstance(other, self.__class__):
            raise TypeError('Cannot compare workers to other types (of workers)')
        return self.name == other.name

    def __hash__(self):
        """The hash does not take the database/connection into account"""
        return hash(self.name)

    def clean_registries(self):
        """Runs maintenance jobs on each Queue's registries."""
        for queue in self.queues:
            self.log.info('Cleaning registries for queue: %s', queue.name)
            clean_registries(queue)
        self.last_cleaned_at = utcnow()

    @property
    def should_run_maintenance_tasks(self):
        """Maintenance tasks should run on first startup or every hour."""
        if self.last_cleaned_at is None:
            return True
        if (utcnow() - self.last_cleaned_at) > timedelta(hours=1):
            return True
        return False


class SimpleWorker(Worker):
    def main_work_horse(self, *args, **kwargs):
        raise NotImplementedError("Test worker does not implement this method")

    def execute_job(self, job, queue):
        """Execute job in same thread/process, do not fork()"""
        timeout = (job.timeout or DEFAULT_WORKER_TTL) + 5
        return self.perform_job(job, queue, heartbeat_ttl=timeout)


class HerokuWorker(Worker):
    """
    Modified version of rq worker which:
    * stops work horses getting killed with SIGTERM
    * sends SIGRTMIN to work horses on SIGTERM to the main process which in turn
    causes the horse to crash `imminent_shutdown_delay` seconds later
    """
    imminent_shutdown_delay = 6

    frame_properties = ['f_code', 'f_lasti', 'f_lineno', 'f_locals', 'f_trace']
    if PY2:
        frame_properties.extend(
            ['f_exc_traceback', 'f_exc_type', 'f_exc_value', 'f_restricted']
        )

    def setup_work_horse_signals(self):
        """Modified to ignore SIGINT and SIGTERM and only handle SIGRTMIN"""
        signal.signal(signal.SIGRTMIN, self.request_stop_sigrtmin)
        signal.signal(signal.SIGINT, signal.SIG_IGN)
        signal.signal(signal.SIGTERM, signal.SIG_IGN)

    def handle_warm_shutdown_request(self):
        """If horse is alive send it SIGRTMIN"""
        if self.horse_pid != 0:
            self.log.info('Warm shut down requested, sending horse SIGRTMIN signal')
            self.kill_horse(sig=signal.SIGRTMIN)
        else:
            self.log.warning('Warm shut down requested, no horse found')

    def request_stop_sigrtmin(self, signum, frame):
        if self.imminent_shutdown_delay == 0:
            self.log.warning('Imminent shutdown, raising ShutDownImminentException immediately')
            self.request_force_stop_sigrtmin(signum, frame)
        else:
            self.log.warning('Imminent shutdown, raising ShutDownImminentException in %d seconds',
                             self.imminent_shutdown_delay)
            signal.signal(signal.SIGRTMIN, self.request_force_stop_sigrtmin)
            signal.signal(signal.SIGALRM, self.request_force_stop_sigrtmin)
            signal.alarm(self.imminent_shutdown_delay)

    def request_force_stop_sigrtmin(self, signum, frame):
        info = dict((attr, getattr(frame, attr)) for attr in self.frame_properties)
        self.log.warning('raising ShutDownImminentException to cancel job...')
        raise ShutDownImminentException('shut down imminent (signal: %s)' % signal_name(signum), info)<|MERGE_RESOLUTION|>--- conflicted
+++ resolved
@@ -525,18 +525,13 @@
                 if result is not None:
 
                     job, queue = result
-<<<<<<< HEAD
-                    self.log.info('%s: %s (%s)', green(queue.name),
-                                                 blue(job.description), job.id)
-=======
                     if self.log_job_description:
-                        self.log.info('{0}: {1} ({2})'.format(green(queue.name),
-                                                              blue(job.description),
-                                                              job.id))
+                        self.log.info('%s: %s (%s)', green(queue.name),
+                                                     blue(job.description),
+                                                     job.id)
                     else:
-                        self.log.info('{0}:{1}'.format(green(queue.name),
-                                                       job.id))
->>>>>>> 4b8e6156
+                        self.log.info('%s:%s', green(queue.name),
+                                                       job.id)
 
                 break
             except DequeueTimeout:
