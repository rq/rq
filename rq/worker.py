--- conflicted
+++ resolved
@@ -1057,7 +1057,6 @@
     def handle_exception(self, job, *exc_info):
         """Walks the exception handler stack to delegate exception handling."""
         exc_string = ''.join(traceback.format_exception(*exc_info))
-<<<<<<< HEAD
 
         # If the job cannot be deserialized, it will raise when func_name or
         # the other properties are accessed, which will stop exceptions from
@@ -1066,7 +1065,10 @@
             extra = {
                 'func': job.func_name,
                 'arguments': job.args,
-                'kwargs': job.kwargs}
+                'kwargs': job.kwargs,
+                'queue': job.origin,
+                'job_id': job.id,
+            }
         except: # noqa
             extra = {}
         # the properties below should be safe however
@@ -1074,15 +1076,6 @@
 
         # func_name
         self.log.error(exc_string, exc_info=True, extra=extra)
-=======
-        self.log.error(exc_string, extra={
-            'func': job.func_name,
-            'arguments': job.args,
-            'kwargs': job.kwargs,
-            'queue': job.origin,
-            'job_id': job.id,
-        })
->>>>>>> d42947fb
 
         for handler in self._exc_handlers:
             self.log.debug('Invoking exception handler %s', handler)
