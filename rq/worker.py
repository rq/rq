--- conflicted
+++ resolved
@@ -540,7 +540,6 @@
         try:
             while True:
                 try:
-                    print('##')
                     self.check_for_suspension(burst)
 
                     if self.should_run_maintenance_tasks:
@@ -863,7 +862,6 @@
         notified = False
 
         while not self._stop_requested and is_suspended(self.connection, self):
-            print('IS Suspended: ', is_suspended(self.connection, self))
             if burst:
                 self.log.info('Suspended in burst mode, exiting')
                 self.log.info('Note: There could still be unfinished jobs on the queue')
@@ -1154,94 +1152,6 @@
         """Returns whether or not this is the worker or the work horse."""
         return self._is_horse
 
-<<<<<<< HEAD
-    @property
-    def connection_timeout(self) -> int:
-        return self.dequeue_timeout + 10
-
-    def procline(self, message):
-        """Changes the current procname for the process.
-
-        This can be used to make `ps -ef` output more readable.
-        """
-        setprocname(f'rq:worker:{self.name}: {message}')
-
-    def register_birth(self):
-        """Registers its own birth."""
-        self.log.debug('Registering birth of worker %s', self.name)
-        if self.connection.exists(self.key) and not self.connection.hexists(self.key, 'death'):
-            msg = 'There exists an active worker named {0!r} already'
-            raise ValueError(msg.format(self.name))
-        key = self.key
-        queues = ','.join(self.queue_names())
-        with self.connection.pipeline() as p:
-            p.delete(key)
-            now = utcnow()
-            now_in_string = utcformat(now)
-            self.birth_date = now
-
-            mapping = {
-                'birth': now_in_string,
-                'last_heartbeat': now_in_string,
-                'queues': queues,
-                'pid': self.pid,
-                'hostname': self.hostname,
-                'ip_address': self.ip_address,
-                'version': self.version,
-                'python_version': self.python_version,
-            }
-
-            if self.get_redis_server_version() >= (4, 0, 0):
-                p.hset(key, mapping=mapping)
-            else:
-                p.hmset(key, mapping)
-
-            worker_registration.register(self, p)
-            p.expire(key, self.worker_ttl + 60)
-            p.execute()
-
-    def register_death(self):
-        """Registers its own death."""
-        self.log.debug('Registering death')
-        with self.connection.pipeline() as p:
-            # We cannot use self.state = 'dead' here, because that would
-            # rollback the pipeline
-            worker_registration.unregister(self, p)
-            p.hset(self.key, 'death', utcformat(utcnow()))
-            p.expire(self.key, 60)
-            p.execute()
-
-    def set_shutdown_requested_date(self):
-        """Sets the date on which the worker received a (warm) shutdown request"""
-        self.connection.hset(self.key, 'shutdown_requested_date', utcformat(self._shutdown_requested_date))
-
-    @property
-    def shutdown_requested_date(self):
-        """Fetches shutdown_requested_date from Redis."""
-        shutdown_requested_timestamp = self.connection.hget(self.key, 'shutdown_requested_date')
-        if shutdown_requested_timestamp is not None:
-            return utcparse(as_text(shutdown_requested_timestamp))
-
-    @property
-    def death_date(self):
-        """Fetches death date from Redis."""
-        death_timestamp = self.connection.hget(self.key, 'death')
-        if death_timestamp is not None:
-            return utcparse(as_text(death_timestamp))
-
-    def set_current_job_working_time(self, current_job_working_time: float, pipeline: Optional['Pipeline'] = None):
-        """Sets the current job working time in seconds
-
-        Args:
-            current_job_working_time (float): The current job working time in seconds
-            pipeline (Optional[Pipeline], optional): Pipeline to use. Defaults to None.
-        """
-        self.current_job_working_time = current_job_working_time
-        connection = pipeline if pipeline is not None else self.connection
-        connection.hset(self.key, 'current_job_working_time', current_job_working_time)
-
-=======
->>>>>>> 0f4d0415
     def kill_horse(self, sig: signal.Signals = SIGKILL):
         """Kill the horse but catch "No such process" error has the horse could already be dead.
 
@@ -1346,8 +1256,6 @@
             self._horse_pid = child_pid
             self.procline('Forked {0} at {1}'.format(child_pid, time.time()))
 
-<<<<<<< HEAD
-=======
     def get_heartbeat_ttl(self, job: 'Job') -> int:
         """Get's the TTL for the next heartbeat.
 
@@ -1363,7 +1271,6 @@
         else:
             return self.job_monitoring_interval + 60
 
->>>>>>> 0f4d0415
     def monitor_work_horse(self, job: 'Job', queue: 'Queue'):
         """The worker will monitor the work horse and make sure that it
         either executes successfully or the status of the job is set to
