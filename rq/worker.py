import contextlib
import errno
import logging
import math
import os
import random
import signal
import socket
import sys
import time
import traceback
import warnings
from datetime import datetime, timedelta
from enum import Enum
from random import shuffle
from types import FrameType
from typing import TYPE_CHECKING, Callable, List, Optional, Tuple, Type, Union
from uuid import uuid4

if TYPE_CHECKING:
    try:
        from resource import struct_rusage
    except ImportError:
        pass
    from redis import Redis
    from redis.client import Pipeline, PubSub

try:
    from signal import SIGKILL
except ImportError:
    from signal import SIGTERM as SIGKILL

from contextlib import suppress

import redis.exceptions

from . import worker_registration
from .command import PUBSUB_CHANNEL_TEMPLATE, handle_command, parse_payload
from .defaults import (
    DEFAULT_JOB_MONITORING_INTERVAL,
    DEFAULT_LOGGING_DATE_FORMAT,
    DEFAULT_LOGGING_FORMAT,
    DEFAULT_MAINTENANCE_TASK_INTERVAL,
    DEFAULT_RESULT_TTL,
    DEFAULT_WORKER_TTL,
)
from .exceptions import DequeueTimeout, DeserializationError, ShutDownImminentException
from .executions import Execution
from .group import Group
from .job import Job, JobStatus
from .logutils import blue, green, setup_loghandlers, yellow
from .queue import Queue
from .registry import StartedJobRegistry, clean_registries
from .scheduler import RQScheduler
from .serializers import resolve_serializer
from .suspension import is_suspended
from .timeouts import HorseMonitorTimeoutException, JobTimeoutException, UnixSignalDeathPenalty
from .utils import (
    as_text,
    backend_class,
    compact,
    ensure_list,
    get_connection_from_queues,
    get_version,
    now,
    utcformat,
    utcparse,
)
from .version import VERSION

try:
    from setproctitle import setproctitle as setprocname
except ImportError:

    def setprocname(title: str) -> None:
        pass


logger = logging.getLogger("rq.worker")


class StopRequested(Exception):
    pass


_signames = dict(
    (getattr(signal, signame), signame) for signame in dir(signal) if signame.startswith('SIG') and '_' not in signame
)


def signal_name(signum):
    try:
        if sys.version_info[:2] >= (3, 5):
            return signal.Signals(signum).name
        else:
            return _signames[signum]

    except KeyError:
        return 'SIG_UNKNOWN'
    except ValueError:
        return 'SIG_UNKNOWN'


class DequeueStrategy(str, Enum):
    DEFAULT = "default"
    ROUND_ROBIN = "round_robin"
    RANDOM = "random"


class WorkerStatus(str, Enum):
    STARTED = 'started'
    SUSPENDED = 'suspended'
    BUSY = 'busy'
    IDLE = 'idle'


class BaseWorker:
    redis_worker_namespace_prefix = 'rq:worker:'
    redis_workers_keys = worker_registration.REDIS_WORKER_KEYS
    death_penalty_class = UnixSignalDeathPenalty
    queue_class = Queue
    job_class = Job

    # `log_result_lifespan` controls whether "Result is kept for XXX seconds"
    # messages are logged after every job, by default they are.
    log_result_lifespan = True
    # `log_job_description` is used to toggle logging an entire jobs description.
    log_job_description = True
    # factor to increase connection_wait_time in case of continuous connection failures.
    exponential_backoff_factor = 2.0
    # Max Wait time (in seconds) after which exponential_backoff_factor won't be applicable.
    max_connection_wait_time = 60.0

    def __init__(
        self,
        queues,
        name: Optional[str] = None,
        default_result_ttl=DEFAULT_RESULT_TTL,
        connection: Optional['Redis'] = None,
        exc_handler=None,
        exception_handlers=None,
        default_worker_ttl=DEFAULT_WORKER_TTL,
        maintenance_interval: int = DEFAULT_MAINTENANCE_TASK_INTERVAL,
        job_class: Optional[Type['Job']] = None,
        queue_class: Optional[Type['Queue']] = None,
        log_job_description: bool = True,
        job_monitoring_interval=DEFAULT_JOB_MONITORING_INTERVAL,
        disable_default_exception_handler: bool = False,
        prepare_for_work: bool = True,
        serializer=None,
        work_horse_killed_handler: Optional[Callable[[Job, int, int, 'struct_rusage'], None]] = None,
    ):  # noqa
        self.default_result_ttl = default_result_ttl
        self.worker_ttl = default_worker_ttl
        self.job_monitoring_interval = job_monitoring_interval
        self.maintenance_interval = maintenance_interval

        if not connection:
            connection = get_connection_from_queues(queues)

        connection = self._set_connection(connection)
        self.connection = connection
        self.redis_server_version = None

        self.job_class = backend_class(self, 'job_class', override=job_class)
        self.queue_class = backend_class(self, 'queue_class', override=queue_class)
        self.version = VERSION
        self.python_version = sys.version
        self.serializer = resolve_serializer(serializer)
        self.execution: Optional[Execution] = None

        queues = [
            (
                self.queue_class(
                    name=q,
                    connection=connection,
                    job_class=self.job_class,
                    serializer=self.serializer,
                    death_penalty_class=self.death_penalty_class,
                )
                if isinstance(q, str)
                else q
            )
            for q in ensure_list(queues)
        ]

        self.name: str = name or uuid4().hex
        self.queues = queues
        self.validate_queues()
        self._ordered_queues = self.queues[:]
        self._exc_handlers: List[Callable] = []
        self._work_horse_killed_handler = work_horse_killed_handler
        self._shutdown_requested_date: Optional[datetime] = None

        self._state: str = 'starting'
        self._is_horse: bool = False
        self._horse_pid: int = 0
        self._stop_requested: bool = False
        self._stopped_job_id = None

        self.log = logger
        self.log_job_description = log_job_description
        self.last_cleaned_at = None
        self.successful_job_count: int = 0
        self.failed_job_count: int = 0
        self.total_working_time: float = 0
        self.current_job_working_time: float = 0
        self.birth_date = None
        self.scheduler: Optional[RQScheduler] = None
        self.pubsub: Optional['PubSub'] = None
        self.pubsub_thread = None
        self._dequeue_strategy: DequeueStrategy = DequeueStrategy.DEFAULT

        self.disable_default_exception_handler = disable_default_exception_handler

        if prepare_for_work:
            self.hostname: Optional[str] = socket.gethostname()
            self.pid: Optional[int] = os.getpid()
            try:
                connection.client_setname(self.name)
            except redis.exceptions.ResponseError:
                warnings.warn('CLIENT SETNAME command not supported, setting ip_address to unknown', Warning)
                self.ip_address = 'unknown'
            else:
                client_adresses = [client['addr'] for client in connection.client_list() if client['name'] == self.name]
                if len(client_adresses) > 0:
                    self.ip_address = client_adresses[0]
                else:
                    warnings.warn('CLIENT LIST command not supported, setting ip_address to unknown', Warning)
                    self.ip_address = 'unknown'
        else:
            self.hostname = None
            self.pid = None
            self.ip_address = 'unknown'

        if isinstance(exception_handlers, (list, tuple)):
            for handler in exception_handlers:
                self.push_exc_handler(handler)
        elif exception_handlers is not None:
            self.push_exc_handler(exception_handlers)

    @classmethod
    def find_by_key(
        cls,
        worker_key: str,
        connection: 'Redis',
        job_class: Optional[Type['Job']] = None,
        queue_class: Optional[Type['Queue']] = None,
        serializer=None,
    ) -> Optional['BaseWorker']:
        """Returns a Worker instance, based on the naming conventions for
        naming the internal Redis keys.  Can be used to reverse-lookup Workers
        by their Redis keys.

        Args:
            worker_key (str): The worker key
            connection (Optional[Redis], optional): Redis connection. Defaults to None.
            job_class (Optional[Type[Job]], optional): The job class if custom class is being used. Defaults to None.
            queue_class (Optional[Type[Queue]]): The queue class if a custom class is being used. Defaults to None.
            serializer (Any, optional): The serializer to use. Defaults to None.

        Raises:
            ValueError: If the key doesn't start with `rq:worker:`, the default worker namespace prefix.

        Returns:
            worker (Worker): The Worker instance.
        """
        prefix = cls.redis_worker_namespace_prefix
        if not worker_key.startswith(prefix):
            raise ValueError('Not a valid RQ worker key: %s' % worker_key)

        if not connection.exists(worker_key):
            connection.srem(cls.redis_workers_keys, worker_key)
            return None

        name = worker_key[len(prefix) :]
        worker = cls(
            [],
            name,
            connection=connection,
            job_class=job_class,
            queue_class=queue_class,
            prepare_for_work=False,
            serializer=serializer,
        )

        worker.refresh()
        return worker

    @classmethod
    def all(
        cls,
        connection: Optional['Redis'] = None,
        job_class: Optional[Type['Job']] = None,
        queue_class: Optional[Type['Queue']] = None,
        queue: Optional['Queue'] = None,
        serializer=None,
    ) -> List['Worker']:
        """Returns an iterable of all Workers.

        Returns:
            workers (List[Worker]): A list of workers
        """
        if queue:
            connection = queue.connection

        worker_keys = worker_registration.get_keys(queue=queue, connection=connection)
        workers = [
            cls.find_by_key(
                key, connection=connection, job_class=job_class, queue_class=queue_class, serializer=serializer
            )
            for key in worker_keys
        ]
        return compact(workers)

    @classmethod
    def all_keys(cls, connection: Optional['Redis'] = None, queue: Optional['Queue'] = None) -> List[str]:
        """List of worker keys

        Args:
            connection (Optional[Redis], optional): A Redis Connection. Defaults to None.
            queue (Optional[Queue], optional): The Queue. Defaults to None.

        Returns:
            list_keys (List[str]): A list of worker keys
        """
        return [as_text(key) for key in worker_registration.get_keys(queue=queue, connection=connection)]

    @classmethod
    def count(cls, connection: Optional['Redis'] = None, queue: Optional['Queue'] = None) -> int:
        """Returns the number of workers by queue or connection.

        Args:
            connection (Optional[Redis], optional): Redis connection. Defaults to None.
            queue (Optional[Queue], optional): The queue to use. Defaults to None.

        Returns:
            length (int): The queue length.
        """
        return len(worker_registration.get_keys(queue=queue, connection=connection))

    def refresh(self):
        """Refreshes the worker data.
        It will get the data from the datastore and update the Worker's attributes
        """
        data = self.connection.hmget(
            self.key,
            'queues',
            'state',
            'current_job',
            'last_heartbeat',
            'birth',
            'failed_job_count',
            'successful_job_count',
            'total_working_time',
            'current_job_working_time',
            'hostname',
            'ip_address',
            'pid',
            'version',
            'python_version',
        )
        (
            queues,
            state,
            job_id,
            last_heartbeat,
            birth,
            failed_job_count,
            successful_job_count,
            total_working_time,
            current_job_working_time,
            hostname,
            ip_address,
            pid,
            version,
            python_version,
        ) = data
        self.hostname = as_text(hostname) if hostname else None
        self.ip_address = as_text(ip_address) if ip_address else None
        self.pid = int(pid) if pid else None
        self.version = as_text(version) if version else None
        self.python_version = as_text(python_version) if python_version else None
        self._state = as_text(state or '?')
        self._job_id = job_id or None
        if last_heartbeat:
            self.last_heartbeat = utcparse(as_text(last_heartbeat))
        else:
            self.last_heartbeat = None
        if birth:
            self.birth_date = utcparse(as_text(birth))
        else:
            self.birth_date = None
        if failed_job_count:
            self.failed_job_count = int(as_text(failed_job_count))
        if successful_job_count:
            self.successful_job_count = int(as_text(successful_job_count))
        if total_working_time:
            self.total_working_time = float(as_text(total_working_time))
        if current_job_working_time:
            self.current_job_working_time = float(as_text(current_job_working_time))

        if queues:
            queues = as_text(queues)
            self.queues = [
                self.queue_class(
                    queue, connection=self.connection, job_class=self.job_class, serializer=self.serializer
                )
                for queue in queues.split(',')
            ]

    @property
    def should_run_maintenance_tasks(self):
        """Maintenance tasks should run on first startup or every 10 minutes."""
        if self.last_cleaned_at is None:
            return True
        if (now() - self.last_cleaned_at) > timedelta(seconds=self.maintenance_interval):
            return True
        return False

    def _set_connection(self, connection: 'Redis') -> 'Redis':
        """Configures the Redis connection to have a socket timeout.
        This should timouet the connection in case any specific command hangs at any given time (eg. BLPOP).
        If the connection provided already has a `socket_timeout` defined, skips.

        Args:
            connection (Optional[Redis]): The Redis Connection.
        """
        current_socket_timeout = connection.connection_pool.connection_kwargs.get("socket_timeout")
        if current_socket_timeout is None:
            timeout_config = {"socket_timeout": self.connection_timeout}
            connection.connection_pool.connection_kwargs.update(timeout_config)
        return connection

    @property
    def dequeue_timeout(self) -> int:
        return max(1, self.worker_ttl - 15)

    @property
    def connection_timeout(self) -> int:
        return self.dequeue_timeout + 10

    def clean_registries(self):
        """Runs maintenance jobs on each Queue's registries."""
        for queue in self.queues:
            # If there are multiple workers running, we only want 1 worker
            # to run clean_registries().
            if queue.acquire_maintenance_lock():
                self.log.info('Cleaning registries for queue: %s', queue.name)
                clean_registries(queue, self._exc_handlers)
                worker_registration.clean_worker_registry(queue)
                queue.intermediate_queue.cleanup(self, queue)
                queue.release_maintenance_lock()
        self.last_cleaned_at = now()

    def get_redis_server_version(self):
        """Return Redis server version of connection"""
        if not self.redis_server_version:
            self.redis_server_version = get_version(self.connection)
        return self.redis_server_version

    def validate_queues(self):
        """Sanity check for the given queues."""
        for queue in self.queues:
            if not isinstance(queue, self.queue_class):
                raise TypeError('{0} is not of type {1} or string types'.format(queue, self.queue_class))

    def queue_names(self) -> List[str]:
        """Returns the queue names of this worker's queues.

        Returns:
            List[str]: The queue names.
        """
        return [queue.name for queue in self.queues]

    def queue_keys(self) -> List[str]:
        """Returns the Redis keys representing this worker's queues.

        Returns:
            List[str]: The list of strings with queues keys
        """
        return [queue.key for queue in self.queues]

    @property
    def key(self):
        """Returns the worker's Redis hash key."""
        return self.redis_worker_namespace_prefix + self.name

    @property
    def pubsub_channel_name(self):
        """Returns the worker's Redis hash key."""
        return PUBSUB_CHANNEL_TEMPLATE % self.name

    @property
    def supports_redis_streams(self) -> bool:
        """Only supported by Redis server >= 5.0 is required."""
        return self.get_redis_server_version() >= (5, 0, 0)

    def _install_signal_handlers(self):
        """Installs signal handlers for handling SIGINT and SIGTERM gracefully."""
        signal.signal(signal.SIGINT, self.request_stop)
        signal.signal(signal.SIGTERM, self.request_stop)

    def execute_job(self, job: 'Job', queue: 'Queue'):
        """To be implemented by subclasses."""
        raise NotImplementedError

    def work(
        self,
        burst: bool = False,
        logging_level: str = "INFO",
        date_format: str = DEFAULT_LOGGING_DATE_FORMAT,
        log_format: str = DEFAULT_LOGGING_FORMAT,
        max_jobs: Optional[int] = None,
        max_idle_time: Optional[int] = None,
        with_scheduler: bool = False,
        dequeue_strategy: DequeueStrategy = DequeueStrategy.DEFAULT,
    ) -> bool:
        """Starts the work loop.

        Pops and performs all jobs on the current list of queues.  When all
        queues are empty, block and wait for new jobs to arrive on any of the
        queues, unless `burst` mode is enabled.
        If `max_idle_time` is provided, worker will die when it's idle for more than the provided value.

        The return value indicates whether any jobs were processed.

        Args:
            burst (bool, optional): Whether to work on burst mode. Defaults to False.
            logging_level (str, optional): Logging level to use. Defaults to "INFO".
            date_format (str, optional): Date Format. Defaults to DEFAULT_LOGGING_DATE_FORMAT.
            log_format (str, optional): Log Format. Defaults to DEFAULT_LOGGING_FORMAT.
            max_jobs (Optional[int], optional): Max number of jobs. Defaults to None.
            max_idle_time (Optional[int], optional): Max seconds for worker to be idle. Defaults to None.
            with_scheduler (bool, optional): Whether to run the scheduler in a separate process. Defaults to False.
            dequeue_strategy (DequeueStrategy, optional): Which strategy to use to dequeue jobs.
                Defaults to DequeueStrategy.DEFAULT

        Returns:
            worked (bool): Will return True if any job was processed, False otherwise.
        """
        self.bootstrap(logging_level, date_format, log_format)
        self._dequeue_strategy = dequeue_strategy
        completed_jobs = 0
        if with_scheduler:
            self._start_scheduler(burst, logging_level, date_format, log_format)

        self._install_signal_handlers()
        try:
            while True:
                try:
                    self.check_for_suspension(burst)

                    if self.should_run_maintenance_tasks:
                        self.run_maintenance_tasks()

                    if self._stop_requested:
                        self.log.info('Worker %s: stopping on request', self.key)
                        break

                    timeout = None if burst else self.dequeue_timeout
                    result = self.dequeue_job_and_maintain_ttl(timeout, max_idle_time)
                    if result is None:
                        if burst:
                            self.log.info('Worker %s: done, quitting', self.key)
                        elif max_idle_time is not None:
                            self.log.info('Worker %s: idle for %d seconds, quitting', self.key, max_idle_time)
                        break

                    job, queue = result
                    self.execute_job(job, queue)
                    self.heartbeat()

                    completed_jobs += 1
                    if max_jobs is not None:
                        if completed_jobs >= max_jobs:
                            self.log.info('Worker %s: finished executing %d jobs, quitting', self.key, completed_jobs)
                            break

                except redis.exceptions.TimeoutError:
                    self.log.error('Worker %s: Redis connection timeout, quitting...', self.key)
                    break

                except StopRequested:
                    break

                except SystemExit:
                    # Cold shutdown detected
                    raise

                except:  # noqa
                    self.log.error('Worker %s: found an unhandled exception, quitting...', self.key, exc_info=True)
                    break
        finally:
            self.teardown()
        return bool(completed_jobs)

    def cleanup_execution(self, job: 'Job', pipeline: 'Pipeline'):
        """Cleans up the execution of a job.
        It will remove the job from the `StartedJobRegistry` and deleting the Execution object.
        """
        started_job_registry = StartedJobRegistry(
            job.origin, self.connection, job_class=self.job_class, serializer=self.serializer
        )
        self.set_current_job_id(None, pipeline=pipeline)
        started_job_registry.remove(job, pipeline=pipeline)
        if self.execution:
            started_job_registry.remove_execution(self.execution, job=job, pipeline=pipeline)
            self.execution.delete(job=job, pipeline=pipeline)
            self.execution = None

    def handle_warm_shutdown_request(self):
        self.log.info('Worker %s [PID %d]: warm shut down requested', self.name, self.pid)

    def reorder_queues(self, reference_queue: 'Queue'):
        """Reorder the queues according to the strategy.
        As this can be defined both in the `Worker` initialization or in the `work` method,
        it doesn't take the strategy directly, but rather uses the private `_dequeue_strategy` attribute.

        Args:
            reference_queue (Union[Queue, str]): The queues to reorder
        """
        if self._dequeue_strategy is None:
            self._dequeue_strategy = DequeueStrategy.DEFAULT

        if self._dequeue_strategy not in ("default", "random", "round_robin"):
            raise ValueError(
                f"Dequeue strategy {self._dequeue_strategy} is not allowed. Use `default`, `random` or `round_robin`."
            )
        if self._dequeue_strategy == DequeueStrategy.DEFAULT:
            return
        if self._dequeue_strategy == DequeueStrategy.ROUND_ROBIN:
            pos = self._ordered_queues.index(reference_queue)
            self._ordered_queues = self._ordered_queues[pos + 1 :] + self._ordered_queues[: pos + 1]
            return
        if self._dequeue_strategy == DequeueStrategy.RANDOM:
            shuffle(self._ordered_queues)
            return

    def handle_job_failure(self, job: 'Job', queue: 'Queue', started_job_registry=None, exc_string=''):
        """
        Handles the failure or an executing job by:
            1. Setting the job status to failed
            2. Removing the job from StartedJobRegistry
            3. Setting the workers current job to None
            4. Add the job to FailedJobRegistry
        `save_exc_to_job` should only be used for testing purposes
        """
        self.log.debug('Handling failed execution of job %s', job.id)
        with self.connection.pipeline() as pipeline:
            if started_job_registry is None:
                started_job_registry = StartedJobRegistry(
                    job.origin, self.connection, job_class=self.job_class, serializer=self.serializer
                )

            # check whether a job was stopped intentionally and set the job
            # status appropriately if it was this job.
            job_is_stopped = self._stopped_job_id == job.id
            retry = job.retries_left and job.retries_left > 0 and not job_is_stopped

            if job_is_stopped:
                job.set_status(JobStatus.STOPPED, pipeline=pipeline)
                self._stopped_job_id = None
            else:
                # Requeue/reschedule if retry is configured, otherwise
                if not retry:
                    job.set_status(JobStatus.FAILED, pipeline=pipeline)

            # started_job_registry.remove(job, pipeline=pipeline)
            # self.execution.delete(pipeline=pipeline)  # type: ignore
            # self.set_current_job_id(None, pipeline=pipeline)
            self.cleanup_execution(job, pipeline=pipeline)

            if not self.disable_default_exception_handler and not retry:
                job._handle_failure(exc_string, pipeline=pipeline)
                with suppress(redis.exceptions.ConnectionError):
                    pipeline.execute()

            self.increment_failed_job_count(pipeline)
            if job.started_at and job.ended_at:
                self.increment_total_working_time(job.ended_at - job.started_at, pipeline)

            if retry:
                job.retry(queue, pipeline)
                enqueue_dependents = False
            else:
                enqueue_dependents = True

            try:
                pipeline.execute()
                if enqueue_dependents:
                    queue.enqueue_dependents(job)
            except Exception:
                # Ensure that custom exception handlers are called
                # even if Redis is down
                pass

    def set_current_job_working_time(self, current_job_working_time: float, pipeline: Optional['Pipeline'] = None):
        """Sets the current job working time in seconds

        Args:
            current_job_working_time (float): The current job working time in seconds
            pipeline (Optional[Pipeline], optional): Pipeline to use. Defaults to None.
        """
        self.current_job_working_time = current_job_working_time
        connection = pipeline if pipeline is not None else self.connection
        connection.hset(self.key, 'current_job_working_time', current_job_working_time)

    def set_current_job_id(self, job_id: Optional[str] = None, pipeline: Optional['Pipeline'] = None):
        """Sets the current job id.
        If `None` is used it will delete the current job key.

        Args:
            job_id (Optional[str], optional): The job id. Defaults to None.
            pipeline (Optional[Pipeline], optional): The pipeline to use. Defaults to None.
        """
        connection = pipeline if pipeline is not None else self.connection
        if job_id is None:
            connection.hdel(self.key, 'current_job')
        else:
            connection.hset(self.key, 'current_job', job_id)

    def get_current_job_id(self, pipeline: Optional['Pipeline'] = None) -> Optional[str]:
        """Retrieves the current job id.

        Args:
            pipeline (Optional[&#39;Pipeline&#39;], optional): The pipeline to use. Defaults to None.

        Returns:
            job_id (Optional[str): The job id
        """
        connection = pipeline if pipeline is not None else self.connection
        result = connection.hget(self.key, 'current_job')
        if result is None:
            return None
        return as_text(result)

    def get_current_job(self) -> Optional['Job']:
        """Returns the currently executing job instance.

        Returns:
            job (Job): The job instance.
        """
        job_id = self.get_current_job_id()
        if job_id is None:
            return None
        return self.job_class.fetch(job_id, self.connection, self.serializer)

    def set_state(self, state: str, pipeline: Optional['Pipeline'] = None):
        """Sets the worker's state.

        Args:
            state (str): The state
            pipeline (Optional[Pipeline], optional): The pipeline to use. Defaults to None.
        """
        self._state = state
        connection = pipeline if pipeline is not None else self.connection
        connection.hset(self.key, 'state', state)

    def _set_state(self, state):
        """Raise a DeprecationWarning if ``worker.state = X`` is used"""
        warnings.warn("worker.state is deprecated, use worker.set_state() instead.", DeprecationWarning)
        self.set_state(state)

    def get_state(self) -> str:
        return self._state

    def _get_state(self):
        """Raise a DeprecationWarning if ``worker.state == X`` is used"""
        warnings.warn("worker.state is deprecated, use worker.get_state() instead.", DeprecationWarning)
        return self.get_state()

    state = property(_get_state, _set_state)

    def _start_scheduler(
        self,
        burst: bool = False,
        logging_level: str = "INFO",
        date_format: str = DEFAULT_LOGGING_DATE_FORMAT,
        log_format: str = DEFAULT_LOGGING_FORMAT,
    ):
        """Starts the scheduler process.
        This is specifically designed to be run by the worker when running the `work()` method.
        Instanciates the RQScheduler and tries to acquire a lock.
        If the lock is acquired, start scheduler.
        If worker is on burst mode just enqueues scheduled jobs and quits,
        otherwise, starts the scheduler in a separate process.

        Args:
            burst (bool, optional): Whether to work on burst mode. Defaults to False.
            logging_level (str, optional): Logging level to use. Defaults to "INFO".
            date_format (str, optional): Date Format. Defaults to DEFAULT_LOGGING_DATE_FORMAT.
            log_format (str, optional): Log Format. Defaults to DEFAULT_LOGGING_FORMAT.
        """
        self.scheduler = RQScheduler(
            self.queues,
            connection=self.connection,
            logging_level=logging_level,
            date_format=date_format,
            log_format=log_format,
            serializer=self.serializer,
        )
        self.scheduler.acquire_locks()
        if self.scheduler.acquired_locks:
            if burst:
                self.scheduler.enqueue_scheduled_jobs()
                self.scheduler.release_locks()
            else:
                self.scheduler.start()

    def register_birth(self):
        """Registers its own birth."""
        self.log.debug('Registering birth of worker %s', self.name)
        if self.connection.exists(self.key) and not self.connection.hexists(self.key, 'death'):
            msg = 'There exists an active worker named {0!r} already'
            raise ValueError(msg.format(self.name))
        key = self.key
        queues = ','.join(self.queue_names())
        with self.connection.pipeline() as p:
            p.delete(key)
            right_now = now()
            now_in_string = utcformat(right_now)
            self.birth_date = right_now

            mapping = {
                'birth': now_in_string,
                'last_heartbeat': now_in_string,
                'queues': queues,
                'pid': self.pid,
                'hostname': self.hostname,
                'ip_address': self.ip_address,
                'version': self.version,
                'python_version': self.python_version,
            }

            p.hset(key, mapping=mapping)
            worker_registration.register(self, p)
            p.expire(key, self.worker_ttl + 60)
            p.execute()

    def register_death(self):
        """Registers its own death."""
        self.log.debug('Registering death')
        with self.connection.pipeline() as p:
            # We cannot use self.state = 'dead' here, because that would
            # rollback the pipeline
            worker_registration.unregister(self, p)
            p.hset(self.key, 'death', utcformat(now()))
            p.expire(self.key, 60)
            p.execute()

    def bootstrap(
        self,
        logging_level: str = "INFO",
        date_format: str = DEFAULT_LOGGING_DATE_FORMAT,
        log_format: str = DEFAULT_LOGGING_FORMAT,
    ):
        """Bootstraps the worker.
        Runs the basic tasks that should run when the worker actually starts working.
        Used so that new workers can focus on the work loop implementation rather
        than the full bootstraping process.

        Args:
            logging_level (str, optional): Logging level to use. Defaults to "INFO".
            date_format (str, optional): Date Format. Defaults to DEFAULT_LOGGING_DATE_FORMAT.
            log_format (str, optional): Log Format. Defaults to DEFAULT_LOGGING_FORMAT.
        """
        setup_loghandlers(logging_level, date_format, log_format)
        self.register_birth()
        self.log.info('Worker %s started with PID %d, version %s', self.key, os.getpid(), VERSION)
        self.subscribe()
        self.set_state(WorkerStatus.STARTED)
        qnames = self.queue_names()
        self.log.info('*** Listening on %s...', green(', '.join(qnames)))

    def check_for_suspension(self, burst: bool):
        """Check to see if workers have been suspended by `rq suspend`"""
        before_state = None
        notified = False

        while not self._stop_requested and is_suspended(self.connection, self):
            if burst:
                self.log.info('Suspended in burst mode, exiting')
                self.log.info('Note: There could still be unfinished jobs on the queue')
                raise StopRequested

            if not notified:
                self.log.info('Worker suspended, run `rq resume` to resume')
                before_state = self.get_state()
                self.set_state(WorkerStatus.SUSPENDED)
                notified = True
            time.sleep(1)

        if before_state:
            self.set_state(before_state)

    def procline(self, message):
        """Changes the current procname for the process.

        This can be used to make `ps -ef` output more readable.
        """
        setprocname(f'rq:worker:{self.name}: {message}')

    def set_shutdown_requested_date(self):
        """Sets the date on which the worker received a (warm) shutdown request"""
        self.connection.hset(self.key, 'shutdown_requested_date', utcformat(self._shutdown_requested_date))

    @property
    def shutdown_requested_date(self):
        """Fetches shutdown_requested_date from Redis."""
        shutdown_requested_timestamp = self.connection.hget(self.key, 'shutdown_requested_date')
        if shutdown_requested_timestamp is not None:
            return utcparse(as_text(shutdown_requested_timestamp))

    @property
    def death_date(self):
        """Fetches death date from Redis."""
        death_timestamp = self.connection.hget(self.key, 'death')
        if death_timestamp is not None:
            return utcparse(as_text(death_timestamp))

    def run_maintenance_tasks(self):
        """
        Runs periodic maintenance tasks, these include:
        1. Check if scheduler should be started. This check should not be run
           on first run since worker.work() already calls
           `scheduler.enqueue_scheduled_jobs()` on startup.
        2. Cleaning registries

        No need to try to start scheduler on first run
        """
        if self.last_cleaned_at:
            if self.scheduler and (not self.scheduler._process or not self.scheduler._process.is_alive()):
                self.scheduler.acquire_locks(auto_start=True)
        self.clean_registries()
        Group.clean_registries(connection=self.connection)

    def subscribe(self):
        """Subscribe to this worker's channel"""
        self.log.info('Subscribing to channel %s', self.pubsub_channel_name)
        self.pubsub = self.connection.pubsub()
        self.pubsub.subscribe(**{self.pubsub_channel_name: self.handle_payload})
        self.pubsub_thread = self.pubsub.run_in_thread(sleep_time=0.2, daemon=True)

    def get_heartbeat_ttl(self, job: 'Job') -> int:
        """Get's the TTL for the next heartbeat.

        Args:
            job (Job): The Job

        Returns:
            int: The heartbeat TTL.
        """
        if job.timeout and job.timeout > 0:
            remaining_execution_time = job.timeout - self.current_job_working_time
            return int(min(remaining_execution_time, self.job_monitoring_interval)) + 60
        else:
            return self.job_monitoring_interval + 60

    def prepare_execution(self, job: 'Job') -> Execution:
        """This method is called by the main `Worker` (not the horse) as it prepares for execution.
        Do not confuse this with worker.prepare_job_execution() which is called by the horse.
        """
        with self.connection.pipeline() as pipeline:
            heartbeat_ttl = self.get_heartbeat_ttl(job)
            self.execution = Execution.create(job, heartbeat_ttl, pipeline=pipeline)
            self.set_state(WorkerStatus.BUSY, pipeline=pipeline)
            pipeline.execute()
        return self.execution

    def unsubscribe(self):
        """Unsubscribe from pubsub channel"""
        if self.pubsub_thread:
            self.log.info('Unsubscribing from channel %s', self.pubsub_channel_name)
            self.pubsub_thread.stop()
            self.pubsub_thread.join()
            self.pubsub.unsubscribe()
            self.pubsub.close()

    def dequeue_job_and_maintain_ttl(
        self, timeout: Optional[int], max_idle_time: Optional[int] = None
    ) -> Tuple['Job', 'Queue']:
        """Dequeues a job while maintaining the TTL.

        Returns:
            result (Tuple[Job, Queue]): A tuple with the job and the queue.
        """
        result = None
        qnames = ','.join(self.queue_names())

        self.set_state(WorkerStatus.IDLE)
        self.procline('Listening on ' + qnames)
        self.log.debug('*** Listening on %s...', green(qnames))
        connection_wait_time = 1.0
        idle_since = now()
        idle_time_left = max_idle_time
        while True:
            try:
                self.heartbeat()

                if self.should_run_maintenance_tasks:
                    self.run_maintenance_tasks()

                if timeout is not None and idle_time_left is not None:
                    timeout = min(timeout, idle_time_left)

                self.log.debug('Dequeueing jobs on queues %s and timeout %s', green(qnames), timeout)
                result = self.queue_class.dequeue_any(
                    self._ordered_queues,
                    timeout,
                    connection=self.connection,
                    job_class=self.job_class,
                    serializer=self.serializer,
                    death_penalty_class=self.death_penalty_class,
                )
                if result is not None:
                    job, queue = result
                    self.reorder_queues(reference_queue=queue)
                    self.log.debug('Dequeued job %s from %s', blue(job.id), green(queue.name))
                    job.redis_server_version = self.get_redis_server_version()
                    if self.log_job_description:
                        self.log.info('%s: %s (%s)', green(queue.name), blue(job.description), job.id)
                    else:
                        self.log.info('%s: %s', green(queue.name), job.id)

                break
            except DequeueTimeout:
                if max_idle_time is not None:
                    idle_for = (now() - idle_since).total_seconds()
                    idle_time_left = math.ceil(max_idle_time - idle_for)
                    if idle_time_left <= 0:
                        break
            except redis.exceptions.ConnectionError as conn_err:
                self.log.error(
                    'Could not connect to Redis instance: %s Retrying in %d seconds...', conn_err, connection_wait_time
                )
                time.sleep(connection_wait_time)
                connection_wait_time *= self.exponential_backoff_factor
                connection_wait_time = min(connection_wait_time, self.max_connection_wait_time)
            else:
                connection_wait_time = 1.0

        self.heartbeat()
        return result

    def heartbeat(self, timeout: Optional[int] = None, pipeline: Optional['Pipeline'] = None):
        """Specifies a new worker timeout, typically by extending the
        expiration time of the worker, effectively making this a "heartbeat"
        to not expire the worker until the timeout passes.

        The next heartbeat should come before this time, or the worker will
        die (at least from the monitoring dashboards).

        If no timeout is given, the worker_ttl will be used to update
        the expiration time of the worker.

        Args:
            timeout (Optional[int]): Timeout
            pipeline (Optional[Redis]): A Redis pipeline
        """
        timeout = timeout or self.worker_ttl + 60
        connection: Union[Redis, 'Pipeline'] = pipeline if pipeline is not None else self.connection
        connection.expire(self.key, timeout)
        connection.hset(self.key, 'last_heartbeat', utcformat(now()))
        self.log.debug('Sent heartbeat to prevent worker timeout. Next one should arrive in %s seconds.', timeout)

    def teardown(self):
        if not self.is_horse:
            if self.scheduler:
                self.stop_scheduler()
            self.register_death()
            self.unsubscribe()

    def stop_scheduler(self):
        """Ensure scheduler process is stopped
        Will send the kill signal to scheduler process,
        if there's an OSError, just passes and `join()`'s the scheduler process,
        waiting for the process to finish.
        """
        if self.scheduler._process and self.scheduler._process.pid:
            try:
                os.kill(self.scheduler._process.pid, signal.SIGTERM)
            except OSError:
                pass
            self.scheduler._process.join()

    def increment_failed_job_count(self, pipeline: Optional['Pipeline'] = None):
        """Used to keep the worker stats up to date in Redis.
        Increments the failed job count.

        Args:
            pipeline (Optional[Pipeline], optional): A Redis Pipeline. Defaults to None.
        """
        connection = pipeline if pipeline is not None else self.connection
        connection.hincrby(self.key, 'failed_job_count', 1)

    def increment_successful_job_count(self, pipeline: Optional['Pipeline'] = None):
        """Used to keep the worker stats up to date in Redis.
        Increments the successful job count.

        Args:
            pipeline (Optional[Pipeline], optional): A Redis Pipeline. Defaults to None.
        """
        connection = pipeline if pipeline is not None else self.connection
        connection.hincrby(self.key, 'successful_job_count', 1)

    def increment_total_working_time(self, job_execution_time: timedelta, pipeline: 'Pipeline'):
        """Used to keep the worker stats up to date in Redis.
        Increments the time the worker has been workig for (in seconds).

        Args:
            job_execution_time (timedelta): A timedelta object.
            pipeline (Optional[Pipeline], optional): A Redis Pipeline. Defaults to None.
        """
        pipeline.hincrbyfloat(self.key, 'total_working_time', job_execution_time.total_seconds())

    def handle_exception(self, job: 'Job', *exc_info):
        """Walks the exception handler stack to delegate exception handling.
        If the job cannot be deserialized, it will raise when func_name or
        the other properties are accessed, which will stop exceptions from
        being properly logged, so we guard against it here.
        """
        self.log.debug('Handling exception for %s.', job.id)
        exc_string = ''.join(traceback.format_exception(*exc_info))
        try:
            extra = {'func': job.func_name, 'arguments': job.args, 'kwargs': job.kwargs}
            func_name = job.func_name
        except DeserializationError:
            extra = {}
            func_name = '<DeserializationError>'

        # the properties below should be safe however
        extra.update({'queue': job.origin, 'job_id': job.id})

        # func_name
        self.log.error(
            '[Job %s]: exception raised while executing (%s)\n%s', job.id, func_name, exc_string, extra=extra
        )

        for handler in self._exc_handlers:
            self.log.debug('Invoking exception handler %s', handler)
            fallthrough = handler(job, *exc_info)

            # Only handlers with explicit return values should disable further
            # exc handling, so interpret a None return value as True.
            if fallthrough is None:
                fallthrough = True

            if not fallthrough:
                break

    def push_exc_handler(self, handler_func):
        """Pushes an exception handler onto the exc handler stack."""
        self._exc_handlers.append(handler_func)


class Worker(BaseWorker):
    @property
    def horse_pid(self):
        """The horse's process ID.  Only available in the worker.  Will return
        0 in the horse part of the fork.
        """
        return self._horse_pid

    @property
    def is_horse(self):
        """Returns whether or not this is the worker or the work horse."""
        return self._is_horse

    def kill_horse(self, sig: signal.Signals = SIGKILL):
        """Kill the horse but catch "No such process" error has the horse could already be dead.

        Args:
            sig (signal.Signals, optional): _description_. Defaults to SIGKILL.
        """
        try:
            os.killpg(os.getpgid(self.horse_pid), sig)
            self.log.info('Killed horse pid %s', self.horse_pid)
        except OSError as e:
            if e.errno == errno.ESRCH:
                # "No such process" is fine with us
                self.log.debug('Horse already dead')
            else:
                raise

    def wait_for_horse(self) -> Tuple[Optional[int], Optional[int], Optional['struct_rusage']]:
        """Waits for the horse process to complete.
        Uses `0` as argument as to include "any child in the process group of the current process".
        """
        pid = stat = rusage = None
        with contextlib.suppress(ChildProcessError):  # ChildProcessError: [Errno 10] No child processes
            pid, stat, rusage = os.wait4(self.horse_pid, 0)
        return pid, stat, rusage

    def request_force_stop(self, signum: int, frame: Optional[FrameType]):
        """Terminates the application (cold shutdown).

        Args:
            signum (Any): Signum
            frame (Any): Frame

        Raises:
            SystemExit: SystemExit
        """
        # When worker is run through a worker pool, it may receive duplicate signals
        # One is sent by the pool when it calls `pool.stop_worker()` and another is sent by the OS
        # when user hits Ctrl+C. In this case if we receive the second signal within 1 second,
        # we ignore it.
        if (now() - self._shutdown_requested_date) < timedelta(seconds=1):  # type: ignore
            self.log.debug('Shutdown signal ignored, received twice in less than 1 second')
            return

        self.log.warning('Cold shut down')

        # Take down the horse with the worker
        if self.horse_pid:
            self.log.debug('Taking down horse %s with me', self.horse_pid)
            self.kill_horse()
            self.wait_for_horse()
        raise SystemExit()

    def request_stop(self, signum, frame):
        """Stops the current worker loop but waits for child processes to
        end gracefully (warm shutdown).

        Args:
            signum (Any): Signum
            frame (Any): Frame
        """
        self.log.debug('Got signal %s', signal_name(signum))
        self._shutdown_requested_date = now()

        signal.signal(signal.SIGINT, self.request_force_stop)
        signal.signal(signal.SIGTERM, self.request_force_stop)

        self.handle_warm_shutdown_request()
        self._shutdown()

    def _shutdown(self):
        """
        If shutdown is requested in the middle of a job, wait until
        finish before shutting down and save the request in redis
        """
        if self.get_state() == WorkerStatus.BUSY:
            self._stop_requested = True
            self.set_shutdown_requested_date()
            self.log.debug('Stopping after current horse is finished. Press Ctrl+C again for a cold shutdown.')
            if self.scheduler:
                self.stop_scheduler()
        else:
            if self.scheduler:
                self.stop_scheduler()
            raise StopRequested()

    def fork_work_horse(self, job: 'Job', queue: 'Queue'):
        """Spawns a work horse to perform the actual work and passes it a job.
        This is where the `fork()` actually happens.

        Args:
            job (Job): The Job that will be ran
            queue (Queue): The queue
        """
        child_pid = os.fork()
        os.environ['RQ_WORKER_ID'] = self.name
        os.environ['RQ_JOB_ID'] = job.id
        if child_pid == 0:
            os.setpgrp()
            self.main_work_horse(job, queue)
            os._exit(0)  # just in case
        else:
            self._horse_pid = child_pid
            self.procline('Forked {0} at {1}'.format(child_pid, time.time()))

    def get_heartbeat_ttl(self, job: 'Job') -> int:
        """Get's the TTL for the next heartbeat.

        Args:
            job (Job): The Job

        Returns:
            int: The heartbeat TTL.
        """
        if job.timeout and job.timeout > 0:
            remaining_execution_time = job.timeout - self.current_job_working_time
            return int(min(remaining_execution_time, self.job_monitoring_interval)) + 60
        else:
            return self.job_monitoring_interval + 60

    def monitor_work_horse(self, job: 'Job', queue: 'Queue'):
        """The worker will monitor the work horse and make sure that it
        either executes successfully or the status of the job is set to
        failed

        Args:
            job (Job): _description_
            queue (Queue): _description_
        """
        retpid = ret_val = rusage = None
        job.started_at = now()
        while True:
            try:
                with self.death_penalty_class(self.job_monitoring_interval, HorseMonitorTimeoutException):
                    retpid, ret_val, rusage = self.wait_for_horse()
                break
            except HorseMonitorTimeoutException:
                # Horse has not exited yet and is still running.
                # Send a heartbeat to keep the worker alive.
                self.set_current_job_working_time((now() - job.started_at).total_seconds())

                # Kill the job from this side if something is really wrong (interpreter lock/etc).
                if job.timeout != -1 and self.current_job_working_time > (job.timeout + 60):  # type: ignore
                    self.heartbeat(self.job_monitoring_interval + 60)
                    self.kill_horse()
                    self.wait_for_horse()
                    break

                self.maintain_heartbeats(job)

            except OSError as e:
                # In case we encountered an OSError due to EINTR (which is
                # caused by a SIGINT or SIGTERM signal during
                # os.waitpid()), we simply ignore it and enter the next
                # iteration of the loop, waiting for the child to end.  In
                # any other case, this is some other unexpected OS error,
                # which we don't want to catch, so we re-raise those ones.
                if e.errno != errno.EINTR:
                    raise
                # Send a heartbeat to keep the worker alive.
                self.heartbeat()

        self.set_current_job_working_time(0)
        self._horse_pid = 0  # Set horse PID to 0, horse has finished working
        if ret_val == os.EX_OK:  # The process exited normally.
            return

        job_status = job.get_status()

        if job_status is None:  # Job completed and its ttl has expired
            return
        elif self._stopped_job_id == job.id:
            # Work-horse killed deliberately
            self.log.warning('Job stopped by user, moving job to FailedJobRegistry')
            if job.stopped_callback:
                job.execute_stopped_callback(self.death_penalty_class)
            self.handle_job_failure(job, queue=queue, exc_string='Job stopped by user, work-horse terminated.')
        elif job_status not in [JobStatus.FINISHED, JobStatus.FAILED]:
            if not job.ended_at:
                job.ended_at = now()

            # Unhandled failure: move the job to the failed queue
            signal_msg = f" (signal {os.WTERMSIG(ret_val)})" if ret_val and os.WIFSIGNALED(ret_val) else ''
            exc_string = f"Work-horse terminated unexpectedly; waitpid returned {ret_val}{signal_msg}; "
            self.log.warning('Moving job to FailedJobRegistry (%s)', exc_string)

            self.handle_work_horse_killed(job, retpid, ret_val, rusage)
            self.handle_job_failure(job, queue=queue, exc_string=exc_string)

    def execute_job(self, job: 'Job', queue: 'Queue'):
        """Spawns a work horse to perform the actual work and passes it a job.
        The worker will wait for the work horse and make sure it executes
        within the given timeout bounds, or will end the work horse with
        SIGALRM.
        """
        self.prepare_execution(job)
        self.fork_work_horse(job, queue)
        self.monitor_work_horse(job, queue)
        self.set_state(WorkerStatus.IDLE)

    def maintain_heartbeats(self, job: 'Job'):
        """Updates worker, execution and job's last heartbeat fields."""
        with self.connection.pipeline() as pipeline:
            self.heartbeat(self.job_monitoring_interval + 60, pipeline=pipeline)
            ttl = int(self.get_heartbeat_ttl(job))
            # Also need to update execution's heartbeat

            self.execution.heartbeat(job.started_job_registry, ttl, pipeline=pipeline)  # type: ignore
            # After transition to job execution is complete, `job.heartbeat()` is no longer needed
            job.heartbeat(now(), ttl, pipeline=pipeline, xx=True)
            results = pipeline.execute()

            # If job was enqueued with `result_ttl=0` (job is deleted as soon as it finishes),
            # a race condition could happen where heartbeat arrives after job has been deleted,
            # leaving a job key that contains only `last_heartbeat` field.

            # job.heartbeat() uses hset() to update job's timestamp. This command returns 1 if a new
            # Redis key is created, 0 otherwise. So in this case we check the return of job's
            # heartbeat() command. If a new key was created, this means the job was already
            # deleted. In this case, we simply send another delete command to remove the key.
            # https://github.com/rq/rq/issues/1450

            if results[7] == 1:
                self.connection.delete(job.key)

    def main_work_horse(self, job: 'Job', queue: 'Queue'):
        """This is the entry point of the newly spawned work horse.
        After fork()'ing, always assure we are generating random sequences
        that are different from the worker.

        os._exit() is the way to exit from childs after a fork(), in
        contrast to the regular sys.exit()
        """
        random.seed()
        self.setup_work_horse_signals()
        self._is_horse = True
        self.log = logger
        try:
            self.perform_job(job, queue)
        except:  # noqa
            os._exit(1)
        os._exit(0)

    def setup_work_horse_signals(self):
        """Setup signal handing for the newly spawned work horse

        Always ignore Ctrl+C in the work horse, as it might abort the
        currently running job.

        The main worker catches the Ctrl+C and requests graceful shutdown
        after the current work is done.  When cold shutdown is requested, it
        kills the current job anyway.
        """
        signal.signal(signal.SIGINT, signal.SIG_IGN)
        signal.signal(signal.SIGTERM, signal.SIG_DFL)

    def prepare_job_execution(self, job: 'Job', remove_from_intermediate_queue: bool = False) -> None:
        """Performs misc bookkeeping like updating states prior to
        job execution.
        """
        self.log.debug('Preparing for execution of Job ID %s', job.id)
        with self.connection.pipeline() as pipeline:
            self.set_current_job_id(job.id, pipeline=pipeline)
            self.set_current_job_working_time(0, pipeline=pipeline)

            heartbeat_ttl = self.get_heartbeat_ttl(job)
            self.heartbeat(heartbeat_ttl, pipeline=pipeline)
            job.heartbeat(now(), heartbeat_ttl, pipeline=pipeline)

            job.prepare_for_execution(self.name, pipeline=pipeline)
            if remove_from_intermediate_queue:
                from .queue import Queue

                queue = Queue(job.origin, connection=self.connection)
                pipeline.lrem(queue.intermediate_queue_key, 1, job.id)
            pipeline.execute()
            self.log.debug('Job preparation finished.')

        msg = 'Processing {0} from {1} since {2}'
        self.procline(msg.format(job.func_name, job.origin, time.time()))

    def handle_job_success(self, job: 'Job', queue: 'Queue', started_job_registry: StartedJobRegistry):
        """Handles the successful execution of certain job.
        It will remove the job from the `StartedJobRegistry`, adding it to the `SuccessfulJobRegistry`,
        and run a few maintenance tasks including:
            - Resting the current job ID
            - Enqueue dependents
            - Incrementing the job count and working time
            - Handling of the job successful execution

        Runs within a loop with the `watch` method so that protects interactions
        with dependents keys.

        Args:
            job (Job): The job that was successful.
            queue (Queue): The queue
            started_job_registry (StartedJobRegistry): The started registry
        """
        self.log.debug('Handling successful execution of job %s', job.id)

        with self.connection.pipeline() as pipeline:
            while True:
                try:
                    # if dependencies are inserted after enqueue_dependents
                    # a WatchError is thrown by execute()
                    pipeline.watch(job.dependents_key)
                    # enqueue_dependents might call multi() on the pipeline
                    queue.enqueue_dependents(job, pipeline=pipeline)

                    if not pipeline.explicit_transaction:
                        # enqueue_dependents didn't call multi after all!
                        # We have to do it ourselves to make sure everything runs in a transaction
                        pipeline.multi()

                    self.increment_successful_job_count(pipeline=pipeline)
                    self.increment_total_working_time(job.ended_at - job.started_at, pipeline)  # type: ignore

                    result_ttl = job.get_result_ttl(self.default_result_ttl)
                    if result_ttl != 0:
                        self.log.debug('Saving job %s\'s successful execution result', job.id)
                        job._handle_success(result_ttl, pipeline=pipeline)

                    job.cleanup(result_ttl, pipeline=pipeline, remove_from_queue=False)
                    self.log.debug('Removing job %s from StartedJobRegistry', job.id)
                    self.cleanup_execution(job, pipeline=pipeline)
                    # self.set_current_job_id(None, pipeline=pipeline)
                    # started_job_registry.remove(job, pipeline=pipeline)
                    # self.execution.delete(pipeline)  # type: ignore

                    pipeline.execute()
                    self.log.debug('Finished handling successful execution of job %s', job.id)
                    break
                except redis.exceptions.WatchError:
                    continue

    def handle_execution_ended(self, job: 'Job', queue: 'Queue', heartbeat_ttl: int):
        """Called after job has finished execution."""
        job.ended_at = now()
        job.heartbeat(now(), heartbeat_ttl)

    def perform_job(self, job: 'Job', queue: 'Queue') -> bool:
        """Performs the actual work of a job.  Will/should only be called
        inside the work horse's process.

        Args:
            job (Job): The Job
            queue (Queue): The Queue

        Returns:
            bool: True after finished.
        """
        started_job_registry = queue.started_job_registry
        self.log.debug('Started Job Registry set.')

        capture_stdout = job.capture_stdout
        capture_stderr = job.capture_stderr

        if capture_stdout:
            sys.stdout = job._stdout
        if capture_stderr:
            sys.stderr = job._stderr

        try:
            remove_from_intermediate_queue = len(self.queues) == 1
            self.prepare_job_execution(job, remove_from_intermediate_queue)

            job.started_at = now()
            timeout = job.timeout or self.queue_class.DEFAULT_TIMEOUT
            with self.death_penalty_class(timeout, JobTimeoutException, job_id=job.id):
                self.log.debug('Performing Job...')
                rv = job.perform()
                self.log.debug('Finished performing Job ID %s', job.id)

<<<<<<< HEAD
            job.ended_at = utcnow()
            if capture_stdout:
                sys.stdout = job._stdout.original
            if capture_stderr:
                sys.stderr = job._stderr.original

=======
            self.handle_execution_ended(job, queue, job.success_callback_timeout)
>>>>>>> 180c9afb
            # Pickle the result in the same try-except block since we need
            # to use the same exc handling when pickling fails
            job._result = rv

            job.execute_success_callback(self.death_penalty_class, rv)

            self.handle_job_success(job=job, queue=queue, started_job_registry=started_job_registry)
        except:  # NOQA
<<<<<<< HEAD
            job.ended_at = utcnow()
            if capture_stdout:
                sys.stdout = job._stdout.original
            if capture_stderr:
                sys.stderr = job._stderr.original
=======
            self.log.debug('Job %s raised an exception.', job.id)
            job._status = JobStatus.FAILED

            self.handle_execution_ended(job, queue, job.failure_callback_timeout)
>>>>>>> 180c9afb
            exc_info = sys.exc_info()
            exc_string = ''.join(traceback.format_exception(*exc_info))

            try:
                job.execute_failure_callback(self.death_penalty_class, *exc_info)
            except:  # noqa
                exc_info = sys.exc_info()
                exc_string = ''.join(traceback.format_exception(*exc_info))

            # TODO: reversing the order of handle_job_failure() and handle_exception()
            # causes Sentry test to fail
            self.handle_exception(job, *exc_info)
            self.handle_job_failure(
                job=job, exc_string=exc_string, queue=queue, started_job_registry=started_job_registry
            )

            return False

        self.log.info('%s: %s (%s)', green(job.origin), blue('Job OK'), job.id)
        if rv is not None:
            self.log.debug('Result: %r', yellow(as_text(str(rv))))

        if self.log_result_lifespan:
            result_ttl = job.get_result_ttl(self.default_result_ttl)
            if result_ttl == 0:
                self.log.info('Result discarded immediately')
            elif result_ttl > 0:
                self.log.info('Result is kept for %s seconds', result_ttl)
            else:
                self.log.info('Result will never expire, clean up result key manually')

        return True

    def pop_exc_handler(self):
        """Pops the latest exception handler off of the exc handler stack."""
        return self._exc_handlers.pop()

    def handle_work_horse_killed(self, job, retpid, ret_val, rusage):
        if self._work_horse_killed_handler is None:
            return

        self._work_horse_killed_handler(job, retpid, ret_val, rusage)

    def __eq__(self, other):
        """Equality does not take the database/connection into account"""
        if not isinstance(other, self.__class__):
            raise TypeError('Cannot compare workers to other types (of workers)')
        return self.name == other.name

    def __hash__(self):
        """The hash does not take the database/connection into account"""
        return hash(self.name)

    def handle_payload(self, message):
        """Handle external commands"""
        self.log.debug('Received message: %s', message)
        payload = parse_payload(message)
        handle_command(self, payload)


class SimpleWorker(Worker):
    def execute_job(self, job: 'Job', queue: 'Queue'):
        """Execute job in same thread/process, do not fork()"""
        self.prepare_execution(job)
        self.perform_job(job, queue)
        self.set_state(WorkerStatus.IDLE)

    def get_heartbeat_ttl(self, job: 'Job') -> int:
        """-1" means that jobs never timeout. In this case, we should _not_ do -1 + 60 = 59.
        We should just stick to DEFAULT_WORKER_TTL.

        Args:
            job (Job): The Job

        Returns:
            ttl (int): TTL
        """
        if job.timeout == -1:
            return DEFAULT_WORKER_TTL
        else:
            return int((job.timeout or DEFAULT_WORKER_TTL)) + 60


class HerokuWorker(Worker):
    """
    Modified version of rq worker which:
    * stops work horses getting killed with SIGTERM
    * sends SIGRTMIN to work horses on SIGTERM to the main process which in turn
    causes the horse to crash `imminent_shutdown_delay` seconds later
    """

    imminent_shutdown_delay = 6
    frame_properties = ['f_code', 'f_lasti', 'f_lineno', 'f_locals', 'f_trace']

    def setup_work_horse_signals(self):
        """Modified to ignore SIGINT and SIGTERM and only handle SIGRTMIN"""
        signal.signal(signal.SIGRTMIN, self.request_stop_sigrtmin)
        signal.signal(signal.SIGINT, signal.SIG_IGN)
        signal.signal(signal.SIGTERM, signal.SIG_IGN)

    def handle_warm_shutdown_request(self):
        """If horse is alive send it SIGRTMIN"""
        if self.horse_pid != 0:
            self.log.info('Worker %s: warm shut down requested, sending horse SIGRTMIN signal', self.key)
            self.kill_horse(sig=signal.SIGRTMIN)
        else:
            self.log.warning('Warm shut down requested, no horse found')

    def request_stop_sigrtmin(self, signum, frame):
        if self.imminent_shutdown_delay == 0:
            self.log.warning('Imminent shutdown, raising ShutDownImminentException immediately')
            self.request_force_stop_sigrtmin(signum, frame)
        else:
            self.log.warning(
                'Imminent shutdown, raising ShutDownImminentException in %d seconds', self.imminent_shutdown_delay
            )
            signal.signal(signal.SIGRTMIN, self.request_force_stop_sigrtmin)
            signal.signal(signal.SIGALRM, self.request_force_stop_sigrtmin)
            signal.alarm(self.imminent_shutdown_delay)

    def request_force_stop_sigrtmin(self, signum, frame):
        info = dict((attr, getattr(frame, attr)) for attr in self.frame_properties)
        self.log.warning('raising ShutDownImminentException to cancel job...')
        raise ShutDownImminentException('shut down imminent (signal: %s)' % signal_name(signum), info)


class RoundRobinWorker(Worker):
    """
    Modified version of Worker that dequeues jobs from the queues using a round-robin strategy.
    """

    def reorder_queues(self, reference_queue):
        pos = self._ordered_queues.index(reference_queue)
        self._ordered_queues = self._ordered_queues[pos + 1 :] + self._ordered_queues[: pos + 1]


class RandomWorker(Worker):
    """
    Modified version of Worker that dequeues jobs from the queues using a random strategy.
    """

    def reorder_queues(self, reference_queue):
        shuffle(self._ordered_queues)<|MERGE_RESOLUTION|>--- conflicted
+++ resolved
@@ -1517,9 +1517,6 @@
         Returns:
             bool: True after finished.
         """
-        started_job_registry = queue.started_job_registry
-        self.log.debug('Started Job Registry set.')
-
         capture_stdout = job.capture_stdout
         capture_stderr = job.capture_stderr
 
@@ -1527,6 +1524,9 @@
             sys.stdout = job._stdout
         if capture_stderr:
             sys.stderr = job._stderr
+
+        started_job_registry = queue.started_job_registry
+        self.log.debug('Started Job Registry set.')
 
         try:
             remove_from_intermediate_queue = len(self.queues) == 1
@@ -1539,36 +1539,23 @@
                 rv = job.perform()
                 self.log.debug('Finished performing Job ID %s', job.id)
 
-<<<<<<< HEAD
-            job.ended_at = utcnow()
+            self.handle_execution_ended(job, queue, job.success_callback_timeout)
+            # Pickle the result in the same try-except block since we need
+            # to use the same exc handling when pickling fails
+            job._result = rv
+
+            job.execute_success_callback(self.death_penalty_class, rv)
+
+            self.handle_job_success(job=job, queue=queue, started_job_registry=started_job_registry)
+        except:  # NOQA
+            self.log.debug('Job %s raised an exception.', job.id)
+            job._status = JobStatus.FAILED
+
+            self.handle_execution_ended(job, queue, job.failure_callback_timeout)
             if capture_stdout:
                 sys.stdout = job._stdout.original
             if capture_stderr:
                 sys.stderr = job._stderr.original
-
-=======
-            self.handle_execution_ended(job, queue, job.success_callback_timeout)
->>>>>>> 180c9afb
-            # Pickle the result in the same try-except block since we need
-            # to use the same exc handling when pickling fails
-            job._result = rv
-
-            job.execute_success_callback(self.death_penalty_class, rv)
-
-            self.handle_job_success(job=job, queue=queue, started_job_registry=started_job_registry)
-        except:  # NOQA
-<<<<<<< HEAD
-            job.ended_at = utcnow()
-            if capture_stdout:
-                sys.stdout = job._stdout.original
-            if capture_stderr:
-                sys.stderr = job._stderr.original
-=======
-            self.log.debug('Job %s raised an exception.', job.id)
-            job._status = JobStatus.FAILED
-
-            self.handle_execution_ended(job, queue, job.failure_callback_timeout)
->>>>>>> 180c9afb
             exc_info = sys.exc_info()
             exc_string = ''.join(traceback.format_exception(*exc_info))
 
