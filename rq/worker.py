--- conflicted
+++ resolved
@@ -205,11 +205,8 @@
         self.failed_job_count = 0
         self.total_working_time = 0
         self.birth_date = None
-<<<<<<< HEAD
         self._job_success_handlers = []
-=======
         self.scheduler = None
->>>>>>> baa0cc26
 
         self.disable_default_exception_handler = disable_default_exception_handler
 
@@ -893,13 +890,9 @@
             self.handle_job_success(job=job,
                                     queue=queue,
                                     started_job_registry=started_job_registry)
-<<<<<<< HEAD
 
             self.success_job_callback(job,*sys.exc_info())
-        except:
-=======
-        except:  # NOQA
->>>>>>> baa0cc26
+        except: # NOQA
             job.ended_at = utcnow()
             exc_info = sys.exc_info()
             exc_string = self._get_safe_exception_string(
