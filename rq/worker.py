# -*- coding: utf-8 -*-
from __future__ import (absolute_import, division, print_function,
                        unicode_literals)

import errno
import logging
import os
import random
import signal
import socket
import sys
import time
import traceback
import warnings
from datetime import timedelta

try:
    from signal import SIGKILL
except ImportError:
    from signal import SIGTERM as SIGKILL

from redis import WatchError

from . import worker_registration
from .compat import PY2, as_text, string_types, text_type
from .connections import get_current_connection, push_connection, pop_connection
<<<<<<< HEAD
from .defaults import (DEFAULT_FAILURE_TTL, DEFAULT_JOB_MONITORING_INTERVAL,
                       DEFAULT_RESULT_TTL, DEFAULT_WORKER_TTL)
=======
from .defaults import (DEFAULT_RESULT_TTL, DEFAULT_WORKER_TTL, DEFAULT_JOB_MONITORING_INTERVAL,
                       DEFAULT_LOGGING_FORMAT, DEFAULT_LOGGING_DATE_FORMAT)
>>>>>>> cc19d1a8
from .exceptions import DequeueTimeout, ShutDownImminentException
from .job import Job, JobStatus
from .logutils import setup_loghandlers
from .queue import Queue
from .registry import (FailedJobRegistry, FinishedJobRegistry,
                       StartedJobRegistry, clean_registries)
from .suspension import is_suspended
from .timeouts import JobTimeoutException, HorseMonitorTimeoutException, UnixSignalDeathPenalty
from .utils import (backend_class, ensure_list, enum,
                    make_colorizer, utcformat, utcnow, utcparse)
from .version import VERSION
from .worker_registration import get_keys

try:
    from procname import setprocname
except ImportError:
    def setprocname(*args, **kwargs):  # noqa
        pass

green = make_colorizer('darkgreen')
yellow = make_colorizer('darkyellow')
blue = make_colorizer('darkblue')


logger = logging.getLogger(__name__)


class StopRequested(Exception):
    pass


def iterable(x):
    return hasattr(x, '__iter__')


def compact(l):
    return [x for x in l if x is not None]


_signames = dict((getattr(signal, signame), signame)
                 for signame in dir(signal)
                 if signame.startswith('SIG') and '_' not in signame)


def signal_name(signum):
    try:
        if sys.version_info[:2] >= (3, 5):
            return signal.Signals(signum).name
        else:
            return _signames[signum]

    except KeyError:
        return 'SIG_UNKNOWN'
    except ValueError:
        return 'SIG_UNKNOWN'


WorkerStatus = enum(
    'WorkerStatus',
    STARTED='started',
    SUSPENDED='suspended',
    BUSY='busy',
    IDLE='idle'
)


class Worker(object):
    redis_worker_namespace_prefix = 'rq:worker:'
    redis_workers_keys = worker_registration.REDIS_WORKER_KEYS
    death_penalty_class = UnixSignalDeathPenalty
    queue_class = Queue
    job_class = Job
    # `log_result_lifespan` controls whether "Result is kept for XXX seconds"
    # messages are logged after every job, by default they are.
    log_result_lifespan = True

    @classmethod
    def all(cls, connection=None, job_class=None, queue_class=None, queue=None):
        """Returns an iterable of all Workers.
        """
        if queue:
            connection = queue.connection
        elif connection is None:
            connection = get_current_connection()

        worker_keys = get_keys(queue=queue, connection=connection)
        workers = [cls.find_by_key(as_text(key),
                                   connection=connection,
                                   job_class=job_class,
                                   queue_class=queue_class)
                   for key in worker_keys]
        return compact(workers)

    @classmethod
    def all_keys(cls, connection=None, queue=None):
        return [as_text(key)
                for key in get_keys(queue=queue, connection=connection)]

    @classmethod
    def count(cls, connection=None, queue=None):
        """Returns the number of workers by queue or connection"""
        return len(get_keys(queue=queue, connection=connection))

    @classmethod
    def find_by_key(cls, worker_key, connection=None, job_class=None,
                    queue_class=None):
        """Returns a Worker instance, based on the naming conventions for
        naming the internal Redis keys.  Can be used to reverse-lookup Workers
        by their Redis keys.
        """
        prefix = cls.redis_worker_namespace_prefix
        if not worker_key.startswith(prefix):
            raise ValueError('Not a valid RQ worker key: %s' % worker_key)

        if connection is None:
            connection = get_current_connection()
        if not connection.exists(worker_key):
            connection.srem(cls.redis_workers_keys, worker_key)
            return None

        name = worker_key[len(prefix):]
        worker = cls([],
                     name,
                     connection=connection,
                     job_class=job_class,
                     queue_class=queue_class)

        worker.refresh()

        return worker

    def __init__(self, queues, name=None, default_result_ttl=DEFAULT_RESULT_TTL,
                 connection=None, exc_handler=None, exception_handlers=None,
                 default_worker_ttl=DEFAULT_WORKER_TTL, job_class=None,
                 queue_class=None, disable_default_exception_handler=False,
                 job_monitoring_interval=DEFAULT_JOB_MONITORING_INTERVAL):  # noqa
        if connection is None:
            connection = get_current_connection()
        self.connection = connection

        self.job_class = backend_class(self, 'job_class', override=job_class)
        self.queue_class = backend_class(self, 'queue_class', override=queue_class)

        queues = [self.queue_class(name=q,
                                   connection=connection,
                                   job_class=self.job_class)
                  if isinstance(q, string_types) else q
                  for q in ensure_list(queues)]
        self._name = name
        self.queues = queues
        self.validate_queues()
        self._exc_handlers = []

        self.default_result_ttl = default_result_ttl
        self.default_worker_ttl = default_worker_ttl
        self.job_monitoring_interval = job_monitoring_interval

        self._state = 'starting'
        self._is_horse = False
        self._horse_pid = 0
        self._stop_requested = False
        self.log = logger
        self.last_cleaned_at = None
        self.successful_job_count = 0
        self.failed_job_count = 0
        self.total_working_time = 0
        self.birth_date = None

        self.disable_default_exception_handler = disable_default_exception_handler

        if isinstance(exception_handlers, list):
            for handler in exception_handlers:
                self.push_exc_handler(handler)
        elif exception_handlers is not None:
            self.push_exc_handler(exception_handlers)

    def validate_queues(self):
        """Sanity check for the given queues."""
        for queue in self.queues:
            if not isinstance(queue, self.queue_class):
                raise TypeError('{0} is not of type {1} or string types'.format(queue, self.queue_class))

    def queue_names(self):
        """Returns the queue names of this worker's queues."""
        return list(map(lambda q: q.name, self.queues))

    def queue_keys(self):
        """Returns the Redis keys representing this worker's queues."""
        return list(map(lambda q: q.key, self.queues))

    @property
    def name(self):
        """Returns the name of the worker, under which it is registered to the
        monitoring system.

        By default, the name of the worker is constructed from the current
        (short) host name and the current PID.
        """
        if self._name is None:
            hostname = socket.gethostname()
            shortname, _, _ = hostname.partition('.')
            self._name = '{0}.{1}'.format(shortname, self.pid)
        return self._name

    @property
    def key(self):
        """Returns the worker's Redis hash key."""
        return self.redis_worker_namespace_prefix + self.name

    @property
    def pid(self):
        """The current process ID."""
        return os.getpid()

    @property
    def horse_pid(self):
        """The horse's process ID.  Only available in the worker.  Will return
        0 in the horse part of the fork.
        """
        return self._horse_pid

    @property
    def is_horse(self):
        """Returns whether or not this is the worker or the work horse."""
        return self._is_horse

    def procline(self, message):
        """Changes the current procname for the process.

        This can be used to make `ps -ef` output more readable.
        """
        setprocname('rq: {0}'.format(message))

    def register_birth(self):
        """Registers its own birth."""
        self.log.debug('Registering birth of worker %s', self.name)
        if self.connection.exists(self.key) and \
                not self.connection.hexists(self.key, 'death'):
            msg = 'There exists an active worker named {0!r} already'
            raise ValueError(msg.format(self.name))
        key = self.key
        queues = ','.join(self.queue_names())
        with self.connection._pipeline() as p:
            p.delete(key)
            now = utcnow()
            now_in_string = utcformat(utcnow())
            self.birth_date = now
            p.hset(key, 'birth', now_in_string)
            p.hset(key, 'last_heartbeat', now_in_string)
            p.hset(key, 'queues', queues)
            worker_registration.register(self, p)
            p.expire(key, self.default_worker_ttl)
            p.execute()

    def register_death(self):
        """Registers its own death."""
        self.log.debug('Registering death')
        with self.connection._pipeline() as p:
            # We cannot use self.state = 'dead' here, because that would
            # rollback the pipeline
            worker_registration.unregister(self, p)
            p.hset(self.key, 'death', utcformat(utcnow()))
            p.expire(self.key, 60)
            p.execute()

    def set_shutdown_requested_date(self):
        """Sets the date on which the worker received a (warm) shutdown request"""
        self.connection.hset(self.key, 'shutdown_requested_date', utcformat(utcnow()))

    # @property
    # def birth_date(self):
    #     """Fetches birth date from Redis."""
    #     birth_timestamp = self.connection.hget(self.key, 'birth')
    #     if birth_timestamp is not None:
    #         return utcparse(as_text(birth_timestamp))

    @property
    def shutdown_requested_date(self):
        """Fetches shutdown_requested_date from Redis."""
        shutdown_requested_timestamp = self.connection.hget(self.key, 'shutdown_requested_date')
        if shutdown_requested_timestamp is not None:
            return utcparse(as_text(shutdown_requested_timestamp))

    @property
    def death_date(self):
        """Fetches death date from Redis."""
        death_timestamp = self.connection.hget(self.key, 'death')
        if death_timestamp is not None:
            return utcparse(as_text(death_timestamp))

    def set_state(self, state, pipeline=None):
        self._state = state
        connection = pipeline if pipeline is not None else self.connection
        connection.hset(self.key, 'state', state)

    def _set_state(self, state):
        """Raise a DeprecationWarning if ``worker.state = X`` is used"""
        warnings.warn(
            "worker.state is deprecated, use worker.set_state() instead.",
            DeprecationWarning
        )
        self.set_state(state)

    def get_state(self):
        return self._state

    def _get_state(self):
        """Raise a DeprecationWarning if ``worker.state == X`` is used"""
        warnings.warn(
            "worker.state is deprecated, use worker.get_state() instead.",
            DeprecationWarning
        )
        return self.get_state()

    state = property(_get_state, _set_state)

    def set_current_job_id(self, job_id, pipeline=None):
        connection = pipeline if pipeline is not None else self.connection

        if job_id is None:
            connection.hdel(self.key, 'current_job')
        else:
            connection.hset(self.key, 'current_job', job_id)

    def get_current_job_id(self, pipeline=None):
        connection = pipeline if pipeline is not None else self.connection
        return as_text(connection.hget(self.key, 'current_job'))

    def get_current_job(self):
        """Returns the job id of the currently executing job."""
        job_id = self.get_current_job_id()

        if job_id is None:
            return None

        return self.job_class.fetch(job_id, self.connection)

    def _install_signal_handlers(self):
        """Installs signal handlers for handling SIGINT and SIGTERM
        gracefully.
        """

        signal.signal(signal.SIGINT, self.request_stop)
        signal.signal(signal.SIGTERM, self.request_stop)

    def kill_horse(self, sig=SIGKILL):
        """
        Kill the horse but catch "No such process" error has the horse could already be dead.
        """
        try:
            os.kill(self.horse_pid, sig)
        except OSError as e:
            if e.errno == errno.ESRCH:
                # "No such process" is fine with us
                self.log.debug('Horse already dead')
            else:
                raise

    def request_force_stop(self, signum, frame):
        """Terminates the application (cold shutdown).
        """
        self.log.warning('Cold shut down')

        # Take down the horse with the worker
        if self.horse_pid:
            self.log.debug('Taking down horse %s with me', self.horse_pid)
            self.kill_horse()
        raise SystemExit()

    def request_stop(self, signum, frame):
        """Stops the current worker loop but waits for child processes to
        end gracefully (warm shutdown).
        """
        self.log.debug('Got signal %s', signal_name(signum))

        signal.signal(signal.SIGINT, self.request_force_stop)
        signal.signal(signal.SIGTERM, self.request_force_stop)

        self.handle_warm_shutdown_request()

        # If shutdown is requested in the middle of a job, wait until
        # finish before shutting down and save the request in redis
        if self.get_state() == WorkerStatus.BUSY:
            self._stop_requested = True
            self.set_shutdown_requested_date()
            self.log.debug('Stopping after current horse is finished. '
                           'Press Ctrl+C again for a cold shutdown.')
        else:
            raise StopRequested()

    def handle_warm_shutdown_request(self):
        self.log.warning('Warm shut down requested')

    def check_for_suspension(self, burst):
        """Check to see if workers have been suspended by `rq suspend`"""

        before_state = None
        notified = False

        while not self._stop_requested and is_suspended(self.connection, self):

            if burst:
                self.log.info('Suspended in burst mode, exiting')
                self.log.info('Note: There could still be unfinished jobs on the queue')
                raise StopRequested

            if not notified:
                self.log.info('Worker suspended, run `rq resume` to resume')
                before_state = self.get_state()
                self.set_state(WorkerStatus.SUSPENDED)
                notified = True
            time.sleep(1)

        if before_state:
            self.set_state(before_state)

    def work(self, burst=False, logging_level="INFO", date_format=DEFAULT_LOGGING_DATE_FORMAT,
             log_format=DEFAULT_LOGGING_FORMAT):
        """Starts the work loop.

        Pops and performs all jobs on the current list of queues.  When all
        queues are empty, block and wait for new jobs to arrive on any of the
        queues, unless `burst` mode is enabled.

        The return value indicates whether any jobs were processed.
        """
        setup_loghandlers(logging_level, date_format, log_format)
        self._install_signal_handlers()

        did_perform_work = False
        self.register_birth()
        self.log.info("RQ worker {0!r} started, version {1}".format(self.key, VERSION))
        self.set_state(WorkerStatus.STARTED)
        qnames = self.queue_names()
        self.log.info('*** Listening on %s...', green(', '.join(qnames)))

        try:
            while True:
                try:
                    self.check_for_suspension(burst)

                    if self.should_run_maintenance_tasks:
                        self.clean_registries()

                    if self._stop_requested:
                        self.log.info('Stopping on request')
                        break

                    timeout = None if burst else max(1, self.default_worker_ttl - 15)

                    result = self.dequeue_job_and_maintain_ttl(timeout)
                    if result is None:
                        if burst:
                            self.log.info("RQ worker {0!r} done, quitting".format(self.key))
                        break

                    job, queue = result
                    self.execute_job(job, queue)
                    self.heartbeat()

                    did_perform_work = True

                except StopRequested:
                    break
        finally:
            if not self.is_horse:
                self.register_death()
        return did_perform_work

    def dequeue_job_and_maintain_ttl(self, timeout):
        result = None
        qnames = ','.join(self.queue_names())

        self.set_state(WorkerStatus.IDLE)
        self.procline('Listening on ' + qnames)
        self.log.debug('*** Listening on %s...', green(qnames))

        while True:
            self.heartbeat()

            try:
                result = self.queue_class.dequeue_any(self.queues, timeout,
                                                      connection=self.connection,
                                                      job_class=self.job_class)
                if result is not None:
                    job, queue = result
                    self.log.info('{0}: {1} ({2})'.format(green(queue.name),
                                                          blue(job.description), job.id))

                break
            except DequeueTimeout:
                pass

        self.heartbeat()
        return result

    def heartbeat(self, timeout=None, pipeline=None):
        """Specifies a new worker timeout, typically by extending the
        expiration time of the worker, effectively making this a "heartbeat"
        to not expire the worker until the timeout passes.

        The next heartbeat should come before this time, or the worker will
        die (at least from the monitoring dashboards).

        If no timeout is given, the default_worker_ttl will be used to update
        the expiration time of the worker.
        """
        timeout = timeout or self.default_worker_ttl
        connection = pipeline if pipeline is not None else self.connection
        connection.expire(self.key, timeout)
        connection.hset(self.key, 'last_heartbeat', utcformat(utcnow()))
        self.log.debug('Sent heartbeat to prevent worker timeout. '
                       'Next one should arrive within %s seconds.', timeout)

    def refresh(self):
        data = self.connection.hmget(
            self.key, 'queues', 'state', 'current_job', 'last_heartbeat',
            'birth', 'failed_job_count', 'successful_job_count', 'total_working_time'
        )
        queues, state, job_id, last_heartbeat, birth, failed_job_count, successful_job_count, total_working_time = data
        queues = as_text(queues)
        self._state = as_text(state or '?')
        self._job_id = job_id or None
        if last_heartbeat:
            self.last_heartbeat = utcparse(as_text(last_heartbeat))
        else:
            self.last_heartbeat = None
        if birth:
            self.birth_date = utcparse(as_text(birth))
        else:
            self.birth_date = None
        if failed_job_count:
            self.failed_job_count = int(as_text(failed_job_count))
        if successful_job_count:
            self.successful_job_count = int(as_text(successful_job_count))
        if total_working_time:
            self.total_working_time = float(as_text(total_working_time))

        if queues:
            self.queues = [self.queue_class(queue,
                                            connection=self.connection,
                                            job_class=self.job_class)
                           for queue in queues.split(',')]

    def increment_failed_job_count(self, pipeline=None):
        connection = pipeline if pipeline is not None else self.connection
        connection.hincrby(self.key, 'failed_job_count', 1)

    def increment_successful_job_count(self, pipeline=None):
        connection = pipeline if pipeline is not None else self.connection
        connection.hincrby(self.key, 'successful_job_count', 1)

    def increment_total_working_time(self, job_execution_time, pipeline):
        pipeline.hincrbyfloat(self.key, 'total_working_time',
                              job_execution_time.microseconds)

    def fork_work_horse(self, job, queue):
        """Spawns a work horse to perform the actual work and passes it a job.
        """
        child_pid = os.fork()
        os.environ['RQ_WORKER_ID'] = self.name
        os.environ['RQ_JOB_ID'] = job.id
        if child_pid == 0:
            self.main_work_horse(job, queue)
        else:
            self._horse_pid = child_pid
            self.procline('Forked {0} at {1}'.format(child_pid, time.time()))

    def monitor_work_horse(self, job):
        """The worker will monitor the work horse and make sure that it
        either executes successfully or the status of the job is set to
        failed
        """
        while True:
            try:
                with UnixSignalDeathPenalty(self.job_monitoring_interval, HorseMonitorTimeoutException):
                    retpid, ret_val = os.waitpid(self._horse_pid, 0)
                break
            except HorseMonitorTimeoutException:
                # Horse has not exited yet and is still running.
                # Send a heartbeat to keep the worker alive.
                self.heartbeat(self.job_monitoring_interval + 5)
            except OSError as e:
                # In case we encountered an OSError due to EINTR (which is
                # caused by a SIGINT or SIGTERM signal during
                # os.waitpid()), we simply ignore it and enter the next
                # iteration of the loop, waiting for the child to end.  In
                # any other case, this is some other unexpected OS error,
                # which we don't want to catch, so we re-raise those ones.
                if e.errno != errno.EINTR:
                    raise
                # Send a heartbeat to keep the worker alive.
                self.heartbeat()

        if ret_val == os.EX_OK:  # The process exited normally.
            return
        job_status = job.get_status()
        if job_status is None:  # Job completed and its ttl has expired
            return
        if job_status not in [JobStatus.FINISHED, JobStatus.FAILED]:

            if not job.ended_at:
                job.ended_at = utcnow()

            # Unhandled failure: move the job to the failed queue
            self.log.warning((
                'Moving job to FailedJobRegistry '
                '(work-horse terminated unexpectedly; waitpid returned {})'
            ).format(ret_val))

            exc_string = "Work-horse process was terminated unexpectedly " + "(waitpid returned %s)" % ret_val
            self.handle_job_failure(
                job,
                exc_string="Work-horse process was terminated unexpectedly "
                           "(waitpid returned %s)" % ret_val
            )

    def execute_job(self, job, queue):
        """Spawns a work horse to perform the actual work and passes it a job.
        The worker will wait for the work horse and make sure it executes
        within the given timeout bounds, or will end the work horse with
        SIGALRM.
        """
        self.set_state(WorkerStatus.BUSY)
        self.fork_work_horse(job, queue)
        self.monitor_work_horse(job)
        self.set_state(WorkerStatus.IDLE)

    def main_work_horse(self, job, queue):
        """This is the entry point of the newly spawned work horse."""
        # After fork()'ing, always assure we are generating random sequences
        # that are different from the worker.
        random.seed()

        self.setup_work_horse_signals()

        self._is_horse = True
        self.log = logger
        success = self.perform_job(job, queue)

        # os._exit() is the way to exit from childs after a fork(), in
        # constrast to the regular sys.exit()
        os._exit(0)

    def setup_work_horse_signals(self):
        """Setup signal handing for the newly spawned work horse."""
        # Always ignore Ctrl+C in the work horse, as it might abort the
        # currently running job.
        # The main worker catches the Ctrl+C and requests graceful shutdown
        # after the current work is done.  When cold shutdown is requested, it
        # kills the current job anyway.
        signal.signal(signal.SIGINT, signal.SIG_IGN)
        signal.signal(signal.SIGTERM, signal.SIG_DFL)

    def prepare_job_execution(self, job):
        """Performs misc bookkeeping like updating states prior to
        job execution.
        """
        timeout = (job.timeout or 180) + 60

        with self.connection._pipeline() as pipeline:
            self.set_state(WorkerStatus.BUSY, pipeline=pipeline)
            self.set_current_job_id(job.id, pipeline=pipeline)
            self.heartbeat(self.job_monitoring_interval + 5, pipeline=pipeline)
            registry = StartedJobRegistry(job.origin,
                                          self.connection,
                                          job_class=self.job_class)
            registry.add(job, timeout, pipeline=pipeline)
            job.set_status(JobStatus.STARTED, pipeline=pipeline)
            pipeline.hset(job.key, 'started_at', utcformat(utcnow()))
            pipeline.execute()

        msg = 'Processing {0} from {1} since {2}'
        self.procline(msg.format(job.func_name, job.origin, time.time()))

    def handle_job_failure(self, job, started_job_registry=None,
                           exc_string=''):
        """Handles the failure or an executing job by:
            1. Setting the job status to failed
            2. Removing the job from StartedJobRegistry
            3. Setting the workers current job to None
            4. Add the job to FailedJobRegistry
        """
        with self.connection._pipeline() as pipeline:
            if started_job_registry is None:
                started_job_registry = StartedJobRegistry(
                    job.origin,
                    self.connection,
                    job_class=self.job_class
                )
            job.set_status(JobStatus.FAILED, pipeline=pipeline)
            started_job_registry.remove(job, pipeline=pipeline)

            if not self.disable_default_exception_handler:
                failed_job_registry = FailedJobRegistry(job.origin, job.connection,
                                                        job_class=self.job_class)
                failed_job_registry.add(job, ttl=job.failure_ttl,
                                        exc_string=exc_string, pipeline=pipeline)

            self.set_current_job_id(None, pipeline=pipeline)
            self.increment_failed_job_count(pipeline)
            if job.started_at and job.ended_at:
                self.increment_total_working_time(
                    job.ended_at - job.started_at,
                    pipeline
                )

            try:
                pipeline.execute()
            except Exception:
                # Ensure that custom exception handlers are called
                # even if Redis is down
                pass

    def handle_job_success(self, job, queue, started_job_registry):

        with self.connection._pipeline() as pipeline:
            while True:
                try:
                    # if dependencies are inserted after enqueue_dependents
                    # a WatchError is thrown by execute()
                    pipeline.watch(job.dependents_key)
                    # enqueue_dependents calls multi() on the pipeline!
                    queue.enqueue_dependents(job, pipeline=pipeline)

                    self.set_current_job_id(None, pipeline=pipeline)
                    self.increment_successful_job_count(pipeline=pipeline)
                    self.increment_total_working_time(
                        job.ended_at - job.started_at, pipeline
                    )

                    result_ttl = job.get_result_ttl(self.default_result_ttl)
                    if result_ttl != 0:
                        job.set_status(JobStatus.FINISHED, pipeline=pipeline)
                        # Don't clobber the user's meta dictionary!
                        job.save(pipeline=pipeline, include_meta=False)

                        finished_job_registry = FinishedJobRegistry(job.origin,
                                                                    self.connection,
                                                                    job_class=self.job_class)
                        finished_job_registry.add(job, result_ttl, pipeline)

                    job.cleanup(result_ttl, pipeline=pipeline,
                                remove_from_queue=False)
                    started_job_registry.remove(job, pipeline=pipeline)

                    pipeline.execute()
                    break
                except WatchError:
                    continue

    def perform_job(self, job, queue):
        """Performs the actual work of a job.  Will/should only be called
        inside the work horse's process.
        """
        self.prepare_job_execution(job)
        push_connection(self.connection)

        started_job_registry = StartedJobRegistry(job.origin,
                                                  self.connection,
                                                  job_class=self.job_class)

        try:
            job.started_at = utcnow()
            timeout = job.timeout or self.queue_class.DEFAULT_TIMEOUT
            with self.death_penalty_class(timeout, JobTimeoutException):
                rv = job.perform()

            job.ended_at = utcnow()

            # Pickle the result in the same try-except block since we need
            # to use the same exc handling when pickling fails
            job._result = rv
            self.handle_job_success(job=job,
                                    queue=queue,
                                    started_job_registry=started_job_registry)
        except:
            job.ended_at = utcnow()
            exc_info = sys.exc_info()
            exc_string = self._get_safe_exception_string(
                traceback.format_exception(*exc_info)
            )
            self.handle_job_failure(job=job, exc_string=exc_string,
                                    started_job_registry=started_job_registry)
            self.handle_exception(job, *exc_info)
            return False

        finally:
            pop_connection()

        self.log.info('{0}: {1} ({2})'.format(green(job.origin), blue('Job OK'), job.id))
        if rv is not None:
            log_result = "{0!r}".format(as_text(text_type(rv)))
            self.log.debug('Result: %s', yellow(log_result))

        if self.log_result_lifespan:
            result_ttl = job.get_result_ttl(self.default_result_ttl)
            if result_ttl == 0:
                self.log.info('Result discarded immediately')
            elif result_ttl > 0:
                self.log.info('Result is kept for {0} seconds'.format(result_ttl))
            else:
                self.log.warning('Result will never expire, clean up result key manually')

        return True

    def handle_exception(self, job, *exc_info):
        """Walks the exception handler stack to delegate exception handling."""
        exc_string = Worker._get_safe_exception_string(
            traceback.format_exception_only(*exc_info[:2]) + traceback.format_exception(*exc_info)
        )
        self.log.error(exc_string, exc_info=True, extra={
            'func': job.func_name,
            'arguments': job.args,
            'kwargs': job.kwargs,
            'queue': job.origin,
        })

        for handler in reversed(self._exc_handlers):
            self.log.debug('Invoking exception handler %s', handler)
            fallthrough = handler(job, *exc_info)

            # Only handlers with explicit return values should disable further
            # exc handling, so interpret a None return value as True.
            if fallthrough is None:
                fallthrough = True

            if not fallthrough:
                break

    @staticmethod
    def _get_safe_exception_string(exc_strings):
        """Ensure list of exception strings is decoded on Python 2 and joined as one string safely."""
        if sys.version_info[0] < 3:
            try:
                exc_strings = [exc.decode("utf-8") for exc in exc_strings]
            except ValueError:
                exc_strings = [exc.decode("latin-1") for exc in exc_strings]
        return ''.join(exc_strings)

    def push_exc_handler(self, handler_func):
        """Pushes an exception handler onto the exc handler stack."""
        self._exc_handlers.append(handler_func)

    def pop_exc_handler(self):
        """Pops the latest exception handler off of the exc handler stack."""
        return self._exc_handlers.pop()

    def __eq__(self, other):
        """Equality does not take the database/connection into account"""
        if not isinstance(other, self.__class__):
            raise TypeError('Cannot compare workers to other types (of workers)')
        return self.name == other.name

    def __hash__(self):
        """The hash does not take the database/connection into account"""
        return hash(self.name)

    def clean_registries(self):
        """Runs maintenance jobs on each Queue's registries."""
        for queue in self.queues:
            self.log.info('Cleaning registries for queue: {0}'.format(queue.name))
            clean_registries(queue)
        self.last_cleaned_at = utcnow()

    @property
    def should_run_maintenance_tasks(self):
        """Maintenance tasks should run on first startup or every hour."""
        if self.last_cleaned_at is None:
            return True
        if (utcnow() - self.last_cleaned_at) > timedelta(hours=1):
            return True
        return False


class SimpleWorker(Worker):
    def main_work_horse(self, *args, **kwargs):
        raise NotImplementedError("Test worker does not implement this method")

    def execute_job(self, *args, **kwargs):
        """Execute job in same thread/process, do not fork()"""
        return self.perform_job(*args, **kwargs)


class HerokuWorker(Worker):
    """
    Modified version of rq worker which:
    * stops work horses getting killed with SIGTERM
    * sends SIGRTMIN to work horses on SIGTERM to the main process which in turn
    causes the horse to crash `imminent_shutdown_delay` seconds later
    """
    imminent_shutdown_delay = 6

    frame_properties = ['f_code', 'f_lasti', 'f_lineno', 'f_locals', 'f_trace']
    if PY2:
        frame_properties.extend(
            ['f_exc_traceback', 'f_exc_type', 'f_exc_value', 'f_restricted']
        )

    def setup_work_horse_signals(self):
        """Modified to ignore SIGINT and SIGTERM and only handle SIGRTMIN"""
        signal.signal(signal.SIGRTMIN, self.request_stop_sigrtmin)
        signal.signal(signal.SIGINT, signal.SIG_IGN)
        signal.signal(signal.SIGTERM, signal.SIG_IGN)

    def handle_warm_shutdown_request(self):
        """If horse is alive send it SIGRTMIN"""
        if self.horse_pid != 0:
            self.log.warning('Warm shut down requested, sending horse SIGRTMIN signal')
            self.kill_horse(sig=signal.SIGRTMIN)
        else:
            self.log.warning('Warm shut down requested, no horse found')

    def request_stop_sigrtmin(self, signum, frame):
        if self.imminent_shutdown_delay == 0:
            self.log.warning('Imminent shutdown, raising ShutDownImminentException immediately')
            self.request_force_stop_sigrtmin(signum, frame)
        else:
            self.log.warning('Imminent shutdown, raising ShutDownImminentException in %d seconds',
                             self.imminent_shutdown_delay)
            signal.signal(signal.SIGRTMIN, self.request_force_stop_sigrtmin)
            signal.signal(signal.SIGALRM, self.request_force_stop_sigrtmin)
            signal.alarm(self.imminent_shutdown_delay)

    def request_force_stop_sigrtmin(self, signum, frame):
        info = dict((attr, getattr(frame, attr)) for attr in self.frame_properties)
        self.log.warning('raising ShutDownImminentException to cancel job...')
        raise ShutDownImminentException('shut down imminent (signal: %s)' % signal_name(signum), info)<|MERGE_RESOLUTION|>--- conflicted
+++ resolved
@@ -24,13 +24,10 @@
 from . import worker_registration
 from .compat import PY2, as_text, string_types, text_type
 from .connections import get_current_connection, push_connection, pop_connection
-<<<<<<< HEAD
-from .defaults import (DEFAULT_FAILURE_TTL, DEFAULT_JOB_MONITORING_INTERVAL,
-                       DEFAULT_RESULT_TTL, DEFAULT_WORKER_TTL)
-=======
-from .defaults import (DEFAULT_RESULT_TTL, DEFAULT_WORKER_TTL, DEFAULT_JOB_MONITORING_INTERVAL,
+
+from .defaults import (DEFAULT_FAILURE_TTL, DEFAULT_RESULT_TTL,
+                       DEFAULT_WORKER_TTL, DEFAULT_JOB_MONITORING_INTERVAL,
                        DEFAULT_LOGGING_FORMAT, DEFAULT_LOGGING_DATE_FORMAT)
->>>>>>> cc19d1a8
 from .exceptions import DequeueTimeout, ShutDownImminentException
 from .job import Job, JobStatus
 from .logutils import setup_loghandlers
