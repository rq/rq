--- conflicted
+++ resolved
@@ -178,10 +178,6 @@
         
         connection = self._set_connection(connection, default_worker_ttl)
         self.connection = connection
-<<<<<<< HEAD
-=======
-        
->>>>>>> 4bd0f12e
         self.redis_server_version = None
 
         self.job_class = backend_class(self, 'job_class', override=job_class)
