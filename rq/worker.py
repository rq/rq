import contextlib
import errno
import logging
import math
import os
import random
import signal
import socket
import sys
import time
import traceback
import warnings
from datetime import datetime, timedelta
from enum import Enum
from random import shuffle
from types import FrameType
from typing import TYPE_CHECKING, Callable, Optional, Union
from uuid import uuid4

if TYPE_CHECKING:
    try:
        from resource import struct_rusage
    except ImportError:
        pass
    from redis import Redis
    from redis.client import Pipeline, PubSub, PubSubWorkerThread

<<<<<<< HEAD
=======
try:
    from signal import SIGKILL
except ImportError:
    from signal import SIGTERM as SIGKILL  # type: ignore[assignment]

>>>>>>> 1f883cc9
from contextlib import suppress

import redis.exceptions

from . import worker_registration
from .command import PUBSUB_CHANNEL_TEMPLATE, handle_command, parse_payload
from .defaults import (
    DEFAULT_JOB_MONITORING_INTERVAL,
    DEFAULT_LOGGING_DATE_FORMAT,
    DEFAULT_LOGGING_FORMAT,
    DEFAULT_MAINTENANCE_TASK_INTERVAL,
    DEFAULT_RESULT_TTL,
    DEFAULT_WORKER_TTL,
)
from .exceptions import DequeueTimeout, DeserializationError, InvalidJobOperation, ShutDownImminentException
from .executions import Execution
from .group import Group
from .job import Job, JobStatus, Retry
from .logutils import blue, green, setup_loghandlers, yellow
from .queue import Queue
from .registry import StartedJobRegistry, clean_registries
from .scheduler import RQScheduler
from .serializers import Serializer, resolve_serializer
from .suspension import is_suspended
from .timeouts import HorseMonitorTimeoutException, JobTimeoutException, UnixSignalDeathPenalty
from .utils import (
    as_text,
    compact,
    ensure_job_list,
    get_connection_from_queues,
    get_version,
    now,
    utcformat,
    utcparse,
)
from .version import VERSION

try:
    from setproctitle import setproctitle as setprocname
except ImportError:

    def setprocname(title: str) -> None:
        pass


# Set initial level to INFO.
logger = logging.getLogger('rq.worker')
if logger.level == logging.NOTSET:
    logger.setLevel(logging.INFO)


class StopRequested(Exception):
    pass


_signames = dict(
    (getattr(signal, signame), signame) for signame in dir(signal) if signame.startswith('SIG') and '_' not in signame
)


def signal_name(signum):
    try:
        if sys.version_info[:2] >= (3, 5):
            return signal.Signals(signum).name
        else:
            return _signames[signum]

    except KeyError:
        return 'SIG_UNKNOWN'
    except ValueError:
        return 'SIG_UNKNOWN'


class DequeueStrategy(str, Enum):
    DEFAULT = 'default'
    ROUND_ROBIN = 'round_robin'
    RANDOM = 'random'


class WorkerStatus(str, Enum):
    STARTED = 'started'
    SUSPENDED = 'suspended'
    BUSY = 'busy'
    IDLE = 'idle'


class BaseWorker:
    redis_worker_namespace_prefix = 'rq:worker:'
    redis_workers_keys = worker_registration.REDIS_WORKER_KEYS
    death_penalty_class = UnixSignalDeathPenalty
    queue_class = Queue
    job_class = Job

    # `log_result_lifespan` controls whether "Result is kept for XXX seconds"
    # messages are logged after every job, by default they are.
    log_result_lifespan = True
    # `log_job_description` is used to toggle logging an entire jobs description.
    log_job_description = True
    # factor to increase connection_wait_time in case of continuous connection failures.
    exponential_backoff_factor = 2.0
    # Max Wait time (in seconds) after which exponential_backoff_factor won't be applicable.
    max_connection_wait_time = 60.0

    def __init__(
        self,
        queues,
        name: Optional[str] = None,
        default_result_ttl=DEFAULT_RESULT_TTL,
        connection: Optional['Redis'] = None,
        exc_handler=None,
        exception_handlers=None,
        maintenance_interval: int = DEFAULT_MAINTENANCE_TASK_INTERVAL,
        default_worker_ttl: Optional[int] = None,  # TODO remove this arg in 3.0
        worker_ttl: Optional[int] = None,
        job_class: Optional[type[Job]] = None,
        queue_class: Optional[type[Queue]] = None,
        log_job_description: bool = True,
        job_monitoring_interval=DEFAULT_JOB_MONITORING_INTERVAL,
        disable_default_exception_handler: bool = False,
        prepare_for_work: bool = True,
        serializer: Optional[Union[Serializer, str]] = None,
        work_horse_killed_handler: Optional[Callable[[Job, int, int, 'struct_rusage'], None]] = None,
    ):  # noqa
        self.default_result_ttl = default_result_ttl

        if worker_ttl:
            self.worker_ttl = worker_ttl
        elif default_worker_ttl:
            warnings.warn('default_worker_ttl is deprecated, use worker_ttl.', DeprecationWarning, stacklevel=2)
            self.worker_ttl = default_worker_ttl
        else:
            self.worker_ttl = DEFAULT_WORKER_TTL

        self.job_monitoring_interval = job_monitoring_interval
        self.maintenance_interval = maintenance_interval

        if not connection:
            connection = get_connection_from_queues(queues)

        assert connection
        connection = self._set_connection(connection)
        self.connection = connection
        self.redis_server_version = None

        self.job_class = job_class if job_class else Job
        self.queue_class = queue_class if queue_class else Queue
        self.version: str = VERSION
        self.python_version: str = sys.version
        self.serializer = resolve_serializer(serializer)
        self.execution: Optional[Execution] = None

        queues = [
            (
                self.queue_class(
                    name=q,
                    connection=connection,
                    job_class=self.job_class,
                    serializer=self.serializer,
                    death_penalty_class=self.death_penalty_class,
                )
                if isinstance(q, str)
                else q
            )
            for q in ensure_job_list(queues)
        ]

        self.name: str = name or uuid4().hex
        self.queues = queues
        self.validate_queues()
        self._ordered_queues = self.queues[:]
        self._exc_handlers: list[Callable] = []
        self._work_horse_killed_handler = work_horse_killed_handler
        self._shutdown_requested_date: Optional[datetime] = None

        self._state: str = 'starting'
        self._is_horse: bool = False
        self._horse_pid: int = 0
        self._stop_requested: bool = False
        self._stopped_job_id = None

        self.log = logger
        self.log_job_description = log_job_description
        self.last_cleaned_at = None
        self.successful_job_count: int = 0
        self.failed_job_count: int = 0
        self.total_working_time: float = 0
        self.current_job_working_time: float = 0
        self.birth_date = None
        self.scheduler: Optional[RQScheduler] = None
        self.pubsub: Optional[PubSub] = None
        self.pubsub_thread = None
        self._dequeue_strategy: Optional[DequeueStrategy] = DequeueStrategy.DEFAULT

        self.disable_default_exception_handler = disable_default_exception_handler

        if prepare_for_work:
            self.hostname: Optional[str] = socket.gethostname()
            self.pid: Optional[int] = os.getpid()
            try:
                connection.client_setname(self.name)
            except redis.exceptions.ResponseError:
                warnings.warn('CLIENT SETNAME command not supported, setting ip_address to unknown', Warning)
                self.ip_address = 'unknown'
            else:
                client_addresses = [
                    client['addr'] for client in connection.client_list() if client.get('name') == self.name
                ]
                if len(client_addresses) > 0:
                    self.ip_address = client_addresses[0]
                else:
                    warnings.warn('CLIENT LIST command not supported, setting ip_address to unknown', Warning)
                    self.ip_address = 'unknown'
        else:
            self.hostname = None
            self.pid = None
            self.ip_address = 'unknown'

        if isinstance(exception_handlers, (list, tuple)):
            for handler in exception_handlers:
                self.push_exc_handler(handler)
        elif exception_handlers is not None:
            self.push_exc_handler(exception_handlers)

    @classmethod
    def find_by_key(
        cls,
        worker_key: str,
        connection: 'Redis',
        job_class: Optional[type['Job']] = None,
        queue_class: Optional[type['Queue']] = None,
        serializer: Optional[Union[Serializer, str]] = None,
    ) -> Optional['BaseWorker']:
        """Returns a Worker instance, based on the naming conventions for
        naming the internal Redis keys.  Can be used to reverse-lookup Workers
        by their Redis keys.

        Args:
            worker_key (str): The worker key
            connection (Optional[Redis], optional): Redis connection. Defaults to None.
            job_class (Optional[Type[Job]], optional): The job class if custom class is being used. Defaults to None.
            queue_class (Optional[Type[Queue]]): The queue class if a custom class is being used. Defaults to None.
            serializer (Optional[Union[Serializer, str]], optional): The serializer to use. Defaults to None.

        Raises:
            ValueError: If the key doesn't start with `rq:worker:`, the default worker namespace prefix.

        Returns:
            worker (Worker): The Worker instance.
        """
        prefix = cls.redis_worker_namespace_prefix
        if not worker_key.startswith(prefix):
            raise ValueError('Not a valid RQ worker key: %s' % worker_key)

        if not connection.exists(worker_key):
            connection.srem(cls.redis_workers_keys, worker_key)
            return None

        name = worker_key[len(prefix) :]
        worker = cls(
            [],
            name,
            connection=connection,
            job_class=job_class,
            queue_class=queue_class,
            prepare_for_work=False,
            serializer=serializer,
        )

        worker.refresh()
        return worker

    @classmethod
    def all(
        cls,
        connection: Optional['Redis'] = None,
        job_class: Optional[type['Job']] = None,
        queue_class: Optional[type['Queue']] = None,
        queue: Optional['Queue'] = None,
        serializer=None,
    ) -> list['BaseWorker']:
        """Returns an iterable of all Workers.

        Returns:
            workers (List[Worker]): A list of workers
        """
        if queue:
            connection = queue.connection

        assert connection
        worker_keys = worker_registration.get_keys(queue=queue, connection=connection)
        workers = [
            cls.find_by_key(
                key, connection=connection, job_class=job_class, queue_class=queue_class, serializer=serializer
            )
            for key in worker_keys
        ]
        return compact(workers)

    @classmethod
    def all_keys(cls, connection: Optional['Redis'] = None, queue: Optional['Queue'] = None) -> list[str]:
        """List of worker keys

        Args:
            connection (Optional[Redis], optional): A Redis Connection. Defaults to None.
            queue (Optional[Queue], optional): The Queue. Defaults to None.

        Returns:
            list_keys (List[str]): A list of worker keys
        """
        return [as_text(key) for key in worker_registration.get_keys(queue=queue, connection=connection)]

    @classmethod
    def count(cls, connection: Optional['Redis'] = None, queue: Optional['Queue'] = None) -> int:
        """Returns the number of workers by queue or connection.

        Args:
            connection (Optional[Redis], optional): Redis connection. Defaults to None.
            queue (Optional[Queue], optional): The queue to use. Defaults to None.

        Returns:
            length (int): The queue length.
        """
        return len(worker_registration.get_keys(queue=queue, connection=connection))

    def refresh(self):
        """Refreshes the worker data.
        It will get the data from the datastore and update the Worker's attributes
        """
        data = self.connection.hmget(
            self.key,
            'queues',
            'state',
            'current_job',
            'last_heartbeat',
            'birth',
            'failed_job_count',
            'successful_job_count',
            'total_working_time',
            'current_job_working_time',
            'hostname',
            'ip_address',
            'pid',
            'version',
            'python_version',
        )
        (
            queues,
            state,
            job_id,
            last_heartbeat,
            birth,
            failed_job_count,
            successful_job_count,
            total_working_time,
            current_job_working_time,
            hostname,
            ip_address,
            pid,
            version,
            python_version,
        ) = data
        self.hostname = as_text(hostname) if hostname else None
        self.ip_address = as_text(ip_address) if ip_address else None
        self.pid = int(pid) if pid else None
        self.version = as_text(version) if version else None
        self.python_version = as_text(python_version) if python_version else None
        self._state = as_text(state or '?')
        self._job_id = job_id or None
        if last_heartbeat:
            self.last_heartbeat = utcparse(as_text(last_heartbeat))
        else:
            self.last_heartbeat = None
        if birth:
            self.birth_date = utcparse(as_text(birth))
        else:
            self.birth_date = None
        if failed_job_count:
            self.failed_job_count = int(as_text(failed_job_count))
        if successful_job_count:
            self.successful_job_count = int(as_text(successful_job_count))
        if total_working_time:
            self.total_working_time = float(as_text(total_working_time))
        if current_job_working_time:
            self.current_job_working_time = float(as_text(current_job_working_time))

        if queues:
            queues = as_text(queues)
            self.queues = [
                self.queue_class(
                    queue, connection=self.connection, job_class=self.job_class, serializer=self.serializer
                )
                for queue in queues.split(',')
            ]

    @property
    def should_run_maintenance_tasks(self):
        """Maintenance tasks should run on first startup or every 10 minutes."""
        if self.last_cleaned_at is None:
            return True
        if (now() - self.last_cleaned_at) > timedelta(seconds=self.maintenance_interval):
            return True
        return False

    def _set_connection(self, connection: 'Redis') -> 'Redis':
        """Configures the Redis connection's socket timeout.
        This will timeout the connection in case any specific command hangs at any given time (eg. BLPOP), but
        also ensures that the timeout is long enough for those operations.
        If the connection provided already has an adequate `socket_timeout` defined, skips.

        Args:
            connection (Optional[Redis]): The Redis Connection.
        """
        current_socket_timeout = connection.connection_pool.connection_kwargs.get('socket_timeout')
        if current_socket_timeout is None or current_socket_timeout < self.connection_timeout:
            timeout_config = {'socket_timeout': self.connection_timeout}
            connection.connection_pool.connection_kwargs.update(timeout_config)
        return connection

    @property
    def dequeue_timeout(self) -> int:
        return max(1, self.worker_ttl - 15)

    @property
    def connection_timeout(self) -> int:
        return self.dequeue_timeout + 10

    def clean_registries(self):
        """Runs maintenance jobs on each Queue's registries."""
        for queue in self.queues:
            # If there are multiple workers running, we only want 1 worker
            # to run clean_registries().
            if queue.acquire_maintenance_lock():
                self.log.info('Cleaning registries for queue: %s', queue.name)
                clean_registries(queue, self._exc_handlers)
                worker_registration.clean_worker_registry(queue)
                queue.intermediate_queue.cleanup(self, queue)
                queue.release_maintenance_lock()
        self.last_cleaned_at = now()

    def get_redis_server_version(self):
        """Return Redis server version of connection"""
        if not self.redis_server_version:
            self.redis_server_version = get_version(self.connection)
        return self.redis_server_version

    def validate_queues(self):
        """Sanity check for the given queues."""
        for queue in self.queues:
            if not isinstance(queue, self.queue_class):
                raise TypeError(f'{queue} is not of type {self.queue_class} or string types')

    def queue_names(self) -> list[str]:
        """Returns the queue names of this worker's queues.

        Returns:
            List[str]: The queue names.
        """
        return [queue.name for queue in self.queues]

    def queue_keys(self) -> list[str]:
        """Returns the Redis keys representing this worker's queues.

        Returns:
            List[str]: The list of strings with queues keys
        """
        return [queue.key for queue in self.queues]

    @property
    def key(self):
        """Returns the worker's Redis hash key."""
        return self.redis_worker_namespace_prefix + self.name

    @property
    def pubsub_channel_name(self):
        """Returns the worker's Redis hash key."""
        return PUBSUB_CHANNEL_TEMPLATE % self.name

    @property
    def supports_redis_streams(self) -> bool:
        """Only supported by Redis server >= 5.0 is required."""
        return self.get_redis_server_version() >= (5, 0, 0)

    def request_stop(self, signum, frame):
        """Stops the current worker loop but waits for child processes to
        end gracefully (warm shutdown).

        Args:
            signum (Any): Signum
            frame (Any): Frame
        """
        self.log.debug('Got signal %s', signal_name(signum))
        self._shutdown_requested_date = now()

        signal.signal(signal.SIGINT, self.request_force_stop)
        signal.signal(signal.SIGTERM, self.request_force_stop)

        self.handle_warm_shutdown_request()
        self._shutdown()

    def _shutdown(self):
        """
        If shutdown is requested in the middle of a job, wait until
        finish before shutting down and save the request in redis
        """
        if self.get_state() == WorkerStatus.BUSY:
            self._stop_requested = True
            self.set_shutdown_requested_date()
            self.log.debug('Stopping after current horse is finished. Press Ctrl+C again for a cold shutdown.')
            if self.scheduler:
                self.stop_scheduler()
        else:
            if self.scheduler:
                self.stop_scheduler()
            raise StopRequested()

    def request_force_stop(self, signum: int, frame: Optional[FrameType]):
        raise NotImplementedError()

    def _install_signal_handlers(self):
        """Installs signal handlers for handling SIGINT and SIGTERM gracefully."""
        signal.signal(signal.SIGINT, self.request_stop)
        signal.signal(signal.SIGTERM, self.request_stop)

    def execute_job(self, job: 'Job', queue: 'Queue'):
        """To be implemented by subclasses."""
        raise NotImplementedError

    def work(
        self,
        burst: bool = False,
        logging_level: Optional[str] = None,
        date_format: str = DEFAULT_LOGGING_DATE_FORMAT,
        log_format: str = DEFAULT_LOGGING_FORMAT,
        max_jobs: Optional[int] = None,
        max_idle_time: Optional[int] = None,
        with_scheduler: bool = False,
        dequeue_strategy: DequeueStrategy = DequeueStrategy.DEFAULT,
    ) -> bool:
        """Starts the work loop.

        Pops and performs all jobs on the current list of queues.  When all
        queues are empty, block and wait for new jobs to arrive on any of the
        queues, unless `burst` mode is enabled.
        If `max_idle_time` is provided, worker will die when it's idle for more than the provided value.

        The return value indicates whether any jobs were processed.

        Args:
            burst (bool, optional): Whether to work on burst mode. Defaults to False.
            logging_level (Optional[str], optional): Logging level to use.
                If not provided, defaults to "INFO" unless a class-level logging level is already set.
            date_format (str, optional): Date Format. Defaults to DEFAULT_LOGGING_DATE_FORMAT.
            log_format (str, optional): Log Format. Defaults to DEFAULT_LOGGING_FORMAT.
            max_jobs (Optional[int], optional): Max number of jobs. Defaults to None.
            max_idle_time (Optional[int], optional): Max seconds for worker to be idle. Defaults to None.
            with_scheduler (bool, optional): Whether to run the scheduler in a separate process. Defaults to False.
            dequeue_strategy (DequeueStrategy, optional): Which strategy to use to dequeue jobs.
                Defaults to DequeueStrategy.DEFAULT

        Returns:
            worked (bool): Will return True if any job was processed, False otherwise.
        """
        self.bootstrap(logging_level, date_format, log_format)
        self._dequeue_strategy = dequeue_strategy
        completed_jobs = 0
        if with_scheduler:
            self._start_scheduler(burst, logging_level, date_format, log_format)

        self._install_signal_handlers()
        try:
            while True:
                try:
                    self.check_for_suspension(burst)

                    if self.should_run_maintenance_tasks:
                        self.run_maintenance_tasks()

                    if self._stop_requested:
                        self.log.info('Worker %s: stopping on request', self.key)
                        break

                    timeout = None if burst else self.dequeue_timeout
                    result = self.dequeue_job_and_maintain_ttl(timeout, max_idle_time)
                    if result is None:
                        if burst:
                            self.log.info('Worker %s: done, quitting', self.key)
                        elif max_idle_time is not None:
                            self.log.info('Worker %s: idle for %d seconds, quitting', self.key, max_idle_time)
                        break

                    job, queue = result
                    self.execute_job(job, queue)
                    self.heartbeat()

                    completed_jobs += 1
                    if max_jobs is not None:
                        if completed_jobs >= max_jobs:
                            self.log.info('Worker %s: finished executing %d jobs, quitting', self.key, completed_jobs)
                            break

                except redis.exceptions.TimeoutError:
                    self.log.error('Worker %s: Redis connection timeout, quitting...', self.key)
                    break

                except StopRequested:
                    break

                except SystemExit:
                    # Cold shutdown detected
                    raise

                except:  # noqa
                    self.log.error('Worker %s: found an unhandled exception, quitting...', self.key, exc_info=True)
                    break
        finally:
            self.teardown()
        return bool(completed_jobs)

    def cleanup_execution(self, job: 'Job', pipeline: 'Pipeline'):
        """Cleans up the execution of a job.
        It will remove the job execution record from the `StartedJobRegistry` and delete the Execution object.
        """
        self.log.debug('Cleaning up execution of job %s', job.id)
        self.set_current_job_id(None, pipeline=pipeline)
        if self.execution is not None:
            self.execution.delete(job=job, pipeline=pipeline)
            self.execution = None

    def handle_warm_shutdown_request(self):
        self.log.info('Worker %s [PID %d]: warm shut down requested', self.name, self.pid)

    def reorder_queues(self, reference_queue: 'Queue'):
        """Reorder the queues according to the strategy.
        As this can be defined both in the `Worker` initialization or in the `work` method,
        it doesn't take the strategy directly, but rather uses the private `_dequeue_strategy` attribute.

        Args:
            reference_queue (Union[Queue, str]): The queues to reorder
        """
        if self._dequeue_strategy is None:
            self._dequeue_strategy = DequeueStrategy.DEFAULT

        if self._dequeue_strategy not in ('default', 'random', 'round_robin'):
            raise ValueError(
                f'Dequeue strategy {self._dequeue_strategy} is not allowed. Use `default`, `random` or `round_robin`.'
            )
        if self._dequeue_strategy == DequeueStrategy.DEFAULT:
            return
        if self._dequeue_strategy == DequeueStrategy.ROUND_ROBIN:
            pos = self._ordered_queues.index(reference_queue)
            self._ordered_queues = self._ordered_queues[pos + 1 :] + self._ordered_queues[: pos + 1]
            return
        if self._dequeue_strategy == DequeueStrategy.RANDOM:
            shuffle(self._ordered_queues)
            return

    def handle_job_failure(self, job: 'Job', queue: 'Queue', started_job_registry=None, exc_string=''):
        """
        Handles the failure or an executing job by:
            1. Setting the job status to failed
            2. Removing the job from StartedJobRegistry
            3. Setting the workers current job to None
            4. Add the job to FailedJobRegistry
        `save_exc_to_job` should only be used for testing purposes
        """
        self.log.debug('Handling failed execution of job %s', job.id)
        with self.connection.pipeline() as pipeline:
            if started_job_registry is None:
                started_job_registry = StartedJobRegistry(
                    job.origin, self.connection, job_class=self.job_class, serializer=self.serializer
                )

            # check whether a job was stopped intentionally and set the job
            # status appropriately if it was this job.
            job_is_stopped = self._stopped_job_id == job.id
            retry = job.should_retry and not job_is_stopped

            if job_is_stopped:
                job.set_status(JobStatus.STOPPED, pipeline=pipeline)
                self._stopped_job_id = None
            else:
                # Requeue/reschedule if retry is configured, otherwise
                if not retry:
                    job.set_status(JobStatus.FAILED, pipeline=pipeline)

            self.cleanup_execution(job, pipeline=pipeline)

            if not self.disable_default_exception_handler and not retry:
                job._handle_failure(exc_string, pipeline=pipeline)
                with suppress(redis.exceptions.ConnectionError):
                    pipeline.execute()

            self.increment_failed_job_count(pipeline)
            if job.started_at and job.ended_at:
                self.increment_total_working_time(job.ended_at - job.started_at, pipeline)

            if retry:
                job.retry(queue, pipeline)
                enqueue_dependents = False
            else:
                enqueue_dependents = True

            try:
                pipeline.execute()
                if enqueue_dependents:
                    queue.enqueue_dependents(job)
            except Exception:
                # Ensure that custom exception handlers are called
                # even if Redis is down
                pass

    def set_current_job_working_time(self, current_job_working_time: float, pipeline: Optional['Pipeline'] = None):
        """Sets the current job working time in seconds

        Args:
            current_job_working_time (float): The current job working time in seconds
            pipeline (Optional[Pipeline], optional): Pipeline to use. Defaults to None.
        """
        self.current_job_working_time = current_job_working_time
        connection = pipeline if pipeline is not None else self.connection
        connection.hset(self.key, 'current_job_working_time', current_job_working_time)

    def set_current_job_id(self, job_id: Optional[str] = None, pipeline: Optional['Pipeline'] = None):
        """Sets the current job id.
        If `None` is used it will delete the current job key.

        Args:
            job_id (Optional[str], optional): The job id. Defaults to None.
            pipeline (Optional[Pipeline], optional): The pipeline to use. Defaults to None.
        """
        connection = pipeline if pipeline is not None else self.connection
        if job_id is None:
            connection.hdel(self.key, 'current_job')
        else:
            connection.hset(self.key, 'current_job', job_id)

    def get_current_job_id(self, pipeline: Optional['Pipeline'] = None) -> Optional[str]:
        """Retrieves the current job id.

        Args:
            pipeline (Optional[&#39;Pipeline&#39;], optional): The pipeline to use. Defaults to None.

        Returns:
            job_id (Optional[str): The job id
        """
        connection = pipeline if pipeline is not None else self.connection
        result = connection.hget(self.key, 'current_job')
        if result is None:
            return None
        return as_text(result)

    def get_current_job(self) -> Optional['Job']:
        """Returns the currently executing job instance.

        Returns:
            job (Job): The job instance.
        """
        job_id = self.get_current_job_id()
        if job_id is None:
            return None
        return self.job_class.fetch(job_id, self.connection, self.serializer)

    def set_state(self, state: str, pipeline: Optional['Pipeline'] = None):
        """Sets the worker's state.

        Args:
            state (str): The state
            pipeline (Optional[Pipeline], optional): The pipeline to use. Defaults to None.
        """
        self._state = state
        connection = pipeline if pipeline is not None else self.connection
        connection.hset(self.key, 'state', state)

    def _set_state(self, state):
        """Raise a DeprecationWarning if ``worker.state = X`` is used"""
        warnings.warn('worker.state is deprecated, use worker.set_state() instead.', DeprecationWarning)
        self.set_state(state)

    def get_state(self) -> str:
        return self._state

    def _get_state(self):
        """Raise a DeprecationWarning if ``worker.state == X`` is used"""
        warnings.warn('worker.state is deprecated, use worker.get_state() instead.', DeprecationWarning)
        return self.get_state()

    state = property(_get_state, _set_state)

    def _start_scheduler(
        self,
        burst: bool = False,
        logging_level: Optional[str] = 'INFO',
        date_format: str = DEFAULT_LOGGING_DATE_FORMAT,
        log_format: str = DEFAULT_LOGGING_FORMAT,
    ):
        """Starts the scheduler process.
        This is specifically designed to be run by the worker when running the `work()` method.
        Instantiates the RQScheduler and tries to acquire a lock.
        If the lock is acquired, start scheduler.
        If worker is on burst mode just enqueues scheduled jobs and quits,
        otherwise, starts the scheduler in a separate process.

        Args:
            burst (bool, optional): Whether to work on burst mode. Defaults to False.
            logging_level (str, optional): Logging level to use. Defaults to "INFO".
            date_format (str, optional): Date Format. Defaults to DEFAULT_LOGGING_DATE_FORMAT.
            log_format (str, optional): Log Format. Defaults to DEFAULT_LOGGING_FORMAT.
        """
        self.scheduler = RQScheduler(
            self.queues,
            connection=self.connection,
            logging_level=logging_level if logging_level is not None else self.log.level,
            date_format=date_format,
            log_format=log_format,
            serializer=self.serializer,
        )
        self.scheduler.acquire_locks()
        if self.scheduler.acquired_locks:
            if burst:
                self.scheduler.enqueue_scheduled_jobs()
                self.scheduler.release_locks()
            else:
                self.scheduler.start()

    def register_birth(self):
        """Registers its own birth."""
        self.log.debug('Registering birth of worker %s', self.name)
        if self.connection.exists(self.key) and not self.connection.hexists(self.key, 'death'):
            msg = 'There exists an active worker named {0!r} already'
            raise ValueError(msg.format(self.name))
        key = self.key
        queues = ','.join(self.queue_names())
        with self.connection.pipeline() as p:
            p.delete(key)
            right_now = now()
            now_in_string = utcformat(right_now)
            self.birth_date = right_now

            mapping = {
                'birth': now_in_string,
                'last_heartbeat': now_in_string,
                'queues': queues,
                'pid': self.pid,
                'hostname': self.hostname,
                'ip_address': self.ip_address,
                'version': self.version,
                'python_version': self.python_version,
            }

            p.hset(key, mapping=mapping)
            worker_registration.register(self, p)
            p.expire(key, self.worker_ttl + 60)
            p.execute()

    def register_death(self):
        """Registers its own death."""
        self.log.debug('Registering death')
        with self.connection.pipeline() as p:
            # We cannot use self.state = 'dead' here, because that would
            # rollback the pipeline
            worker_registration.unregister(self, p)
            p.hset(self.key, 'death', utcformat(now()))
            p.expire(self.key, 60)
            p.execute()

    @property
    def horse_pid(self):
        """The horse's process ID.  Only available in the worker.  Will return
        0 in the horse part of the fork.
        """
        return self._horse_pid

    def bootstrap(
        self,
        logging_level: Optional[str] = 'INFO',
        date_format: str = DEFAULT_LOGGING_DATE_FORMAT,
        log_format: str = DEFAULT_LOGGING_FORMAT,
    ):
        """Bootstraps the worker.
        Runs the basic tasks that should run when the worker actually starts working.
        Used so that new workers can focus on the work loop implementation rather
        than the full bootstrapping process.

        Args:
            logging_level (str, optional): Logging level to use. Defaults to "INFO".
            date_format (str, optional): Date Format. Defaults to DEFAULT_LOGGING_DATE_FORMAT.
            log_format (str, optional): Log Format. Defaults to DEFAULT_LOGGING_FORMAT.
        """
        setup_loghandlers(logging_level, date_format, log_format)
        self.register_birth()
        self.log.info('Worker %s started with PID %d, version %s', self.key, os.getpid(), VERSION)
        self.subscribe()
        self.set_state(WorkerStatus.STARTED)
        qnames = self.queue_names()
        self.log.info('*** Listening on %s...', green(', '.join(qnames)))

    def check_for_suspension(self, burst: bool):
        """Check to see if workers have been suspended by `rq suspend`"""
        before_state = None
        notified = False

        while not self._stop_requested and is_suspended(self.connection, self):
            if burst:
                self.log.info('Suspended in burst mode, exiting')
                self.log.info('Note: There could still be unfinished jobs on the queue')
                raise StopRequested

            if not notified:
                self.log.info('Worker suspended, run `rq resume` to resume')
                before_state = self.get_state()
                self.set_state(WorkerStatus.SUSPENDED)
                notified = True
            time.sleep(1)

        if before_state:
            self.set_state(before_state)

    def procline(self, message):
        """Changes the current procname for the process.

        This can be used to make `ps -ef` output more readable.
        """
        setprocname(f'rq:worker:{self.name}: {message}')

    def set_shutdown_requested_date(self):
        """Sets the date on which the worker received a (warm) shutdown request"""
        self.connection.hset(self.key, 'shutdown_requested_date', utcformat(self._shutdown_requested_date))

    @property
    def shutdown_requested_date(self):
        """Fetches shutdown_requested_date from Redis."""
        shutdown_requested_timestamp = self.connection.hget(self.key, 'shutdown_requested_date')
        if shutdown_requested_timestamp is not None:
            return utcparse(as_text(shutdown_requested_timestamp))

    @property
    def death_date(self):
        """Fetches death date from Redis."""
        death_timestamp = self.connection.hget(self.key, 'death')
        if death_timestamp is not None:
            return utcparse(as_text(death_timestamp))

    def run_maintenance_tasks(self):
        """
        Runs periodic maintenance tasks, these include:
        1. Check if scheduler should be started. This check should not be run
           on first run since worker.work() already calls
           `scheduler.enqueue_scheduled_jobs()` on startup.
        2. Cleaning registries

        No need to try to start scheduler on first run
        """
        if self.last_cleaned_at:
            if self.scheduler and (not self.scheduler._process or not self.scheduler._process.is_alive()):
                self.scheduler.acquire_locks(auto_start=True)
        self.clean_registries()
        Group.clean_registries(connection=self.connection)

    def _pubsub_exception_handler(self, exc: Exception, pubsub: 'PubSub', pubsub_thread: 'PubSubWorkerThread') -> None:
        """
        This exception handler allows the pubsub_thread to continue & retry to
        connect after a connection problem the same way the main worker loop
        indefinitely retries.
        redis-py internal mechanism will restore the channels subscriptions
        once the connection is re-established.
        """
        if isinstance(exc, (redis.exceptions.ConnectionError)):
            self.log.error(
                'Could not connect to Redis instance: %s Retrying in %d seconds...',
                exc,
                2,
            )
            time.sleep(2.0)
        else:
            self.log.warning('Pubsub thread exiting on %s', exc)
            raise

    def handle_payload(self, message):
        """Handle external commands"""
        self.log.debug('Received message: %s', message)
        payload = parse_payload(message)
        handle_command(self, payload)

    def subscribe(self):
        """Subscribe to this worker's channel"""
        self.log.info('Subscribing to channel %s', self.pubsub_channel_name)
        self.pubsub = self.connection.pubsub()
        self.pubsub.subscribe(**{self.pubsub_channel_name: self.handle_payload})
        self.pubsub_thread = self.pubsub.run_in_thread(
            sleep_time=60, daemon=True, exception_handler=self._pubsub_exception_handler
        )

    def get_heartbeat_ttl(self, job: 'Job') -> int:
        """Get's the TTL for the next heartbeat.

        Args:
            job (Job): The Job

        Returns:
            int: The heartbeat TTL.
        """
        if job.timeout and job.timeout > 0:
            remaining_execution_time = job.timeout - self.current_job_working_time
            return int(min(remaining_execution_time, self.job_monitoring_interval)) + 60
        else:
            return self.job_monitoring_interval + 60

    def prepare_execution(self, job: 'Job') -> Execution:
        """This method is called by the main `Worker` (not the horse) as it prepares for execution.
        Do not confuse this with worker.prepare_job_execution() which is called by the horse.
        """
        with self.connection.pipeline() as pipeline:
            heartbeat_ttl = self.get_heartbeat_ttl(job)
            self.execution = Execution.create(job, heartbeat_ttl, pipeline=pipeline)
            self.set_state(WorkerStatus.BUSY, pipeline=pipeline)
            pipeline.execute()
        return self.execution

    def unsubscribe(self):
        """Unsubscribe from pubsub channel"""
        if self.pubsub_thread:
            self.log.info('Unsubscribing from channel %s', self.pubsub_channel_name)
            self.pubsub.unsubscribe()
            self.pubsub_thread.stop()
            self.pubsub_thread.join(timeout=1)
            self.pubsub.close()

    def dequeue_job_and_maintain_ttl(
        self, timeout: Optional[int], max_idle_time: Optional[int] = None
    ) -> Optional[tuple['Job', 'Queue']]:
        """Dequeues a job while maintaining the TTL.

        Returns:
            result (Tuple[Job, Queue]): A tuple with the job and the queue.
        """
        result = None
        qnames = ','.join(self.queue_names())

        self.set_state(WorkerStatus.IDLE)
        self.procline('Listening on ' + qnames)
        self.log.debug('*** Listening on %s...', green(qnames))
        connection_wait_time = 1.0
        idle_since = now()
        idle_time_left = max_idle_time
        while True:
            try:
                self.heartbeat()

                if self.should_run_maintenance_tasks:
                    self.run_maintenance_tasks()

                if timeout is not None and idle_time_left is not None:
                    timeout = min(timeout, idle_time_left)

                self.log.debug('Dequeueing jobs on queues %s and timeout %s', green(qnames), timeout)
                result = self.queue_class.dequeue_any(
                    self._ordered_queues,
                    timeout,
                    connection=self.connection,
                    job_class=self.job_class,
                    serializer=self.serializer,
                    death_penalty_class=self.death_penalty_class,
                )
                if result is not None:
                    job, queue = result
                    self.reorder_queues(reference_queue=queue)
                    self.log.debug('Dequeued job %s from %s', blue(job.id), green(queue.name))
                    job.redis_server_version = self.get_redis_server_version()
                    if self.log_job_description:
                        self.log.info('%s: %s (%s)', green(queue.name), blue(job.description), job.id)
                    else:
                        self.log.info('%s: %s', green(queue.name), job.id)

                break
            except DequeueTimeout:
                if max_idle_time is not None:
                    idle_for = (now() - idle_since).total_seconds()
                    idle_time_left = math.ceil(max_idle_time - idle_for)
                    if idle_time_left <= 0:
                        break
            except redis.exceptions.ConnectionError as conn_err:
                self.log.error(
                    'Could not connect to Redis instance: %s Retrying in %d seconds...', conn_err, connection_wait_time
                )
                time.sleep(connection_wait_time)
                connection_wait_time *= self.exponential_backoff_factor
                connection_wait_time = min(connection_wait_time, self.max_connection_wait_time)

        self.heartbeat()
        return result

    def heartbeat(self, timeout: Optional[int] = None, pipeline: Optional['Pipeline'] = None):
        """Specifies a new worker timeout, typically by extending the
        expiration time of the worker, effectively making this a "heartbeat"
        to not expire the worker until the timeout passes.

        The next heartbeat should come before this time, or the worker will
        die (at least from the monitoring dashboards).

        If no timeout is given, the worker_ttl will be used to update
        the expiration time of the worker.

        Args:
            timeout (Optional[int]): Timeout
            pipeline (Optional[Redis]): A Redis pipeline
        """
        timeout = timeout or self.worker_ttl + 60
        connection: Union[Redis, Pipeline] = pipeline if pipeline is not None else self.connection
        connection.expire(self.key, timeout)
        connection.hset(self.key, 'last_heartbeat', utcformat(now()))
        self.log.debug('Sent heartbeat to prevent worker timeout. Next one should arrive in %s seconds.', timeout)

    def teardown(self):
        if not self.is_horse:
            if self.scheduler:
                self.stop_scheduler()
            self.register_death()
            self.unsubscribe()

    def stop_scheduler(self):
        """Ensure scheduler process is stopped
        Will send the kill signal to scheduler process,
        if there's an OSError, just passes and `join()`'s the scheduler process,
        waiting for the process to finish.
        """
        if self.scheduler._process and self.scheduler._process.pid:
            try:
                os.kill(self.scheduler._process.pid, signal.SIGTERM)
            except OSError:
                pass
            self.scheduler._process.join()

    def increment_failed_job_count(self, pipeline: Optional['Pipeline'] = None):
        """Used to keep the worker stats up to date in Redis.
        Increments the failed job count.

        Args:
            pipeline (Optional[Pipeline], optional): A Redis Pipeline. Defaults to None.
        """
        connection = pipeline if pipeline is not None else self.connection
        connection.hincrby(self.key, 'failed_job_count', 1)

    def increment_successful_job_count(self, pipeline: Optional['Pipeline'] = None):
        """Used to keep the worker stats up to date in Redis.
        Increments the successful job count.

        Args:
            pipeline (Optional[Pipeline], optional): A Redis Pipeline. Defaults to None.
        """
        connection = pipeline if pipeline is not None else self.connection
        connection.hincrby(self.key, 'successful_job_count', 1)

    def increment_total_working_time(self, job_execution_time: timedelta, pipeline: 'Pipeline'):
        """Used to keep the worker stats up to date in Redis.
        Increments the time the worker has been working for (in seconds).

        Args:
            job_execution_time (timedelta): A timedelta object.
            pipeline (Optional[Pipeline], optional): A Redis Pipeline. Defaults to None.
        """
        pipeline.hincrbyfloat(self.key, 'total_working_time', job_execution_time.total_seconds())

    def handle_exception(self, job: 'Job', *exc_info):
        """Walks the exception handler stack to delegate exception handling.
        If the job cannot be deserialized, it will raise when func_name or
        the other properties are accessed, which will stop exceptions from
        being properly logged, so we guard against it here.
        """
        self.log.debug('Handling exception for %s.', job.id)
        exc_string = ''.join(traceback.format_exception(*exc_info))
        try:
            extra = {'func': job.func_name, 'arguments': job.args, 'kwargs': job.kwargs}
            func_name = job.func_name
        except DeserializationError:
            extra = {}
            func_name = '<DeserializationError>'

        # the properties below should be safe however
        extra.update({'queue': job.origin, 'job_id': job.id})

        # func_name
        self.log.error(
            '[Job %s]: exception raised while executing (%s)\n%s', job.id, func_name, exc_string, extra=extra
        )

        for handler in self._exc_handlers:
            self.log.debug('Invoking exception handler %s', handler)
            fallthrough = handler(job, *exc_info)

            # Only handlers with explicit return values should disable further
            # exc handling, so interpret a None return value as True.
            if fallthrough is None:
                fallthrough = True

            if not fallthrough:
                break

    def push_exc_handler(self, handler_func):
        """Pushes an exception handler onto the exc handler stack."""
        self._exc_handlers.append(handler_func)

    def kill_horse(self, sig: signal.Signals = signal.SIGTERM if not hasattr(signal, 'SIGKILL') else signal.SIGKILL):
        raise NotImplementedError()


class Worker(BaseWorker):
    @property
    def is_horse(self):
        """Returns whether or not this is the worker or the work horse."""
        return self._is_horse

    def kill_horse(self, sig: signal.Signals = signal.SIGTERM if not hasattr(signal, 'SIGKILL') else signal.SIGKILL):
        """Kill the horse but catch "No such process" error has the horse could already be dead.

        Args:
            sig (signal.Signals, optional): _description_. Defaults to SIGKILL.
        """
        try:
            os.killpg(os.getpgid(self.horse_pid), sig)
            self.log.info('Killed horse pid %s', self.horse_pid)
        except OSError as e:
            if e.errno == errno.ESRCH:
                # "No such process" is fine with us
                self.log.debug('Horse already dead')
            else:
                raise

    def wait_for_horse(self) -> tuple[Optional[int], Optional[int], Optional['struct_rusage']]:
        """Waits for the horse process to complete.
        Uses `0` as argument as to include "any child in the process group of the current process".
        """
        pid = stat = rusage = None
        with contextlib.suppress(ChildProcessError):  # ChildProcessError: [Errno 10] No child processes
            pid, stat, rusage = os.wait4(self.horse_pid, 0)
        return pid, stat, rusage

    def request_force_stop(self, signum: int, frame: Optional[FrameType]):
        """Terminates the application (cold shutdown).

        Args:
            signum (Any): Signum
            frame (Any): Frame

        Raises:
            SystemExit: SystemExit
        """
        # When worker is run through a worker pool, it may receive duplicate signals
        # One is sent by the pool when it calls `pool.stop_worker()` and another is sent by the OS
        # when user hits Ctrl+C. In this case if we receive the second signal within 1 second,
        # we ignore it.
        if (now() - self._shutdown_requested_date) < timedelta(seconds=1):  # type: ignore
            self.log.debug('Shutdown signal ignored, received twice in less than 1 second')
            return

        self.log.warning('Cold shut down')

        # Take down the horse with the worker
        if self.horse_pid:
            self.log.debug('Taking down horse %s with me', self.horse_pid)
            self.kill_horse()
            self.wait_for_horse()
        raise SystemExit()

    def fork_work_horse(self, job: 'Job', queue: 'Queue'):
        """Spawns a work horse to perform the actual work and passes it a job.
        This is where the `fork()` actually happens.

        Args:
            job (Job): The Job that will be ran
            queue (Queue): The queue
        """
        child_pid = os.fork()
        os.environ['RQ_WORKER_ID'] = self.name
        os.environ['RQ_JOB_ID'] = job.id
        if child_pid == 0:
            os.setpgrp()
            self.main_work_horse(job, queue)
            os._exit(0)  # just in case
        else:
            self._horse_pid = child_pid
            self.procline(f'Forked {child_pid} at {time.time()}')

    def get_heartbeat_ttl(self, job: 'Job') -> int:
        """Get's the TTL for the next heartbeat.

        Args:
            job (Job): The Job

        Returns:
            int: The heartbeat TTL.
        """
        if job.timeout and job.timeout > 0:
            remaining_execution_time = job.timeout - self.current_job_working_time
            return int(min(remaining_execution_time, self.job_monitoring_interval)) + 60
        else:
            return self.job_monitoring_interval + 60

    def monitor_work_horse(self, job: 'Job', queue: 'Queue'):
        """The worker will monitor the work horse and make sure that it
        either executes successfully or the status of the job is set to
        failed

        Args:
            job (Job): _description_
            queue (Queue): _description_
        """
        retpid = ret_val = rusage = None
        job.started_at = now()
        while True:
            try:
                with self.death_penalty_class(self.job_monitoring_interval, HorseMonitorTimeoutException):
                    retpid, ret_val, rusage = self.wait_for_horse()
                break
            except HorseMonitorTimeoutException:
                # Horse has not exited yet and is still running.
                # Send a heartbeat to keep the worker alive.
                self.set_current_job_working_time((now() - job.started_at).total_seconds())

                # Kill the job from this side if something is really wrong (interpreter lock/etc).
                if job.timeout != -1 and self.current_job_working_time > (job.timeout + 60):  # type: ignore
                    self.heartbeat(self.job_monitoring_interval + 60)
                    self.kill_horse()
                    self.wait_for_horse()
                    break

                self.maintain_heartbeats(job)

            except OSError as e:
                # In case we encountered an OSError due to EINTR (which is
                # caused by a SIGINT or SIGTERM signal during
                # os.waitpid()), we simply ignore it and enter the next
                # iteration of the loop, waiting for the child to end.  In
                # any other case, this is some other unexpected OS error,
                # which we don't want to catch, so we re-raise those ones.
                if e.errno != errno.EINTR:
                    raise
                # Send a heartbeat to keep the worker alive.
                self.heartbeat()

        self.set_current_job_working_time(0)
        self._horse_pid = 0  # Set horse PID to 0, horse has finished working
        if ret_val == os.EX_OK:  # The process exited normally.
            return

        try:
            job_status = job.get_status()
        except InvalidJobOperation:
            return  # Job completed and its ttl has expired

        if self._stopped_job_id == job.id:
            # Work-horse killed deliberately
            self.log.warning('Job stopped by user, moving job to FailedJobRegistry')
            if job.stopped_callback:
                job.execute_stopped_callback(self.death_penalty_class)
            self.handle_job_failure(job, queue=queue, exc_string='Job stopped by user, work-horse terminated.')
        elif job_status not in [JobStatus.FINISHED, JobStatus.FAILED]:
            if not job.ended_at:
                job.ended_at = now()

            # Unhandled failure: move the job to the failed queue
            signal_msg = f' (signal {os.WTERMSIG(ret_val)})' if ret_val and os.WIFSIGNALED(ret_val) else ''
            exc_string = f'Work-horse terminated unexpectedly; waitpid returned {ret_val}{signal_msg}; '
            self.log.warning('Moving job to FailedJobRegistry (%s)', exc_string)

            self.handle_work_horse_killed(job, retpid, ret_val, rusage)
            self.handle_job_failure(job, queue=queue, exc_string=exc_string)

    def execute_job(self, job: 'Job', queue: 'Queue'):
        """Spawns a work horse to perform the actual work and passes it a job.
        The worker will wait for the work horse and make sure it executes
        within the given timeout bounds, or will end the work horse with
        SIGALRM.
        """
        self.prepare_execution(job)
        self.fork_work_horse(job, queue)
        self.monitor_work_horse(job, queue)
        self.set_state(WorkerStatus.IDLE)

    def maintain_heartbeats(self, job: 'Job'):
        """Updates worker, execution and job's last heartbeat fields."""
        with self.connection.pipeline() as pipeline:
            self.heartbeat(self.job_monitoring_interval + 60, pipeline=pipeline)
            ttl = int(self.get_heartbeat_ttl(job))

            # Also need to update execution's heartbeat
            self.execution.heartbeat(job.started_job_registry, ttl, pipeline=pipeline)  # type: ignore
            # After transition to job execution is complete, `job.heartbeat()` is no longer needed
            job.heartbeat(now(), ttl, pipeline=pipeline, xx=True)
            results = pipeline.execute()

            # If job was enqueued with `result_ttl=0` (job is deleted as soon as it finishes),
            # a race condition could happen where heartbeat arrives after job has been deleted,
            # leaving a job key that contains only `last_heartbeat` field.

            # job.heartbeat() uses hset() to update job's timestamp. This command returns 1 if a new
            # Redis key is created, 0 otherwise. So in this case we check the return of job's
            # heartbeat() command. If a new key was created, this means the job was already
            # deleted. In this case, we simply send another delete command to remove the key.
            # https://github.com/rq/rq/issues/1450

            if results[7] == 1:
                self.connection.delete(job.key)

    def main_work_horse(self, job: 'Job', queue: 'Queue'):
        """This is the entry point of the newly spawned work horse.
        After fork()'ing, always assure we are generating random sequences
        that are different from the worker.

        os._exit() is the way to exit from childs after a fork(), in
        contrast to the regular sys.exit()
        """
        random.seed()
        self.setup_work_horse_signals()
        self._is_horse = True
        self.log = logger
        try:
            self.perform_job(job, queue)
        except:  # noqa
            os._exit(1)
        os._exit(0)

    def setup_work_horse_signals(self):
        """Setup signal handing for the newly spawned work horse

        Always ignore Ctrl+C in the work horse, as it might abort the
        currently running job.

        The main worker catches the Ctrl+C and requests graceful shutdown
        after the current work is done.  When cold shutdown is requested, it
        kills the current job anyway.
        """
        signal.signal(signal.SIGINT, signal.SIG_IGN)
        signal.signal(signal.SIGTERM, signal.SIG_DFL)

    def prepare_job_execution(self, job: 'Job', remove_from_intermediate_queue: bool = False) -> None:
        """Performs misc bookkeeping like updating states prior to
        job execution.
        """
        self.log.debug('Preparing for execution of Job ID %s', job.id)
        with self.connection.pipeline() as pipeline:
            self.set_current_job_id(job.id, pipeline=pipeline)
            self.set_current_job_working_time(0, pipeline=pipeline)

            heartbeat_ttl = self.get_heartbeat_ttl(job)
            self.heartbeat(heartbeat_ttl, pipeline=pipeline)
            job.heartbeat(now(), heartbeat_ttl, pipeline=pipeline)

            job.prepare_for_execution(self.name, pipeline=pipeline)
            if remove_from_intermediate_queue:
                from .queue import Queue

                queue = Queue(job.origin, connection=self.connection)
                pipeline.lrem(queue.intermediate_queue_key, 1, job.id)
            pipeline.execute()
            self.log.debug('Job preparation finished.')

        msg = 'Processing {0} from {1} since {2}'
        self.procline(msg.format(job.func_name, job.origin, time.time()))

    def handle_job_retry(self, job: 'Job', queue: 'Queue', retry: Retry, started_job_registry: StartedJobRegistry):
        """Handles the retry of certain job.
        It will remove the job from the `StartedJobRegistry` and requeue or reschedule the job.

        Args:
            job (Job): The job that will be retried.
            queue (Queue): The queue
            started_job_registry (StartedJobRegistry): The started registry
        """
        self.log.debug('Handling retry of job %s', job.id)

        # Check if job has exceeded max retries
        if job.number_of_retries and job.number_of_retries >= retry.max:
            # If max retries exceeded, treat as failure
            self.log.warning('Job %s has exceeded maximum retry attempts (%d)', job.id, retry.max)
            exc_string = f'Job failed after {retry.max} retry attempts'
            self.handle_job_failure(job, queue=queue, exc_string=exc_string)
            return

        # Calculate retry interval based on retry count
        retry_interval = Retry.get_interval(job.number_of_retries or 0, retry.intervals)

        with self.connection.pipeline() as pipeline:
            self.increment_failed_job_count(pipeline=pipeline)
            self.increment_total_working_time(job.ended_at - job.started_at, pipeline)  # type: ignore

            if retry_interval > 0:
                # Schedule job for later if there's an interval
                scheduled_time = now() + timedelta(seconds=retry_interval)
                job.set_status(JobStatus.SCHEDULED, pipeline=pipeline)
                queue.schedule_job(job, scheduled_time, pipeline=pipeline)
                self.log.debug(
                    'Job %s: scheduled for retry at %s, %s attempts remaining',
                    job.id,
                    scheduled_time,
                    retry.max - (job.number_of_retries or 0),
                )
            else:
                self.log.debug(
                    'Job %s: enqueued for retry, %s attempts remaining',
                    job.id,
                    retry.max - (job.number_of_retries or 0),
                )
                job._handle_retry_result(queue=queue, pipeline=pipeline)

            self.cleanup_execution(job, pipeline=pipeline)

            pipeline.execute()

            self.log.debug('Finished handling retry of job %s', job.id)

    def handle_job_success(self, job: 'Job', queue: 'Queue', started_job_registry: StartedJobRegistry):
        """Handles the successful execution of certain job.
        It will remove the job from the `StartedJobRegistry`, adding it to the `SuccessfulJobRegistry`,
        and run a few maintenance tasks including:
            - Resting the current job ID
            - Enqueue dependents
            - Incrementing the job count and working time
            - Handling of the job successful execution
            - If job.repeats_left > 0, it will be scheduled for the next execution.

        Runs within a loop with the `watch` method so that protects interactions
        with dependents keys.

        Args:
            job (Job): The job that was successful.
            queue (Queue): The queue
            started_job_registry (StartedJobRegistry): The started registry
        """
        self.log.debug('Handling successful execution of job %s', job.id)

        with self.connection.pipeline() as pipeline:
            while True:
                try:
                    # if dependencies are inserted after enqueue_dependents
                    # a WatchError is thrown by execute()
                    pipeline.watch(job.dependents_key)
                    # enqueue_dependents might call multi() on the pipeline
                    queue.enqueue_dependents(job, pipeline=pipeline)

                    if not pipeline.explicit_transaction:
                        # enqueue_dependents didn't call multi after all!
                        # We have to do it ourselves to make sure everything runs in a transaction
                        pipeline.multi()

                    self.increment_successful_job_count(pipeline=pipeline)
                    self.increment_total_working_time(job.ended_at - job.started_at, pipeline)  # type: ignore

                    result_ttl = job.get_result_ttl(self.default_result_ttl)
                    if result_ttl != 0:
                        self.log.debug("Saving job %s's successful execution result", job.id)
                        job._handle_success(result_ttl, pipeline=pipeline)

                    if job.repeats_left is not None and job.repeats_left > 0:
                        from .repeat import Repeat

                        self.log.info('Job %s scheduled to repeat (%s left)', job.id, job.repeats_left)
                        Repeat.schedule(job, queue, pipeline=pipeline)
                    else:
                        job.cleanup(result_ttl, pipeline=pipeline, remove_from_queue=False)

                    self.log.debug('Cleaning up execution of job %s', job.id)
                    self.cleanup_execution(job, pipeline=pipeline)

                    pipeline.execute()

                    assert job.started_at
                    assert job.ended_at
                    time_taken = job.ended_at - job.started_at

                    if self.log_job_description:
                        self.log.info(
                            'Successfully completed %s job in %ss on worker %s', job.description, time_taken, self.name
                        )
                    else:
                        self.log.info(
                            'Successfully completed job %s in %ss on worker %s', job.id, time_taken, self.name
                        )

                    self.log.debug('Finished handling successful execution of job %s', job.id)
                    break
                except redis.exceptions.WatchError:
                    continue

    def handle_execution_ended(self, job: 'Job', queue: 'Queue', heartbeat_ttl: int):
        """Called after job has finished execution."""
        job.ended_at = now()
        job.heartbeat(now(), heartbeat_ttl)

    def perform_job(self, job: 'Job', queue: 'Queue') -> bool:
        """Performs the actual work of a job.  Will/should only be called
        inside the work horse's process.

        Args:
            job (Job): The Job
            queue (Queue): The Queue

        Returns:
            bool: True after finished.
        """
        started_job_registry = queue.started_job_registry
        self.log.debug('Started Job Registry set.')

        try:
            remove_from_intermediate_queue = len(self.queues) == 1
            self.prepare_job_execution(job, remove_from_intermediate_queue)

            job.started_at = now()
            timeout = job.timeout or self.queue_class.DEFAULT_TIMEOUT
            with self.death_penalty_class(timeout, JobTimeoutException, job_id=job.id):
                self.log.debug('Performing Job %s ...', job.id)
                return_value = job.perform()
                self.log.debug('Finished performing Job %s', job.id)

            self.handle_execution_ended(job, queue, job.success_callback_timeout)
            # Pickle the result in the same try-except block since we need
            # to use the same exc handling when pickling fails
            job._result = return_value

            if isinstance(return_value, Retry):
                # Retry the job
                self.log.debug('Job %s returns a Retry object', job.id)
                self.handle_job_retry(
                    job=job, queue=queue, retry=return_value, started_job_registry=started_job_registry
                )
                return True
            else:
                job.execute_success_callback(self.death_penalty_class, return_value)
                self.handle_job_success(job=job, queue=queue, started_job_registry=started_job_registry)

        except:  # NOQA
            self.log.debug('Job %s raised an exception.', job.id)
            job._status = JobStatus.FAILED

            self.handle_execution_ended(job, queue, job.failure_callback_timeout)
            exc_info = sys.exc_info()
            exc_string = ''.join(traceback.format_exception(*exc_info))

            try:
                job.execute_failure_callback(self.death_penalty_class, *exc_info)
            except:  # noqa
                exc_info = sys.exc_info()
                exc_string = ''.join(traceback.format_exception(*exc_info))

            # TODO: reversing the order of handle_job_failure() and handle_exception()
            # causes Sentry test to fail
            self.handle_exception(job, *exc_info)
            self.handle_job_failure(
                job=job, exc_string=exc_string, queue=queue, started_job_registry=started_job_registry
            )

            return False

        self.log.info('%s: %s (%s)', green(job.origin), blue('Job OK'), job.id)
        if return_value is not None:
            self.log.debug('Result: %r', yellow(str(return_value)))

        if self.log_result_lifespan:
            result_ttl = job.get_result_ttl(self.default_result_ttl)
            if result_ttl == 0:
                self.log.info('Result discarded immediately')
            elif result_ttl > 0:
                self.log.info('Result is kept for %s seconds', result_ttl)
            else:
                self.log.info('Result will never expire, clean up result key manually')

        return True

    def pop_exc_handler(self):
        """Pops the latest exception handler off of the exc handler stack."""
        return self._exc_handlers.pop()

    def handle_work_horse_killed(self, job, retpid, ret_val, rusage):
        if self._work_horse_killed_handler is None:
            return

        self._work_horse_killed_handler(job, retpid, ret_val, rusage)

    def __eq__(self, other):
        """Equality does not take the database/connection into account"""
        if not isinstance(other, self.__class__):
            raise TypeError('Cannot compare workers to other types (of workers)')
        return self.name == other.name

    def __hash__(self):
        """The hash does not take the database/connection into account"""
        return hash(self.name)


class SpawnWorker(Worker):
    """Worker implementation that uses os.spawn() instead of os.fork().
    This implementation is intended for environments where `os.fork()` is not available.
    """

    def fork_work_horse(self, job: 'Job', queue: 'Queue'):
        """Spawns a work horse to perform the actual work using os.spawn()."""
        os.environ['RQ_WORKER_ID'] = self.name
        os.environ['RQ_JOB_ID'] = job.id

        redis_kwargs = self.connection.connection_pool.connection_kwargs
        if redis_kwargs.get('retry'):
            # Remove retry from connection kwargs to avoid issues with os.spawnv
            del redis_kwargs['retry']

        child_pid = os.spawnv(
            os.P_NOWAIT,
            sys.executable,
            [
                sys.executable,
                '-c',
                f"""
import os
import sys
from redis import Redis
from rq import Worker, Queue
from rq.job import Job

# Recreate worker instance
redis = Redis(**{redis_kwargs})
worker = Worker.find_by_key("{self.key}", connection=redis)
if not worker:
    sys.exit(1)

# Reconstruct job and queue
job = Job.fetch("{job.id}", connection=worker.connection)
queue = Queue("{queue.name}", connection=worker.connection)

# Set up work horse
os.setpgrp()
worker._is_horse = True
worker.main_work_horse(job, queue)
""",
            ],
        )

        self._horse_pid = child_pid
        self.procline(f'Spawned {child_pid} at {time.time()}')


class SimpleWorker(Worker):
    def execute_job(self, job: 'Job', queue: 'Queue'):
        """Execute job in same thread/process, do not fork()"""
        self.prepare_execution(job)
        self.perform_job(job, queue)
        self.set_state(WorkerStatus.IDLE)

    def get_heartbeat_ttl(self, job: 'Job') -> int:
        """-1" means that jobs never timeout. In this case, we should _not_ do -1 + 60 = 59.
        We should just stick to DEFAULT_WORKER_TTL.

        Args:
            job (Job): The Job

        Returns:
            ttl (int): TTL
        """
        if job.timeout == -1:
            return DEFAULT_WORKER_TTL
        else:
            return int(job.timeout or DEFAULT_WORKER_TTL) + 60


class HerokuWorker(Worker):
    """
    Modified version of rq worker which:
    * stops work horses getting killed with SIGTERM
    * sends SIGRTMIN to work horses on SIGTERM to the main process which in turn
    causes the horse to crash `imminent_shutdown_delay` seconds later
    """

    imminent_shutdown_delay = 6
    frame_properties = ['f_code', 'f_lasti', 'f_lineno', 'f_locals', 'f_trace']

    def setup_work_horse_signals(self):
        """Modified to ignore SIGINT and SIGTERM and only handle SIGRTMIN"""
        signal.signal(signal.SIGRTMIN, self.request_stop_sigrtmin)
        signal.signal(signal.SIGINT, signal.SIG_IGN)
        signal.signal(signal.SIGTERM, signal.SIG_IGN)

    def handle_warm_shutdown_request(self):
        """If horse is alive send it SIGRTMIN"""
        if self.horse_pid != 0:
            self.log.info('Worker %s: warm shut down requested, sending horse SIGRTMIN signal', self.key)
            self.kill_horse(sig=signal.SIGRTMIN)
        else:
            self.log.warning('Warm shut down requested, no horse found')

    def request_stop_sigrtmin(self, signum, frame):
        if self.imminent_shutdown_delay == 0:
            self.log.warning('Imminent shutdown, raising ShutDownImminentException immediately')
            self.request_force_stop_sigrtmin(signum, frame)
        else:
            self.log.warning(
                'Imminent shutdown, raising ShutDownImminentException in %d seconds', self.imminent_shutdown_delay
            )
            signal.signal(signal.SIGRTMIN, self.request_force_stop_sigrtmin)
            signal.signal(signal.SIGALRM, self.request_force_stop_sigrtmin)
            signal.alarm(self.imminent_shutdown_delay)

    def request_force_stop_sigrtmin(self, signum, frame):
        info = dict((attr, getattr(frame, attr)) for attr in self.frame_properties)
        self.log.warning('raising ShutDownImminentException to cancel job...')
        raise ShutDownImminentException('shut down imminent (signal: %s)' % signal_name(signum), info)


class RoundRobinWorker(Worker):
    """
    Modified version of Worker that dequeues jobs from the queues using a round-robin strategy.
    """

    def reorder_queues(self, reference_queue):
        pos = self._ordered_queues.index(reference_queue)
        self._ordered_queues = self._ordered_queues[pos + 1 :] + self._ordered_queues[: pos + 1]


class RandomWorker(Worker):
    """
    Modified version of Worker that dequeues jobs from the queues using a random strategy.
    """

    def reorder_queues(self, reference_queue):
        shuffle(self._ordered_queues)<|MERGE_RESOLUTION|>--- conflicted
+++ resolved
@@ -25,14 +25,6 @@
     from redis import Redis
     from redis.client import Pipeline, PubSub, PubSubWorkerThread
 
-<<<<<<< HEAD
-=======
-try:
-    from signal import SIGKILL
-except ImportError:
-    from signal import SIGTERM as SIGKILL  # type: ignore[assignment]
-
->>>>>>> 1f883cc9
 from contextlib import suppress
 
 import redis.exceptions
