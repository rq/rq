import sys
import os
import errno
import random
import time
import times
try:
    from procname import setprocname
except ImportError:
    def setprocname(*args, **kwargs):  # noqa
        pass
import socket
import signal
import traceback
import logging
from .queue import Queue, get_failed_queue
from .connections import get_current_connection
from .job import Job, Status
from .utils import make_colorizer
from .logutils import setup_loghandlers
from .exceptions import NoQueueError, UnpickleError, DequeueTimeout
from .timeouts import death_penalty_after
from .version import VERSION

green = make_colorizer('darkgreen')
yellow = make_colorizer('darkyellow')
blue = make_colorizer('darkblue')

DEFAULT_WORKER_TTL = 420
DEFAULT_RESULT_TTL = 500
logger = logging.getLogger(__name__)


class StopRequested(Exception):
    pass


def iterable(x):
    return hasattr(x, '__iter__')


def compact(l):
    return [x for x in l if x is not None]

_signames = dict((getattr(signal, signame), signame) \
                    for signame in dir(signal) \
                    if signame.startswith('SIG') and '_' not in signame)


def signal_name(signum):
    # Hackety-hack-hack: is there really no better way to reverse lookup the
    # signal name?  If you read this and know a way: please provide a patch :)
    try:
        return _signames[signum]
    except KeyError:
        return 'SIG_UNKNOWN'


def utctime(dt=None):
    if dt is None:
        dt = times.now()
    return time.mktime(dt.timetuple()) + \
                (dt.microsecond / 1000000.0)


class Worker(object):
    redis_worker_namespace_prefix = 'rq:worker:'
    redis_workers_keys = 'rq:workers'

    @classmethod
    def all(cls, connection=None):
        """Returns an iterable of all Workers.
        """
        if connection is None:
            connection = get_current_connection()
        reported_working = connection.smembers(cls.redis_workers_keys)
        workers = [cls.find_by_key(key, connection) for key in
                reported_working]
        return compact(workers)

    @classmethod
    def find_by_key(cls, worker_key, connection=None):
        """Returns a Worker instance, based on the naming conventions for
        naming the internal Redis keys.  Can be used to reverse-lookup Workers
        by their Redis keys.
        """
        prefix = cls.redis_worker_namespace_prefix
        name = worker_key[len(prefix):]
        if not worker_key.startswith(prefix):
            raise ValueError('Not a valid RQ worker key: %s' % (worker_key,))

        if connection is None:
            connection = get_current_connection()
        if not connection.exists(worker_key):
            connection.srem(cls.redis_workers_keys, worker_key)
            return None

        redis_state = connection.hgetall(worker_key)

        name = worker_key[len(prefix):]
        state = redis_state.get('state', '?')
        birth = redis_state.get('birth', None)
        death = redis_state.get('death', None)
        queue_names = redis_state.get('queues', [])
        queues = [Queue(queue, connection=connection)
                    for queue in queue_names.split(',')]

        worker = cls(queues, name, connection=connection)
        worker._state = state
        if birth is not None:
            worker.birth = times.to_universal(int(float(birth)))
        if death is not None:
            worker.death = times.to_universal(int(float(death)))

        return worker


    def __init__(self, queues, name=None,
            default_result_ttl=DEFAULT_RESULT_TTL, connection=None,
            exc_handler=None, default_worker_ttl=DEFAULT_WORKER_TTL):  # noqa
        if connection is None:
            connection = get_current_connection()
        self.connection = connection
        if isinstance(queues, Queue):
            queues = [queues]
        self._name = name
        self.birth_date = times.now()
        self.queues = queues
        self.validate_queues()
        self._exc_handlers = []
        self.default_result_ttl = default_result_ttl
        self.default_worker_ttl = default_worker_ttl
        self._state = 'starting'
        self._is_horse = False
        self._horse_pid = 0
        self._stopped = False
        self.log = logger
        self.failed_queue = get_failed_queue(connection=self.connection)
        self.birth = times.now()

        # By default, push the "move-to-failed-queue" exception handler onto
        # the stack
        self.push_exc_handler(self.move_to_failed_queue)
        if exc_handler is not None:
            self.push_exc_handler(exc_handler)


    def validate_queues(self):  # noqa
        """Sanity check for the given queues."""
        if not iterable(self.queues):
            raise ValueError('Argument queues not iterable.')
        for queue in self.queues:
            if not isinstance(queue, Queue):
                raise NoQueueError('Give each worker at least one Queue.')

    def queue_names(self):
        """Returns the queue names of this worker's queues."""
        return map(lambda q: q.name, self.queues)

    def queue_keys(self):
        """Returns the Redis keys representing this worker's queues."""
        return map(lambda q: q.key, self.queues)


    @property  # noqa
    def name(self):
        """Returns the name of the worker, under which it is registered to the
        monitoring system.

        By default, the name of the worker is constructed from the current
        (short) host name and the current PID.
        """
        if self._name is None:
            hostname = socket.gethostname()
            shortname, _, _ = hostname.partition('.')
            self._name = '%s.%s' % (shortname, self.pid)
        return self._name

    @property
    def key(self):
        """Returns the worker's Redis hash key."""
        return self.redis_worker_namespace_prefix + self.name

    @property
    def pid(self):
        """The current process ID."""
        return os.getpid()

    @property
    def horse_pid(self):
        """The horse's process ID.  Only available in the worker.  Will return
        0 in the horse part of the fork.
        """
        return self._horse_pid

    @property
    def is_horse(self):
        """Returns whether or not this is the worker or the work horse."""
        return self._is_horse

    def procline(self, message):
        """Changes the current procname for the process.

        This can be used to make `ps -ef` output more readable.
        """
        setprocname('rq: %s' % (message,))


    def register_birth(self):  # noqa
        """Registers its own birth."""
        self.log.debug('Registering birth of worker %s' % (self.name,))
        if self.connection.exists(self.key) and \
                not self.connection.hexists(self.key, 'death'):
            raise ValueError(
                    'There exists an active worker named \'%s\' '
                    'already.' % (self.name,))
        key = self.key
        queues = ','.join(self.queue_names())
        with self.connection._pipeline() as p:
            p.delete(key)
<<<<<<< HEAD
            p.hset(key, 'birth', utctime(self.birth_date))
=======
            p.hset(key, 'birth', times.to_unix(self.birth))
>>>>>>> 9a232ad6
            p.hset(key, 'queues', queues)
            p.sadd(self.redis_workers_keys, key)
            p.expire(key, self.default_worker_ttl)
            p.execute()

    def register_death(self):
        """Registers its own death."""
        self.log.debug('Registering death')
        with self.connection._pipeline() as p:
            # We cannot use self.state = 'dead' here, because that would
            # rollback the pipeline
            p.srem(self.redis_workers_keys, self.key)
<<<<<<< HEAD
            p.hset(self.key, 'death', utctime())
=======
            p.hset(self.key, 'death', times.to_unix(times.now()))
            p.hset(self.key, 'state', 'dead')
>>>>>>> 9a232ad6
            p.expire(self.key, 60)
            p.execute()

    def set_state(self, new_state):
        self._state = new_state
        self.connection.hset(self.key, 'state', new_state)

    def get_state(self):
        return self._state

    state = property(get_state, set_state)

    @property
    def stopped(self):
        return self._stopped

    def _install_signal_handlers(self):
        """Installs signal handlers for handling SIGINT and SIGTERM
        gracefully.
        """

        def request_force_stop(signum, frame):
            """Terminates the application (cold shutdown).
            """
            self.log.warning('Cold shut down.')

            # Take down the horse with the worker
            if self.horse_pid:
                msg = 'Taking down horse %d with me.' % self.horse_pid
                self.log.debug(msg)
                try:
                    os.kill(self.horse_pid, signal.SIGKILL)
                except OSError as e:
                    # ESRCH ("No such process") is fine with us
                    if e.errno != errno.ESRCH:
                        self.log.debug('Horse already down.')
                        raise
            raise SystemExit()

        def request_stop(signum, frame):
            """Stops the current worker loop but waits for child processes to
            end gracefully (warm shutdown).
            """
            self.log.debug('Got signal %s.' % signal_name(signum))

            signal.signal(signal.SIGINT, request_force_stop)
            signal.signal(signal.SIGTERM, request_force_stop)

            msg = 'Warm shut down requested.'
            self.log.warning(msg)

            # If shutdown is requested in the middle of a job, wait until
            # finish before shutting down
            if self.state == 'busy':
                self._stopped = True
                self.log.debug('Stopping after current horse is finished. '
                               'Press Ctrl+C again for a cold shutdown.')
            else:
                raise StopRequested()

        signal.signal(signal.SIGINT, request_stop)
        signal.signal(signal.SIGTERM, request_stop)


    def work(self, burst=False):  # noqa
        """Starts the work loop.

        Pops and performs all jobs on the current list of queues.  When all
        queues are empty, block and wait for new jobs to arrive on any of the
        queues, unless `burst` mode is enabled.

        The return value indicates whether any jobs were processed.
        """
        setup_loghandlers()
        self._install_signal_handlers()

        did_perform_work = False
        self.register_birth()
        self.log.info('RQ worker started, version %s' % VERSION)
        self.state = 'starting'
        try:
            while True:
                if self.stopped:
                    self.log.info('Stopping on request.')
                    break
                self.state = 'idle'
                qnames = self.queue_names()
                self.procline('Listening on %s' % ','.join(qnames))
                self.log.info('')
                self.log.info('*** Listening on %s...' % \
                        green(', '.join(qnames)))
                timeout = None if burst else max(1, self.default_worker_ttl - 60)
                try:
                    result = self.dequeue_job_and_maintain_ttl(timeout)
                    if result is None:
                        break
                except StopRequested:
                    break
                except UnpickleError as e:
                    job = Job.safe_fetch(e.job_id)
                    self.handle_exception(job, *sys.exc_info())
                    continue

                self.state = 'busy'

                job, queue = result
                # Use the public setter here, to immediately update Redis
                job.status = Status.STARTED
                self.log.info('%s: %s (%s)' % (green(queue.name),
                    blue(job.description), job.id))

                self.connection.expire(self.key, (job.timeout or 180) + 60)
                self.fork_and_perform_job(job)
                self.connection.expire(self.key, self.default_worker_ttl)

                did_perform_work = True
        finally:
            if not self.is_horse:
                self.register_death()
        return did_perform_work


    def dequeue_job_and_maintain_ttl(self, timeout):
        while True:
            try:
                return Queue.dequeue_any(self.queues, timeout,
                        connection=self.connection)
            except DequeueTimeout:
                pass

            self.log.debug('Sending heartbeat to prevent worker timeout.')
            self.connection.expire(self.key, self.default_worker_ttl)


    def fork_and_perform_job(self, job):
        """Spawns a work horse to perform the actual work and passes it a job.
        The worker will wait for the work horse and make sure it executes
        within the given timeout bounds, or will end the work horse with
        SIGALRM.
        """
        child_pid = os.fork()
        if child_pid == 0:
            self.main_work_horse(job)
        else:
            self._horse_pid = child_pid
            self.procline('Forked %d at %d' % (child_pid, time.time()))
            while True:
                try:
                    os.waitpid(child_pid, 0)
                    break
                except OSError as e:
                    # In case we encountered an OSError due to EINTR (which is
                    # caused by a SIGINT or SIGTERM signal during
                    # os.waitpid()), we simply ignore it and enter the next
                    # iteration of the loop, waiting for the child to end.  In
                    # any other case, this is some other unexpected OS error,
                    # which we don't want to catch, so we re-raise those ones.
                    if e.errno != errno.EINTR:
                        raise

    def main_work_horse(self, job):
        """This is the entry point of the newly spawned work horse."""
        # After fork()'ing, always assure we are generating random sequences
        # that are different from the worker.
        random.seed()

        # Always ignore Ctrl+C in the work horse, as it might abort the
        # currently running job.
        # The main worker catches the Ctrl+C and requests graceful shutdown
        # after the current work is done.  When cold shutdown is requested, it
        # kills the current job anyway.
        signal.signal(signal.SIGINT, signal.SIG_IGN)
        signal.signal(signal.SIGTERM, signal.SIG_DFL)

        self._is_horse = True
        self.log = logger

        success = self.perform_job(job)

        # os._exit() is the way to exit from childs after a fork(), in
        # constrast to the regular sys.exit()
        os._exit(int(not success))

    def perform_job(self, job):
        """Performs the actual work of a job.  Will/should only be called
        inside the work horse's process.
        """
        self.procline('Processing %s from %s since %s' % (
            job.func_name,
            job.origin, time.time()))

        try:
            with death_penalty_after(job.timeout or 180):
                rv = job.perform()

            # Pickle the result in the same try-except block since we need to
            # use the same exc handling when pickling fails
            job._result = rv
            job._status = Status.FINISHED
            job.ended_at = times.now()

            result_ttl = job.get_ttl(self.default_result_ttl)
            pipeline = self.connection._pipeline()
            if result_ttl != 0:
                job.save(pipeline=pipeline)
            job.cleanup(result_ttl, pipeline=pipeline)
            pipeline.execute()

        except:
            # Use the public setter here, to immediately update Redis
            job.status = Status.FAILED
            self.handle_exception(job, *sys.exc_info())
            return False

        if rv is None:
            self.log.info('Job OK')
        else:
            self.log.info('Job OK, result = %s' % (yellow(unicode(rv)),))

        if result_ttl == 0:
            self.log.info('Result discarded immediately.')
        elif result_ttl > 0:
            self.log.info('Result is kept for %d seconds.' % result_ttl)
        else:
            self.log.warning('Result will never expire, clean up result key manually.')

        return True


    def handle_exception(self, job, *exc_info):
        """Walks the exception handler stack to delegate exception handling."""
        exc_string = ''.join(
                traceback.format_exception_only(*exc_info[:2]) +
                traceback.format_exception(*exc_info))
        self.log.error(exc_string)

        for handler in reversed(self._exc_handlers):
            self.log.debug('Invoking exception handler %s' % (handler,))
            fallthrough = handler(job, *exc_info)

            # Only handlers with explicit return values should disable further
            # exc handling, so interpret a None return value as True.
            if fallthrough is None:
                fallthrough = True

            if not fallthrough:
                break

    def move_to_failed_queue(self, job, *exc_info):
        """Default exception handler: move the job to the failed queue."""
        exc_string = ''.join(traceback.format_exception(*exc_info))
        self.log.warning('Moving job to %s queue.' % self.failed_queue.name)
        self.failed_queue.quarantine(job, exc_info=exc_string)

    def push_exc_handler(self, handler_func):
        """Pushes an exception handler onto the exc handler stack."""
        self._exc_handlers.append(handler_func)

    def pop_exc_handler(self):
        """Pops the latest exception handler off of the exc handler stack."""
        return self._exc_handlers.pop()<|MERGE_RESOLUTION|>--- conflicted
+++ resolved
@@ -56,13 +56,6 @@
         return 'SIG_UNKNOWN'
 
 
-def utctime(dt=None):
-    if dt is None:
-        dt = times.now()
-    return time.mktime(dt.timetuple()) + \
-                (dt.microsecond / 1000000.0)
-
-
 class Worker(object):
     redis_worker_namespace_prefix = 'rq:worker:'
     redis_workers_keys = 'rq:workers'
@@ -124,7 +117,6 @@
         if isinstance(queues, Queue):
             queues = [queues]
         self._name = name
-        self.birth_date = times.now()
         self.queues = queues
         self.validate_queues()
         self._exc_handlers = []
@@ -218,11 +210,7 @@
         queues = ','.join(self.queue_names())
         with self.connection._pipeline() as p:
             p.delete(key)
-<<<<<<< HEAD
-            p.hset(key, 'birth', utctime(self.birth_date))
-=======
             p.hset(key, 'birth', times.to_unix(self.birth))
->>>>>>> 9a232ad6
             p.hset(key, 'queues', queues)
             p.sadd(self.redis_workers_keys, key)
             p.expire(key, self.default_worker_ttl)
@@ -235,12 +223,8 @@
             # We cannot use self.state = 'dead' here, because that would
             # rollback the pipeline
             p.srem(self.redis_workers_keys, self.key)
-<<<<<<< HEAD
-            p.hset(self.key, 'death', utctime())
-=======
             p.hset(self.key, 'death', times.to_unix(times.now()))
             p.hset(self.key, 'state', 'dead')
->>>>>>> 9a232ad6
             p.expire(self.key, 60)
             p.execute()
 
