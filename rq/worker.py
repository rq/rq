import contextlib
import errno
import logging
import math
import os
import random
import signal
import socket
import sys
import time
import traceback
import warnings
from datetime import datetime, timedelta
from enum import Enum
from random import shuffle
<<<<<<< HEAD
from typing import TYPE_CHECKING, Callable, List, Optional, Tuple, Type, Union
from types import FrameType
=======
from typing import TYPE_CHECKING, Any, Callable, List, Optional, Tuple, Type, Union
>>>>>>> 36f5c88c
from uuid import uuid4

if TYPE_CHECKING:
    try:
        from resource import struct_rusage
    except ImportError:
        pass
    from redis import Redis
    from redis.client import Pipeline

try:
    from signal import SIGKILL
except ImportError:
    from signal import SIGTERM as SIGKILL

from contextlib import suppress

import redis.exceptions

from . import worker_registration
from .command import parse_payload, PUBSUB_CHANNEL_TEMPLATE, handle_command
from .connections import get_current_connection, push_connection, pop_connection

from .defaults import (
    DEFAULT_MAINTENANCE_TASK_INTERVAL,
    DEFAULT_RESULT_TTL,
    DEFAULT_WORKER_TTL,
    DEFAULT_JOB_MONITORING_INTERVAL,
    DEFAULT_LOGGING_FORMAT,
    DEFAULT_LOGGING_DATE_FORMAT,
)
from .exceptions import DeserializationError, DequeueTimeout, ShutDownImminentException

from .job import Job, JobStatus
from .logutils import blue, green, setup_loghandlers, yellow
from .queue import Queue
from .registry import StartedJobRegistry, clean_registries
from .scheduler import RQScheduler
from .serializers import resolve_serializer
from .suspension import is_suspended
from .timeouts import JobTimeoutException, HorseMonitorTimeoutException, UnixSignalDeathPenalty
from .utils import (
    backend_class,
    ensure_list,
    get_version,
<<<<<<< HEAD
    make_colorizer,
=======
>>>>>>> 36f5c88c
    utcformat,
    utcnow,
    utcparse,
    compact,
    as_text,
)
from .version import VERSION


try:
    from setproctitle import setproctitle as setprocname
except ImportError:

    def setprocname(*args, **kwargs):  # noqa
        pass


logger = logging.getLogger("rq.worker")


class StopRequested(Exception):
    pass


_signames = dict(
    (getattr(signal, signame), signame) for signame in dir(signal) if signame.startswith('SIG') and '_' not in signame
)


def signal_name(signum):
    try:
        if sys.version_info[:2] >= (3, 5):
            return signal.Signals(signum).name
        else:
            return _signames[signum]

    except KeyError:
        return 'SIG_UNKNOWN'
    except ValueError:
        return 'SIG_UNKNOWN'


class DequeueStrategy(str, Enum):
    DEFAULT = "default"
    ROUND_ROBIN = "round_robin"
    RANDOM = "random"


class WorkerStatus(str, Enum):
    STARTED = 'started'
    SUSPENDED = 'suspended'
    BUSY = 'busy'
    IDLE = 'idle'


class BaseWorker:
    redis_worker_namespace_prefix = 'rq:worker:'
    redis_workers_keys = worker_registration.REDIS_WORKER_KEYS
    death_penalty_class = UnixSignalDeathPenalty
    queue_class = Queue
    job_class = Job

    # `log_result_lifespan` controls whether "Result is kept for XXX seconds"
    # messages are logged after every job, by default they are.
    log_result_lifespan = True
    # `log_job_description` is used to toggle logging an entire jobs description.
    log_job_description = True
    # factor to increase connection_wait_time in case of continuous connection failures.
    exponential_backoff_factor = 2.0
    # Max Wait time (in seconds) after which exponential_backoff_factor won't be applicable.
    max_connection_wait_time = 60.0

    @classmethod
    def all(
        cls,
        connection: Optional['Redis'] = None,
        job_class: Optional[Type['Job']] = None,
        queue_class: Optional[Type['Queue']] = None,
        queue: Optional['Queue'] = None,
        serializer=None,
    ) -> List['Worker']:
        """Returns an iterable of all Workers.

        Returns:
            workers (List[Worker]): A list of workers
        """
        if queue:
            connection = queue.connection
        elif connection is None:
            connection = get_current_connection()

        worker_keys = worker_registration.get_keys(queue=queue, connection=connection)
        workers = [
            cls.find_by_key(
                key, connection=connection, job_class=job_class, queue_class=queue_class, serializer=serializer
            )
            for key in worker_keys
        ]
        return compact(workers)

    @classmethod
    def all_keys(cls, connection: Optional['Redis'] = None, queue: Optional['Queue'] = None) -> List[str]:
        """List of worker keys

        Args:
            connection (Optional[Redis], optional): A Redis Connection. Defaults to None.
            queue (Optional[Queue], optional): The Queue. Defaults to None.

        Returns:
            list_keys (List[str]): A list of worker keys
        """
        return [as_text(key) for key in worker_registration.get_keys(queue=queue, connection=connection)]

    @classmethod
    def count(cls, connection: Optional['Redis'] = None, queue: Optional['Queue'] = None) -> int:
        """Returns the number of workers by queue or connection.

        Args:
            connection (Optional[Redis], optional): Redis connection. Defaults to None.
            queue (Optional[Queue], optional): The queue to use. Defaults to None.

        Returns:
            length (int): The queue length.
        """
        return len(worker_registration.get_keys(queue=queue, connection=connection))

    def get_redis_server_version(self):
        """Return Redis server version of connection"""
        if not self.redis_server_version:
            self.redis_server_version = get_version(self.connection)
        return self.redis_server_version

    def validate_queues(self):
        """Sanity check for the given queues."""
        for queue in self.queues:
            if not isinstance(queue, self.queue_class):
                raise TypeError('{0} is not of type {1} or string types'.format(queue, self.queue_class))

    def queue_names(self) -> List[str]:
        """Returns the queue names of this worker's queues.

        Returns:
            List[str]: The queue names.
        """
        return [queue.name for queue in self.queues]

    def queue_keys(self) -> List[str]:
        """Returns the Redis keys representing this worker's queues.

        Returns:
            List[str]: The list of strings with queues keys
        """
        return [queue.key for queue in self.queues]

    @property
    def key(self):
        """Returns the worker's Redis hash key."""
        return self.redis_worker_namespace_prefix + self.name

    @property
    def pubsub_channel_name(self):
        """Returns the worker's Redis hash key."""
        return PUBSUB_CHANNEL_TEMPLATE % self.name

    @property
    def supports_redis_streams(self) -> bool:
        """Only supported by Redis server >= 5.0 is required."""
        return self.get_redis_server_version() >= (5, 0, 0)


class Worker(BaseWorker):
    @classmethod
    def find_by_key(
        cls,
        worker_key: str,
        connection: Optional['Redis'] = None,
        job_class: Optional[Type['Job']] = None,
        queue_class: Optional[Type['Queue']] = None,
        serializer=None,
    ) -> 'Worker':
        """Returns a Worker instance, based on the naming conventions for
        naming the internal Redis keys.  Can be used to reverse-lookup Workers
        by their Redis keys.

        Args:
            worker_key (str): The worker key
            connection (Optional[Redis], optional): Redis connection. Defaults to None.
            job_class (Optional[Type[Job]], optional): The job class if custom class is being used. Defaults to None.
            queue_class (Optional[Type[Queue]]): The queue class if a custom class is being used. Defaults to None.
            serializer (Any, optional): The serializer to use. Defaults to None.

        Raises:
            ValueError: If the key doesn't start with `rq:worker:`, the default worker namespace prefix.

        Returns:
            worker (Worker): The Worker instance.
        """
        prefix = cls.redis_worker_namespace_prefix
        if not worker_key.startswith(prefix):
            raise ValueError('Not a valid RQ worker key: %s' % worker_key)

        if connection is None:
            connection = get_current_connection()
        if not connection.exists(worker_key):
            connection.srem(cls.redis_workers_keys, worker_key)
            return None

        name = worker_key[len(prefix) :]
        worker = cls(
            [],
            name,
            connection=connection,
            job_class=job_class,
            queue_class=queue_class,
            prepare_for_work=False,
            serializer=serializer,
        )

        worker.refresh()
        return worker

    def __init__(
        self,
        queues,
        name: Optional[str] = None,
        default_result_ttl=DEFAULT_RESULT_TTL,
        connection: Optional['Redis'] = None,
        exc_handler=None,
        exception_handlers=None,
        default_worker_ttl=DEFAULT_WORKER_TTL,
        maintenance_interval: int = DEFAULT_MAINTENANCE_TASK_INTERVAL,
        job_class: Optional[Type['Job']] = None,
        queue_class: Optional[Type['Queue']] = None,
        log_job_description: bool = True,
        job_monitoring_interval=DEFAULT_JOB_MONITORING_INTERVAL,
        disable_default_exception_handler: bool = False,
        prepare_for_work: bool = True,
        serializer=None,
        work_horse_killed_handler: Optional[Callable[[Job, int, int, 'struct_rusage'], None]] = None,
    ):  # noqa
        self.default_result_ttl = default_result_ttl
        self.worker_ttl = default_worker_ttl
        self.job_monitoring_interval = job_monitoring_interval
        self.maintenance_interval = maintenance_interval

        connection = self._set_connection(connection)
        self.connection = connection
        self.redis_server_version = None

        self.job_class = backend_class(self, 'job_class', override=job_class)
        self.queue_class = backend_class(self, 'queue_class', override=queue_class)
        self.version = VERSION
        self.python_version = sys.version
        self.serializer = resolve_serializer(serializer)

        queues = [
            self.queue_class(
                name=q,
                connection=connection,
                job_class=self.job_class,
                serializer=self.serializer,
                death_penalty_class=self.death_penalty_class,
            )
            if isinstance(q, str)
            else q
            for q in ensure_list(queues)
        ]

        self.name: str = name or uuid4().hex
        self.queues = queues
        self.validate_queues()
        self._ordered_queues = self.queues[:]
        self._exc_handlers: List[Callable] = []
        self._work_horse_killed_handler = work_horse_killed_handler
        self._shutdown_requested_date: Optional[datetime] = None

        self._state: str = 'starting'
        self._is_horse: bool = False
        self._horse_pid: int = 0
        self._stop_requested: bool = False
        self._stopped_job_id = None

        self.log = logger
        self.log_job_description = log_job_description
        self.last_cleaned_at = None
        self.successful_job_count: int = 0
        self.failed_job_count: int = 0
        self.total_working_time: int = 0
        self.current_job_working_time: float = 0
        self.birth_date = None
        self.scheduler: Optional[RQScheduler] = None
        self.pubsub = None
        self.pubsub_thread = None
        self._dequeue_strategy: DequeueStrategy = DequeueStrategy.DEFAULT

        self.disable_default_exception_handler = disable_default_exception_handler

        if prepare_for_work:
            self.hostname: Optional[str] = socket.gethostname()
            self.pid: Optional[int] = os.getpid()
            try:
                connection.client_setname(self.name)
            except redis.exceptions.ResponseError:
                warnings.warn('CLIENT SETNAME command not supported, setting ip_address to unknown', Warning)
                self.ip_address = 'unknown'
            else:
                client_adresses = [client['addr'] for client in connection.client_list() if client['name'] == self.name]
                if len(client_adresses) > 0:
                    self.ip_address = client_adresses[0]
                else:
                    warnings.warn('CLIENT LIST command not supported, setting ip_address to unknown', Warning)
                    self.ip_address = 'unknown'
        else:
            self.hostname = None
            self.pid = None
            self.ip_address = 'unknown'

        if isinstance(exception_handlers, (list, tuple)):
            for handler in exception_handlers:
                self.push_exc_handler(handler)
        elif exception_handlers is not None:
            self.push_exc_handler(exception_handlers)

    def _set_connection(self, connection: Optional['Redis']) -> 'Redis':
        """Configures the Redis connection to have a socket timeout.
        This should timouet the connection in case any specific command hangs at any given time (eg. BLPOP).
        If the connection provided already has a `socket_timeout` defined, skips.

        Args:
            connection (Optional[Redis]): The Redis Connection.
        """
        if connection is None:
            connection = get_current_connection()
        current_socket_timeout = connection.connection_pool.connection_kwargs.get("socket_timeout")
        if current_socket_timeout is None:
            timeout_config = {"socket_timeout": self.connection_timeout}
            connection.connection_pool.connection_kwargs.update(timeout_config)
        return connection

    @property
    def horse_pid(self):
        """The horse's process ID.  Only available in the worker.  Will return
        0 in the horse part of the fork.
        """
        return self._horse_pid

    @property
    def is_horse(self):
        """Returns whether or not this is the worker or the work horse."""
        return self._is_horse

    @property
    def dequeue_timeout(self) -> int:
        return max(1, self.worker_ttl - 15)

    @property
    def connection_timeout(self) -> int:
        return self.dequeue_timeout + 10

    def procline(self, message):
        """Changes the current procname for the process.

        This can be used to make `ps -ef` output more readable.
        """
        setprocname(f'rq:worker:{self.name}: {message}')

    def register_birth(self):
        """Registers its own birth."""
        self.log.debug('Registering birth of worker %s', self.name)
        if self.connection.exists(self.key) and not self.connection.hexists(self.key, 'death'):
            msg = 'There exists an active worker named {0!r} already'
            raise ValueError(msg.format(self.name))
        key = self.key
        queues = ','.join(self.queue_names())
        with self.connection.pipeline() as p:
            p.delete(key)
            now = utcnow()
            now_in_string = utcformat(now)
            self.birth_date = now

            mapping = {
                'birth': now_in_string,
                'last_heartbeat': now_in_string,
                'queues': queues,
                'pid': self.pid,
                'hostname': self.hostname,
                'ip_address': self.ip_address,
                'version': self.version,
                'python_version': self.python_version,
            }

            if self.get_redis_server_version() >= (4, 0, 0):
                p.hset(key, mapping=mapping)
            else:
                p.hmset(key, mapping)

            worker_registration.register(self, p)
            p.expire(key, self.worker_ttl + 60)
            p.execute()

    def register_death(self):
        """Registers its own death."""
        self.log.debug('Registering death')
        with self.connection.pipeline() as p:
            # We cannot use self.state = 'dead' here, because that would
            # rollback the pipeline
            worker_registration.unregister(self, p)
            p.hset(self.key, 'death', utcformat(utcnow()))
            p.expire(self.key, 60)
            p.execute()

    def set_shutdown_requested_date(self):
        """Sets the date on which the worker received a (warm) shutdown request"""
        self.connection.hset(self.key, 'shutdown_requested_date', utcformat(self._shutdown_requested_date))

    @property
    def shutdown_requested_date(self):
        """Fetches shutdown_requested_date from Redis."""
        shutdown_requested_timestamp = self.connection.hget(self.key, 'shutdown_requested_date')
        if shutdown_requested_timestamp is not None:
            return utcparse(as_text(shutdown_requested_timestamp))

    @property
    def death_date(self):
        """Fetches death date from Redis."""
        death_timestamp = self.connection.hget(self.key, 'death')
        if death_timestamp is not None:
            return utcparse(as_text(death_timestamp))

    def set_state(self, state: str, pipeline: Optional['Pipeline'] = None):
        """Sets the worker's state.

        Args:
            state (str): The state
            pipeline (Optional[Pipeline], optional): The pipeline to use. Defaults to None.
        """
        self._state = state
        connection = pipeline if pipeline is not None else self.connection
        connection.hset(self.key, 'state', state)

    def _set_state(self, state):
        """Raise a DeprecationWarning if ``worker.state = X`` is used"""
        warnings.warn("worker.state is deprecated, use worker.set_state() instead.", DeprecationWarning)
        self.set_state(state)

    def get_state(self) -> str:
        return self._state

    def _get_state(self):
        """Raise a DeprecationWarning if ``worker.state == X`` is used"""
        warnings.warn("worker.state is deprecated, use worker.get_state() instead.", DeprecationWarning)
        return self.get_state()

    state = property(_get_state, _set_state)

    def set_current_job_working_time(self, current_job_working_time: float, pipeline: Optional['Pipeline'] = None):
        """Sets the current job working time in seconds

        Args:
            current_job_working_time (float): The current job working time in seconds
            pipeline (Optional[Pipeline], optional): Pipeline to use. Defaults to None.
        """
        self.current_job_working_time = current_job_working_time
        connection = pipeline if pipeline is not None else self.connection
        connection.hset(self.key, 'current_job_working_time', current_job_working_time)

    def set_current_job_id(self, job_id: Optional[str] = None, pipeline: Optional['Pipeline'] = None):
        """Sets the current job id.
        If `None` is used it will delete the current job key.

        Args:
            job_id (Optional[str], optional): The job id. Defaults to None.
            pipeline (Optional[Pipeline], optional): The pipeline to use. Defaults to None.
        """
        connection = pipeline if pipeline is not None else self.connection
        if job_id is None:
            connection.hdel(self.key, 'current_job')
        else:
            connection.hset(self.key, 'current_job', job_id)

    def get_current_job_id(self, pipeline: Optional['Pipeline'] = None) -> Optional[str]:
        """Retrieves the current job id.

        Args:
            pipeline (Optional[&#39;Pipeline&#39;], optional): The pipeline to use. Defaults to None.

        Returns:
            job_id (Optional[str): The job id
        """
        connection = pipeline if pipeline is not None else self.connection
        result = connection.hget(self.key, 'current_job')
        if result is None:
            return None
        return as_text(result)

    def get_current_job(self) -> Optional['Job']:
        """Returns the currently executing job instance.

        Returns:
            job (Job): The job instance.
        """
        job_id = self.get_current_job_id()
        if job_id is None:
            return None
        return self.job_class.fetch(job_id, self.connection, self.serializer)

    def _install_signal_handlers(self):
        """Installs signal handlers for handling SIGINT and SIGTERM gracefully."""
        signal.signal(signal.SIGINT, self.request_stop)
        signal.signal(signal.SIGTERM, self.request_stop)

    def kill_horse(self, sig: signal.Signals = SIGKILL):
        """Kill the horse but catch "No such process" error has the horse could already be dead.

        Args:
            sig (signal.Signals, optional): _description_. Defaults to SIGKILL.
        """
        try:
            os.killpg(os.getpgid(self.horse_pid), sig)
            self.log.info('Killed horse pid %s', self.horse_pid)
        except OSError as e:
            if e.errno == errno.ESRCH:
                # "No such process" is fine with us
                self.log.debug('Horse already dead')
            else:
                raise

    def wait_for_horse(self) -> Tuple[Optional[int], Optional[int], Optional['struct_rusage']]:
        """Waits for the horse process to complete.
        Uses `0` as argument as to include "any child in the process group of the current process".
        """
        pid = stat = rusage = None
        with contextlib.suppress(ChildProcessError):  # ChildProcessError: [Errno 10] No child processes
            pid, stat, rusage = os.wait4(self.horse_pid, 0)
        return pid, stat, rusage

    def request_force_stop(self, signum: int, frame: Optional[FrameType]):
        """Terminates the application (cold shutdown).

        Args:
            signum (Any): Signum
            frame (Any): Frame

        Raises:
            SystemExit: SystemExit
        """
        # When worker is run through a worker pool, it may receive duplicate signals
        # One is sent by the pool when it calls `pool.stop_worker()` and another is sent by the OS
        # when user hits Ctrl+C. In this case if we receive the second signal within 1 second,
        # we ignore it.
        if (utcnow() - self._shutdown_requested_date) < timedelta(seconds=1):  # type: ignore
            self.log.debug('Shutdown signal ignored, received twice in less than 1 second')
            return

        self.log.warning('Cold shut down')

        # Take down the horse with the worker
        if self.horse_pid:
            self.log.debug('Taking down horse %s with me', self.horse_pid)
            self.kill_horse()
            self.wait_for_horse()
        raise SystemExit()

    def request_stop(self, signum, frame):
        """Stops the current worker loop but waits for child processes to
        end gracefully (warm shutdown).

        Args:
            signum (Any): Signum
            frame (Any): Frame
        """
        self.log.debug('Got signal %s', signal_name(signum))
        self._shutdown_requested_date = utcnow()

        signal.signal(signal.SIGINT, self.request_force_stop)
        signal.signal(signal.SIGTERM, self.request_force_stop)

        self.handle_warm_shutdown_request()
        self._shutdown()

    def _shutdown(self):
        """
        If shutdown is requested in the middle of a job, wait until
        finish before shutting down and save the request in redis
        """
        if self.get_state() == WorkerStatus.BUSY:
            self._stop_requested = True
            self.set_shutdown_requested_date()
            self.log.debug('Stopping after current horse is finished. ' 'Press Ctrl+C again for a cold shutdown.')
            if self.scheduler:
                self.stop_scheduler()
        else:
            if self.scheduler:
                self.stop_scheduler()
            raise StopRequested()

    def handle_warm_shutdown_request(self):
        self.log.info('Worker %s [PID %d]: warm shut down requested', self.name, self.pid)

    def check_for_suspension(self, burst: bool):
        """Check to see if workers have been suspended by `rq suspend`"""
        before_state = None
        notified = False

        while not self._stop_requested and is_suspended(self.connection, self):
            if burst:
                self.log.info('Suspended in burst mode, exiting')
                self.log.info('Note: There could still be unfinished jobs on the queue')
                raise StopRequested

            if not notified:
                self.log.info('Worker suspended, run `rq resume` to resume')
                before_state = self.get_state()
                self.set_state(WorkerStatus.SUSPENDED)
                notified = True
            time.sleep(1)

        if before_state:
            self.set_state(before_state)

    def run_maintenance_tasks(self):
        """
        Runs periodic maintenance tasks, these include:
        1. Check if scheduler should be started. This check should not be run
           on first run since worker.work() already calls
           `scheduler.enqueue_scheduled_jobs()` on startup.
        2. Cleaning registries

        No need to try to start scheduler on first run
        """
        if self.last_cleaned_at:
            if self.scheduler and (not self.scheduler._process or not self.scheduler._process.is_alive()):
                self.scheduler.acquire_locks(auto_start=True)
        self.clean_registries()

    def subscribe(self):
        """Subscribe to this worker's channel"""
        self.log.info('Subscribing to channel %s', self.pubsub_channel_name)
        self.pubsub = self.connection.pubsub()
        self.pubsub.subscribe(**{self.pubsub_channel_name: self.handle_payload})
        self.pubsub_thread = self.pubsub.run_in_thread(sleep_time=0.2, daemon=True)

    def unsubscribe(self):
        """Unsubscribe from pubsub channel"""
        if self.pubsub_thread:
            self.log.info('Unsubscribing from channel %s', self.pubsub_channel_name)
            self.pubsub_thread.stop()
            self.pubsub_thread.join()
            self.pubsub.unsubscribe()
            self.pubsub.close()

    def reorder_queues(self, reference_queue: 'Queue'):
        """Reorder the queues according to the strategy.
        As this can be defined both in the `Worker` initialization or in the `work` method,
        it doesn't take the strategy directly, but rather uses the private `_dequeue_strategy` attribute.

        Args:
            reference_queue (Union[Queue, str]): The queues to reorder
        """
        if self._dequeue_strategy is None:
            self._dequeue_strategy = DequeueStrategy.DEFAULT

        if self._dequeue_strategy not in ("default", "random", "round_robin"):
            raise ValueError(
                f"Dequeue strategy {self._dequeue_strategy} is not allowed. Use `default`, `random` or `round_robin`."
            )
        if self._dequeue_strategy == DequeueStrategy.DEFAULT:
            return
        if self._dequeue_strategy == DequeueStrategy.ROUND_ROBIN:
            pos = self._ordered_queues.index(reference_queue)
            self._ordered_queues = self._ordered_queues[pos + 1 :] + self._ordered_queues[: pos + 1]
            return
        if self._dequeue_strategy == DequeueStrategy.RANDOM:
            shuffle(self._ordered_queues)
            return

    def bootstrap(
        self,
        logging_level: str = "INFO",
        date_format: str = DEFAULT_LOGGING_DATE_FORMAT,
        log_format: str = DEFAULT_LOGGING_FORMAT,
    ):
        """Bootstraps the worker.
        Runs the basic tasks that should run when the worker actually starts working.
        Used so that new workers can focus on the work loop implementation rather
        than the full bootstraping process.

        Args:
            logging_level (str, optional): Logging level to use. Defaults to "INFO".
            date_format (str, optional): Date Format. Defaults to DEFAULT_LOGGING_DATE_FORMAT.
            log_format (str, optional): Log Format. Defaults to DEFAULT_LOGGING_FORMAT.
        """
        setup_loghandlers(logging_level, date_format, log_format)
        self.register_birth()
        self.log.info('Worker %s started with PID %d, version %s', self.key, os.getpid(), VERSION)
        self.subscribe()
        self.set_state(WorkerStatus.STARTED)
        qnames = self.queue_names()
        self.log.info('*** Listening on %s...', green(', '.join(qnames)))

    def _start_scheduler(
        self,
        burst: bool = False,
        logging_level: str = "INFO",
        date_format: str = DEFAULT_LOGGING_DATE_FORMAT,
        log_format: str = DEFAULT_LOGGING_FORMAT,
    ):
        """Starts the scheduler process.
        This is specifically designed to be run by the worker when running the `work()` method.
        Instanciates the RQScheduler and tries to acquire a lock.
        If the lock is acquired, start scheduler.
        If worker is on burst mode just enqueues scheduled jobs and quits,
        otherwise, starts the scheduler in a separate process.

        Args:
            burst (bool, optional): Whether to work on burst mode. Defaults to False.
            logging_level (str, optional): Logging level to use. Defaults to "INFO".
            date_format (str, optional): Date Format. Defaults to DEFAULT_LOGGING_DATE_FORMAT.
            log_format (str, optional): Log Format. Defaults to DEFAULT_LOGGING_FORMAT.
        """
        self.scheduler = RQScheduler(
            self.queues,
            connection=self.connection,
            logging_level=logging_level,
            date_format=date_format,
            log_format=log_format,
            serializer=self.serializer,
        )
        self.scheduler.acquire_locks()
        if self.scheduler.acquired_locks:
            if burst:
                self.scheduler.enqueue_scheduled_jobs()
                self.scheduler.release_locks()
            else:
                self.scheduler.start()

    def work(
        self,
        burst: bool = False,
        logging_level: str = "INFO",
        date_format: str = DEFAULT_LOGGING_DATE_FORMAT,
        log_format: str = DEFAULT_LOGGING_FORMAT,
        max_jobs: Optional[int] = None,
        max_idle_time: Optional[int] = None,
        with_scheduler: bool = False,
        dequeue_strategy: DequeueStrategy = DequeueStrategy.DEFAULT,
    ) -> bool:
        """Starts the work loop.

        Pops and performs all jobs on the current list of queues.  When all
        queues are empty, block and wait for new jobs to arrive on any of the
        queues, unless `burst` mode is enabled.
        If `max_idle_time` is provided, worker will die when it's idle for more than the provided value.

        The return value indicates whether any jobs were processed.

        Args:
            burst (bool, optional): Whether to work on burst mode. Defaults to False.
            logging_level (str, optional): Logging level to use. Defaults to "INFO".
            date_format (str, optional): Date Format. Defaults to DEFAULT_LOGGING_DATE_FORMAT.
            log_format (str, optional): Log Format. Defaults to DEFAULT_LOGGING_FORMAT.
            max_jobs (Optional[int], optional): Max number of jobs. Defaults to None.
            max_idle_time (Optional[int], optional): Max seconds for worker to be idle. Defaults to None.
            with_scheduler (bool, optional): Whether to run the scheduler in a separate process. Defaults to False.
            dequeue_strategy (DequeueStrategy, optional): Which strategy to use to dequeue jobs. Defaults to DequeueStrategy.DEFAULT

        Returns:
            worked (bool): Will return True if any job was processed, False otherwise.
        """
        self.bootstrap(logging_level, date_format, log_format)
        self._dequeue_strategy = dequeue_strategy
        completed_jobs = 0
        if with_scheduler:
            self._start_scheduler(burst, logging_level, date_format, log_format)

        self._install_signal_handlers()
        try:
            while True:
                try:
                    self.check_for_suspension(burst)

                    if self.should_run_maintenance_tasks:
                        self.run_maintenance_tasks()

                    if self._stop_requested:
                        self.log.info('Worker %s: stopping on request', self.key)
                        break

                    timeout = None if burst else self.dequeue_timeout
                    result = self.dequeue_job_and_maintain_ttl(timeout, max_idle_time)
                    if result is None:
                        if burst:
                            self.log.info('Worker %s: done, quitting', self.key)
                        elif max_idle_time is not None:
                            self.log.info('Worker %s: idle for %d seconds, quitting', self.key, max_idle_time)
                        break

                    job, queue = result
                    self.execute_job(job, queue)
                    self.heartbeat()

                    completed_jobs += 1
                    if max_jobs is not None:
                        if completed_jobs >= max_jobs:
                            self.log.info('Worker %s: finished executing %d jobs, quitting', self.key, completed_jobs)
                            break

                except redis.exceptions.TimeoutError:
                    self.log.error('Worker %s: Redis connection timeout, quitting...', self.key)
                    break

                except StopRequested:
                    break

                except SystemExit:
                    # Cold shutdown detected
                    raise

                except:  # noqa
                    self.log.error('Worker %s: found an unhandled exception, quitting...', self.key, exc_info=True)
                    break
        finally:
            self.teardown()
        return bool(completed_jobs)

    def teardown(self):
        if not self.is_horse:
            if self.scheduler:
                self.stop_scheduler()
            self.register_death()
            self.unsubscribe()

    def stop_scheduler(self):
        """Ensure scheduler process is stopped
        Will send the kill signal to scheduler process,
        if there's an OSError, just passes and `join()`'s the scheduler process,
        waiting for the process to finish.
        """
        if self.scheduler._process and self.scheduler._process.pid:
            try:
                os.kill(self.scheduler._process.pid, signal.SIGTERM)
            except OSError:
                pass
            self.scheduler._process.join()

    def dequeue_job_and_maintain_ttl(
        self, timeout: Optional[int], max_idle_time: Optional[int] = None
    ) -> Tuple['Job', 'Queue']:
        """Dequeues a job while maintaining the TTL.

        Returns:
            result (Tuple[Job, Queue]): A tuple with the job and the queue.
        """
        result = None
        qnames = ','.join(self.queue_names())

        self.set_state(WorkerStatus.IDLE)
        self.procline('Listening on ' + qnames)
        self.log.debug('*** Listening on %s...', green(qnames))
        connection_wait_time = 1.0
        idle_since = utcnow()
        idle_time_left = max_idle_time
        while True:
            try:
                self.heartbeat()

                if self.should_run_maintenance_tasks:
                    self.run_maintenance_tasks()

                if timeout is not None and idle_time_left is not None:
                    timeout = min(timeout, idle_time_left)

                self.log.debug('Dequeueing jobs on queues %s and timeout %d', green(qnames), timeout)
                result = self.queue_class.dequeue_any(
                    self._ordered_queues,
                    timeout,
                    connection=self.connection,
                    job_class=self.job_class,
                    serializer=self.serializer,
                    death_penalty_class=self.death_penalty_class,
                )
                if result is not None:
                    job, queue = result
                    self.reorder_queues(reference_queue=queue)
                    self.log.debug('Dequeued job %s from %s', blue(job.id), green(queue.name))
                    job.redis_server_version = self.get_redis_server_version()
                    if self.log_job_description:
                        self.log.info('%s: %s (%s)', green(queue.name), blue(job.description), job.id)
                    else:
                        self.log.info('%s: %s', green(queue.name), job.id)

                break
            except DequeueTimeout:
                if max_idle_time is not None:
                    idle_for = (utcnow() - idle_since).total_seconds()
                    idle_time_left = math.ceil(max_idle_time - idle_for)
                    if idle_time_left <= 0:
                        break
            except redis.exceptions.ConnectionError as conn_err:
                self.log.error(
                    'Could not connect to Redis instance: %s Retrying in %d seconds...', conn_err, connection_wait_time
                )
                time.sleep(connection_wait_time)
                connection_wait_time *= self.exponential_backoff_factor
                connection_wait_time = min(connection_wait_time, self.max_connection_wait_time)
            else:
                connection_wait_time = 1.0

        self.heartbeat()
        return result

    def heartbeat(self, timeout: Optional[int] = None, pipeline: Optional['Pipeline'] = None):
        """Specifies a new worker timeout, typically by extending the
        expiration time of the worker, effectively making this a "heartbeat"
        to not expire the worker until the timeout passes.

        The next heartbeat should come before this time, or the worker will
        die (at least from the monitoring dashboards).

        If no timeout is given, the worker_ttl will be used to update
        the expiration time of the worker.

        Args:
            timeout (Optional[int]): Timeout
            pipeline (Optional[Redis]): A Redis pipeline
        """
        timeout = timeout or self.worker_ttl + 60
        connection = pipeline if pipeline is not None else self.connection
        connection.expire(self.key, timeout)
        connection.hset(self.key, 'last_heartbeat', utcformat(utcnow()))
        self.log.debug('Sent heartbeat to prevent worker timeout. ' 'Next one should arrive in %s seconds.', timeout)

    def refresh(self):
        """Refreshes the worker data.
        It will get the data from the datastore and update the Worker's attributes
        """
        data = self.connection.hmget(
            self.key,
            'queues',
            'state',
            'current_job',
            'last_heartbeat',
            'birth',
            'failed_job_count',
            'successful_job_count',
            'total_working_time',
            'current_job_working_time',
            'hostname',
            'ip_address',
            'pid',
            'version',
            'python_version',
        )
        (
            queues,
            state,
            job_id,
            last_heartbeat,
            birth,
            failed_job_count,
            successful_job_count,
            total_working_time,
            current_job_working_time,
            hostname,
            ip_address,
            pid,
            version,
            python_version,
        ) = data
        queues = as_text(queues)
        self.hostname = as_text(hostname)
        self.ip_address = as_text(ip_address)
        self.pid = int(pid) if pid else None
        self.version = as_text(version)
        self.python_version = as_text(python_version)
        self._state = as_text(state or '?')
        self._job_id = job_id or None
        if last_heartbeat:
            self.last_heartbeat = utcparse(as_text(last_heartbeat))
        else:
            self.last_heartbeat = None
        if birth:
            self.birth_date = utcparse(as_text(birth))
        else:
            self.birth_date = None
        if failed_job_count:
            self.failed_job_count = int(as_text(failed_job_count))
        if successful_job_count:
            self.successful_job_count = int(as_text(successful_job_count))
        if total_working_time:
            self.total_working_time = float(as_text(total_working_time))
        if current_job_working_time:
            self.current_job_working_time = float(as_text(current_job_working_time))

        if queues:
            self.queues = [
                self.queue_class(
                    queue, connection=self.connection, job_class=self.job_class, serializer=self.serializer
                )
                for queue in queues.split(',')
            ]

    def increment_failed_job_count(self, pipeline: Optional['Pipeline'] = None):
        """Used to keep the worker stats up to date in Redis.
        Increments the failed job count.

        Args:
            pipeline (Optional[Pipeline], optional): A Redis Pipeline. Defaults to None.
        """
        connection = pipeline if pipeline is not None else self.connection
        connection.hincrby(self.key, 'failed_job_count', 1)

    def increment_successful_job_count(self, pipeline: Optional['Pipeline'] = None):
        """Used to keep the worker stats up to date in Redis.
        Increments the successful job count.

        Args:
            pipeline (Optional[Pipeline], optional): A Redis Pipeline. Defaults to None.
        """
        connection = pipeline if pipeline is not None else self.connection
        connection.hincrby(self.key, 'successful_job_count', 1)

    def increment_total_working_time(self, job_execution_time: timedelta, pipeline: 'Pipeline'):
        """Used to keep the worker stats up to date in Redis.
        Increments the time the worker has been workig for (in seconds).

        Args:
            job_execution_time (timedelta): A timedelta object.
            pipeline (Optional[Pipeline], optional): A Redis Pipeline. Defaults to None.
        """
        pipeline.hincrbyfloat(self.key, 'total_working_time', job_execution_time.total_seconds())

    def fork_work_horse(self, job: 'Job', queue: 'Queue'):
        """Spawns a work horse to perform the actual work and passes it a job.
        This is where the `fork()` actually happens.

        Args:
            job (Job): The Job that will be ran
            queue (Queue): The queue
        """
        child_pid = os.fork()
        os.environ['RQ_WORKER_ID'] = self.name
        os.environ['RQ_JOB_ID'] = job.id
        if child_pid == 0:
            os.setsid()
            self.main_work_horse(job, queue)
            os._exit(0)  # just in case
        else:
            self._horse_pid = child_pid
            self.procline('Forked {0} at {1}'.format(child_pid, time.time()))

    def get_heartbeat_ttl(self, job: 'Job') -> int:
        """Get's the TTL for the next heartbeat.

        Args:
            job (Job): The Job

        Returns:
            int: The heartbeat TTL.
        """
        if job.timeout and job.timeout > 0:
            remaining_execution_time = job.timeout - self.current_job_working_time
            return min(remaining_execution_time, self.job_monitoring_interval) + 60
        else:
            return self.job_monitoring_interval + 60

    def monitor_work_horse(self, job: 'Job', queue: 'Queue'):
        """The worker will monitor the work horse and make sure that it
        either executes successfully or the status of the job is set to
        failed

        Args:
            job (Job): _description_
            queue (Queue): _description_
        """
        retpid = ret_val = rusage = None
        job.started_at = utcnow()
        while True:
            try:
                with self.death_penalty_class(self.job_monitoring_interval, HorseMonitorTimeoutException):
                    retpid, ret_val, rusage = self.wait_for_horse()
                break
            except HorseMonitorTimeoutException:
                # Horse has not exited yet and is still running.
                # Send a heartbeat to keep the worker alive.
                self.set_current_job_working_time((utcnow() - job.started_at).total_seconds())

                # Kill the job from this side if something is really wrong (interpreter lock/etc).
                if job.timeout != -1 and self.current_job_working_time > (job.timeout + 60):  # type: ignore
                    self.heartbeat(self.job_monitoring_interval + 60)
                    self.kill_horse()
                    self.wait_for_horse()
                    break

                self.maintain_heartbeats(job)

            except OSError as e:
                # In case we encountered an OSError due to EINTR (which is
                # caused by a SIGINT or SIGTERM signal during
                # os.waitpid()), we simply ignore it and enter the next
                # iteration of the loop, waiting for the child to end.  In
                # any other case, this is some other unexpected OS error,
                # which we don't want to catch, so we re-raise those ones.
                if e.errno != errno.EINTR:
                    raise
                # Send a heartbeat to keep the worker alive.
                self.heartbeat()

        self.set_current_job_working_time(0)
        self._horse_pid = 0  # Set horse PID to 0, horse has finished working
        if ret_val == os.EX_OK:  # The process exited normally.
            return

        job_status = job.get_status()

        if job_status is None:  # Job completed and its ttl has expired
            return
        elif self._stopped_job_id == job.id:
            # Work-horse killed deliberately
            self.log.warning('Job stopped by user, moving job to FailedJobRegistry')
            self.handle_job_failure(job, queue=queue, exc_string='Job stopped by user, work-horse terminated.')
        elif job_status not in [JobStatus.FINISHED, JobStatus.FAILED]:
            if not job.ended_at:
                job.ended_at = utcnow()

            # Unhandled failure: move the job to the failed queue
            signal_msg = f" (signal {os.WTERMSIG(ret_val)})" if ret_val and os.WIFSIGNALED(ret_val) else ''
            exc_string = f"Work-horse terminated unexpectedly; waitpid returned {ret_val}{signal_msg}; "
            self.log.warning('Moving job to FailedJobRegistry (%s)', exc_string)

            self.handle_work_horse_killed(job, retpid, ret_val, rusage)
            self.handle_job_failure(job, queue=queue, exc_string=exc_string)

    def execute_job(self, job: 'Job', queue: 'Queue'):
        """Spawns a work horse to perform the actual work and passes it a job.
        The worker will wait for the work horse and make sure it executes
        within the given timeout bounds, or will end the work horse with
        SIGALRM.
        """
        self.set_state(WorkerStatus.BUSY)
        self.fork_work_horse(job, queue)
        self.monitor_work_horse(job, queue)
        self.set_state(WorkerStatus.IDLE)

    def maintain_heartbeats(self, job: 'Job'):
        """Updates worker and job's last heartbeat field. If job was
        enqueued with `result_ttl=0`, a race condition could happen where this heartbeat
        arrives after job has been deleted, leaving a job key that contains only
        `last_heartbeat` field.

        hset() is used when updating job's timestamp. This command returns 1 if a new
        Redis key is created, 0 otherwise. So in this case we check the return of job's
        heartbeat() command. If a new key was created, this means the job was already
        deleted. In this case, we simply send another delete command to remove the key.

        https://github.com/rq/rq/issues/1450
        """
        with self.connection.pipeline() as pipeline:
            self.heartbeat(self.job_monitoring_interval + 60, pipeline=pipeline)
            ttl = self.get_heartbeat_ttl(job)
            job.heartbeat(utcnow(), ttl, pipeline=pipeline, xx=True)
            results = pipeline.execute()
            if results[2] == 1:
                self.connection.delete(job.key)

    def main_work_horse(self, job: 'Job', queue: 'Queue'):
        """This is the entry point of the newly spawned work horse.
        After fork()'ing, always assure we are generating random sequences
        that are different from the worker.

        os._exit() is the way to exit from childs after a fork(), in
        contrast to the regular sys.exit()
        """
        random.seed()
        self.setup_work_horse_signals()
        self._is_horse = True
        self.log = logger
        try:
            self.perform_job(job, queue)
        except:  # noqa
            os._exit(1)
        os._exit(0)

    def setup_work_horse_signals(self):
        """Setup signal handing for the newly spawned work horse

        Always ignore Ctrl+C in the work horse, as it might abort the
        currently running job.

        The main worker catches the Ctrl+C and requests graceful shutdown
        after the current work is done.  When cold shutdown is requested, it
        kills the current job anyway.
        """
        signal.signal(signal.SIGINT, signal.SIG_IGN)
        signal.signal(signal.SIGTERM, signal.SIG_DFL)

    def prepare_job_execution(self, job: 'Job'):
        """Performs misc bookkeeping like updating states prior to
        job execution.
        """
        self.log.debug('Preparing for execution of Job ID %s', job.id)
        with self.connection.pipeline() as pipeline:
            self.set_current_job_id(job.id, pipeline=pipeline)
            self.set_current_job_working_time(0, pipeline=pipeline)

            heartbeat_ttl = self.get_heartbeat_ttl(job)
            self.heartbeat(heartbeat_ttl, pipeline=pipeline)
            job.heartbeat(utcnow(), heartbeat_ttl, pipeline=pipeline)

            job.prepare_for_execution(self.name, pipeline=pipeline)
            pipeline.execute()
            self.log.debug('Job preparation finished.')

        msg = 'Processing {0} from {1} since {2}'
        self.procline(msg.format(job.func_name, job.origin, time.time()))

    def handle_job_failure(self, job: 'Job', queue: 'Queue', started_job_registry=None, exc_string=''):
        """
        Handles the failure or an executing job by:
            1. Setting the job status to failed
            2. Removing the job from StartedJobRegistry
            3. Setting the workers current job to None
            4. Add the job to FailedJobRegistry
        `save_exc_to_job` should only be used for testing purposes
        """
        self.log.debug('Handling failed execution of job %s', job.id)
        with self.connection.pipeline() as pipeline:
            if started_job_registry is None:
                started_job_registry = StartedJobRegistry(
                    job.origin, self.connection, job_class=self.job_class, serializer=self.serializer
                )

            # check whether a job was stopped intentionally and set the job
            # status appropriately if it was this job.
            job_is_stopped = self._stopped_job_id == job.id
            retry = job.retries_left and job.retries_left > 0 and not job_is_stopped

            if job_is_stopped:
                job.set_status(JobStatus.STOPPED, pipeline=pipeline)
                self._stopped_job_id = None
            else:
                # Requeue/reschedule if retry is configured, otherwise
                if not retry:
                    job.set_status(JobStatus.FAILED, pipeline=pipeline)

            started_job_registry.remove(job, pipeline=pipeline)

            if not self.disable_default_exception_handler and not retry:
                job._handle_failure(exc_string, pipeline=pipeline)
                with suppress(redis.exceptions.ConnectionError):
                    pipeline.execute()

            self.set_current_job_id(None, pipeline=pipeline)
            self.increment_failed_job_count(pipeline)
            if job.started_at and job.ended_at:
                self.increment_total_working_time(job.ended_at - job.started_at, pipeline)

            if retry:
                job.retry(queue, pipeline)
                enqueue_dependents = False
            else:
                enqueue_dependents = True

            try:
                pipeline.execute()
                if enqueue_dependents:
                    queue.enqueue_dependents(job)
            except Exception:
                # Ensure that custom exception handlers are called
                # even if Redis is down
                pass

    def handle_job_success(self, job: 'Job', queue: 'Queue', started_job_registry: StartedJobRegistry):
        """Handles the successful execution of certain job.
        It will remove the job from the `StartedJobRegistry`, adding it to the `SuccessfulJobRegistry`,
        and run a few maintenance tasks including:
            - Resting the current job ID
            - Enqueue dependents
            - Incrementing the job count and working time
            - Handling of the job successful execution

        Runs within a loop with the `watch` method so that protects interactions
        with dependents keys.

        Args:
            job (Job): The job that was successful.
            queue (Queue): The queue
            started_job_registry (StartedJobRegistry): The started registry
        """
        self.log.debug('Handling successful execution of job %s', job.id)

        with self.connection.pipeline() as pipeline:
            while True:
                try:
                    # if dependencies are inserted after enqueue_dependents
                    # a WatchError is thrown by execute()
                    pipeline.watch(job.dependents_key)
                    # enqueue_dependents might call multi() on the pipeline
                    queue.enqueue_dependents(job, pipeline=pipeline)

                    if not pipeline.explicit_transaction:
                        # enqueue_dependents didn't call multi after all!
                        # We have to do it ourselves to make sure everything runs in a transaction
                        pipeline.multi()

                    self.set_current_job_id(None, pipeline=pipeline)
                    self.increment_successful_job_count(pipeline=pipeline)
                    self.increment_total_working_time(job.ended_at - job.started_at, pipeline)  # type: ignore

                    result_ttl = job.get_result_ttl(self.default_result_ttl)
                    if result_ttl != 0:
                        self.log.debug('Saving job %s\'s successful execution result', job.id)
                        job._handle_success(result_ttl, pipeline=pipeline)

                    job.cleanup(result_ttl, pipeline=pipeline, remove_from_queue=False)
                    self.log.debug('Removing job %s from StartedJobRegistry', job.id)
                    started_job_registry.remove(job, pipeline=pipeline)

                    pipeline.execute()
                    self.log.debug('Finished handling successful execution of job %s', job.id)
                    break
                except redis.exceptions.WatchError:
                    continue

    def perform_job(self, job: 'Job', queue: 'Queue') -> bool:
        """Performs the actual work of a job.  Will/should only be called
        inside the work horse's process.

        Args:
            job (Job): The Job
            queue (Queue): The Queue

        Returns:
            bool: True after finished.
        """
        push_connection(self.connection)
        started_job_registry = queue.started_job_registry
        self.log.debug('Started Job Registry set.')

        try:
            self.prepare_job_execution(job)

            job.started_at = utcnow()
            timeout = job.timeout or self.queue_class.DEFAULT_TIMEOUT
            with self.death_penalty_class(timeout, JobTimeoutException, job_id=job.id):
                self.log.debug('Performing Job...')
                rv = job.perform()
                self.log.debug('Finished performing Job ID %s', job.id)

            job.ended_at = utcnow()

            # Pickle the result in the same try-except block since we need
            # to use the same exc handling when pickling fails
            job._result = rv

            job.heartbeat(utcnow(), job.success_callback_timeout)
            job.execute_success_callback(self.death_penalty_class, rv)

            self.handle_job_success(job=job, queue=queue, started_job_registry=started_job_registry)
        except:  # NOQA
            self.log.debug('Job %s raised an exception.', job.id)
            job.ended_at = utcnow()
            exc_info = sys.exc_info()
            exc_string = ''.join(traceback.format_exception(*exc_info))

            try:
                job.heartbeat(utcnow(), job.failure_callback_timeout)
                job.execute_failure_callback(self.death_penalty_class, *exc_info)
            except:  # noqa
                exc_info = sys.exc_info()
                exc_string = ''.join(traceback.format_exception(*exc_info))

            self.handle_job_failure(
                job=job, exc_string=exc_string, queue=queue, started_job_registry=started_job_registry
            )
            self.handle_exception(job, *exc_info)
            return False

        finally:
            pop_connection()

        self.log.info('%s: %s (%s)', green(job.origin), blue('Job OK'), job.id)
        if rv is not None:
            self.log.debug('Result: %r', yellow(as_text(str(rv))))

        if self.log_result_lifespan:
            result_ttl = job.get_result_ttl(self.default_result_ttl)
            if result_ttl == 0:
                self.log.info('Result discarded immediately')
            elif result_ttl > 0:
                self.log.info('Result is kept for %s seconds', result_ttl)
            else:
                self.log.info('Result will never expire, clean up result key manually')

        return True

    def handle_exception(self, job: 'Job', *exc_info):
        """Walks the exception handler stack to delegate exception handling.
        If the job cannot be deserialized, it will raise when func_name or
        the other properties are accessed, which will stop exceptions from
        being properly logged, so we guard against it here.
        """
        self.log.debug('Handling exception for %s.', job.id)
        exc_string = ''.join(traceback.format_exception(*exc_info))
        try:
            extra = {
                'func': job.func_name,
                'arguments': job.args,
                'kwargs': job.kwargs,
            }
            func_name = job.func_name
        except DeserializationError:
            extra = {}
            func_name = '<DeserializationError>'

        # the properties below should be safe however
        extra.update({'queue': job.origin, 'job_id': job.id})

        # func_name
        self.log.error('[Job %s]: exception raised while executing (%s)\n' + exc_string, job.id, func_name, extra=extra)

        for handler in self._exc_handlers:
            self.log.debug('Invoking exception handler %s', handler)
            fallthrough = handler(job, *exc_info)

            # Only handlers with explicit return values should disable further
            # exc handling, so interpret a None return value as True.
            if fallthrough is None:
                fallthrough = True

            if not fallthrough:
                break

    def push_exc_handler(self, handler_func):
        """Pushes an exception handler onto the exc handler stack."""
        self._exc_handlers.append(handler_func)

    def pop_exc_handler(self):
        """Pops the latest exception handler off of the exc handler stack."""
        return self._exc_handlers.pop()

    def handle_work_horse_killed(self, job, retpid, ret_val, rusage):
        if self._work_horse_killed_handler is None:
            return

        self._work_horse_killed_handler(job, retpid, ret_val, rusage)

    def __eq__(self, other):
        """Equality does not take the database/connection into account"""
        if not isinstance(other, self.__class__):
            raise TypeError('Cannot compare workers to other types (of workers)')
        return self.name == other.name

    def __hash__(self):
        """The hash does not take the database/connection into account"""
        return hash(self.name)

    def clean_registries(self):
        """Runs maintenance jobs on each Queue's registries."""
        for queue in self.queues:
            # If there are multiple workers running, we only want 1 worker
            # to run clean_registries().
            if queue.acquire_cleaning_lock():
                self.log.info('Cleaning registries for queue: %s', queue.name)
                clean_registries(queue)
                worker_registration.clean_worker_registry(queue)
        self.last_cleaned_at = utcnow()

    @property
    def should_run_maintenance_tasks(self):
        """Maintenance tasks should run on first startup or every 10 minutes."""
        if self.last_cleaned_at is None:
            return True
        if (utcnow() - self.last_cleaned_at) > timedelta(seconds=self.maintenance_interval):
            return True
        return False

    def handle_payload(self, message):
        """Handle external commands"""
        self.log.debug('Received message: %s', message)
        payload = parse_payload(message)
        handle_command(self, payload)


class SimpleWorker(Worker):
    def execute_job(self, job: 'Job', queue: 'Queue'):
        """Execute job in same thread/process, do not fork()"""
        self.set_state(WorkerStatus.BUSY)
        self.perform_job(job, queue)
        self.set_state(WorkerStatus.IDLE)

    def get_heartbeat_ttl(self, job: 'Job') -> int:
        """-1" means that jobs never timeout. In this case, we should _not_ do -1 + 60 = 59.
        We should just stick to DEFAULT_WORKER_TTL.

        Args:
            job (Job): The Job

        Returns:
            ttl (int): TTL
        """
        if job.timeout == -1:
            return DEFAULT_WORKER_TTL
        else:
            return (job.timeout or DEFAULT_WORKER_TTL) + 60


class HerokuWorker(Worker):
    """
    Modified version of rq worker which:
    * stops work horses getting killed with SIGTERM
    * sends SIGRTMIN to work horses on SIGTERM to the main process which in turn
    causes the horse to crash `imminent_shutdown_delay` seconds later
    """

    imminent_shutdown_delay = 6
    frame_properties = ['f_code', 'f_lasti', 'f_lineno', 'f_locals', 'f_trace']

    def setup_work_horse_signals(self):
        """Modified to ignore SIGINT and SIGTERM and only handle SIGRTMIN"""
        signal.signal(signal.SIGRTMIN, self.request_stop_sigrtmin)
        signal.signal(signal.SIGINT, signal.SIG_IGN)
        signal.signal(signal.SIGTERM, signal.SIG_IGN)

    def handle_warm_shutdown_request(self):
        """If horse is alive send it SIGRTMIN"""
        if self.horse_pid != 0:
            self.log.info('Worker %s: warm shut down requested, sending horse SIGRTMIN signal', self.key)
            self.kill_horse(sig=signal.SIGRTMIN)
        else:
            self.log.warning('Warm shut down requested, no horse found')

    def request_stop_sigrtmin(self, signum, frame):
        if self.imminent_shutdown_delay == 0:
            self.log.warning('Imminent shutdown, raising ShutDownImminentException immediately')
            self.request_force_stop_sigrtmin(signum, frame)
        else:
            self.log.warning(
                'Imminent shutdown, raising ShutDownImminentException in %d seconds', self.imminent_shutdown_delay
            )
            signal.signal(signal.SIGRTMIN, self.request_force_stop_sigrtmin)
            signal.signal(signal.SIGALRM, self.request_force_stop_sigrtmin)
            signal.alarm(self.imminent_shutdown_delay)

    def request_force_stop_sigrtmin(self, signum, frame):
        info = dict((attr, getattr(frame, attr)) for attr in self.frame_properties)
        self.log.warning('raising ShutDownImminentException to cancel job...')
        raise ShutDownImminentException('shut down imminent (signal: %s)' % signal_name(signum), info)


class RoundRobinWorker(Worker):
    """
    Modified version of Worker that dequeues jobs from the queues using a round-robin strategy.
    """

    def reorder_queues(self, reference_queue):
        pos = self._ordered_queues.index(reference_queue)
        self._ordered_queues = self._ordered_queues[pos + 1 :] + self._ordered_queues[: pos + 1]


class RandomWorker(Worker):
    """
    Modified version of Worker that dequeues jobs from the queues using a random strategy.
    """

    def reorder_queues(self, reference_queue):
        shuffle(self._ordered_queues)<|MERGE_RESOLUTION|>--- conflicted
+++ resolved
@@ -13,12 +13,8 @@
 from datetime import datetime, timedelta
 from enum import Enum
 from random import shuffle
-<<<<<<< HEAD
-from typing import TYPE_CHECKING, Callable, List, Optional, Tuple, Type, Union
+from typing import TYPE_CHECKING, Any, Callable, List, Optional, Tuple, Type, Union
 from types import FrameType
-=======
-from typing import TYPE_CHECKING, Any, Callable, List, Optional, Tuple, Type, Union
->>>>>>> 36f5c88c
 from uuid import uuid4
 
 if TYPE_CHECKING:
@@ -64,10 +60,6 @@
     backend_class,
     ensure_list,
     get_version,
-<<<<<<< HEAD
-    make_colorizer,
-=======
->>>>>>> 36f5c88c
     utcformat,
     utcnow,
     utcparse,
