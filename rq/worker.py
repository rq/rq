--- conflicted
+++ resolved
@@ -592,14 +592,10 @@
         self.prepare_job_execution(job)
 
         with self.connection._pipeline() as pipeline:
-<<<<<<< HEAD
+
+            push_connection(self.connection)
+
             started_job_registry = StartedJobRegistry(job.origin, self.connection, self.namespace)
-=======
-
-            push_connection(self.connection)
-
-            started_job_registry = StartedJobRegistry(job.origin, self.connection)
->>>>>>> 11f98338
 
             try:
                 with self.death_penalty_class(job.timeout or self.queue_class.DEFAULT_TIMEOUT):
@@ -617,12 +613,9 @@
                     job.set_status(JobStatus.FINISHED, pipeline=pipeline)
                     job.save(pipeline=pipeline)
 
-<<<<<<< HEAD
-                    finished_job_registry = FinishedJobRegistry(job.origin, self.connection, self.namespace)
-=======
-                    finished_job_registry = FinishedJobRegistry(job.origin,
-                                                                self.connection)
->>>>>>> 11f98338
+                    finished_job_registry = FinishedJobRegistry(job.origin, 
+                                                                self.connection, 
+                                                                self.namespace)
                     finished_job_registry.add(job, result_ttl, pipeline)
 
                 queue.enqueue_dependents(job, pipeline=pipeline)
