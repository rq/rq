# -*- coding: utf-8 -*-
from __future__ import (absolute_import, division, print_function,
                        unicode_literals)

import errno
import logging
import os
import random
import signal
import socket
import sys
import time
import traceback
import warnings
from datetime import timedelta
from uuid import uuid4

try:
    from signal import SIGKILL
except ImportError:
    from signal import SIGTERM as SIGKILL

from redis import WatchError

from . import worker_registration
from .compat import PY2, as_text, string_types, text_type
from .connections import get_current_connection, push_connection, pop_connection

from .defaults import (DEFAULT_RESULT_TTL,
                       DEFAULT_WORKER_TTL, DEFAULT_JOB_MONITORING_INTERVAL,
                       DEFAULT_LOGGING_FORMAT, DEFAULT_LOGGING_DATE_FORMAT)
from .exceptions import DequeueTimeout, ShutDownImminentException
from .job import Job, JobStatus
from .logutils import setup_loghandlers
from .queue import Queue
from .registry import (FailedJobRegistry, FinishedJobRegistry,
                       StartedJobRegistry, clean_registries)
from .suspension import is_suspended
from .timeouts import JobTimeoutException, HorseMonitorTimeoutException, UnixSignalDeathPenalty
from .utils import (backend_class, ensure_list, enum,
                    make_colorizer, utcformat, utcnow, utcparse)
from .version import VERSION
from .worker_registration import get_keys

try:
    from procname import setprocname
except ImportError:
    def setprocname(*args, **kwargs):  # noqa
        pass

green = make_colorizer('darkgreen')
yellow = make_colorizer('darkyellow')
blue = make_colorizer('darkblue')


logger = logging.getLogger(__name__)


class StopRequested(Exception):
    pass


def iterable(x):
    return hasattr(x, '__iter__')


def compact(l):
    return [x for x in l if x is not None]


_signames = dict((getattr(signal, signame), signame)
                 for signame in dir(signal)
                 if signame.startswith('SIG') and '_' not in signame)


def signal_name(signum):
    try:
        if sys.version_info[:2] >= (3, 5):
            return signal.Signals(signum).name
        else:
            return _signames[signum]

    except KeyError:
        return 'SIG_UNKNOWN'
    except ValueError:
        return 'SIG_UNKNOWN'


WorkerStatus = enum(
    'WorkerStatus',
    STARTED='started',
    SUSPENDED='suspended',
    BUSY='busy',
    IDLE='idle'
)


class Worker(object):
    redis_worker_namespace_prefix = 'rq:worker:'
    redis_workers_keys = worker_registration.REDIS_WORKER_KEYS
    death_penalty_class = UnixSignalDeathPenalty
    queue_class = Queue
    job_class = Job
    # `log_result_lifespan` controls whether "Result is kept for XXX seconds"
    # messages are logged after every job, by default they are.
    log_result_lifespan = True
    # `log_job_description` is used to toggle logging an entire jobs description.
    log_job_description = True

    @classmethod
    def all(cls, connection=None, job_class=None, queue_class=None, queue=None):
        """Returns an iterable of all Workers.
        """
        if queue:
            connection = queue.connection
        elif connection is None:
            connection = get_current_connection()

        worker_keys = get_keys(queue=queue, connection=connection)
        workers = [cls.find_by_key(as_text(key),
                                   connection=connection,
                                   job_class=job_class,
                                   queue_class=queue_class)
                   for key in worker_keys]
        return compact(workers)

    @classmethod
    def all_keys(cls, connection=None, queue=None):
        return [as_text(key)
                for key in get_keys(queue=queue, connection=connection)]

    @classmethod
    def count(cls, connection=None, queue=None):
        """Returns the number of workers by queue or connection"""
        return len(get_keys(queue=queue, connection=connection))

    @classmethod
    def find_by_key(cls, worker_key, connection=None, job_class=None,
                    queue_class=None):
        """Returns a Worker instance, based on the naming conventions for
        naming the internal Redis keys.  Can be used to reverse-lookup Workers
        by their Redis keys.
        """
        prefix = cls.redis_worker_namespace_prefix
        if not worker_key.startswith(prefix):
            raise ValueError('Not a valid RQ worker key: %s' % worker_key)

        if connection is None:
            connection = get_current_connection()
        if not connection.exists(worker_key):
            connection.srem(cls.redis_workers_keys, worker_key)
            return None

        name = worker_key[len(prefix):]
        worker = cls([],
                     name,
                     connection=connection,
                     job_class=job_class,
                     queue_class=queue_class)

        worker.refresh()

        return worker

    def __init__(self, queues, name=None, default_result_ttl=DEFAULT_RESULT_TTL,
                 connection=None, exc_handler=None, exception_handlers=None,
                 default_worker_ttl=DEFAULT_WORKER_TTL, job_class=None,
                 queue_class=None, log_job_description=True,
                 job_monitoring_interval=DEFAULT_JOB_MONITORING_INTERVAL,
                 disable_default_exception_handler=False):  # noqa
        if connection is None:
            connection = get_current_connection()
        self.connection = connection
        self.hostname = socket.gethostname()
        self.pid = os.getpid()

        self.job_class = backend_class(self, 'job_class', override=job_class)
        self.queue_class = backend_class(self, 'queue_class', override=queue_class)

        queues = [self.queue_class(name=q,
                                   connection=connection,
                                   job_class=self.job_class)
                  if isinstance(q, string_types) else q
                  for q in ensure_list(queues)]

        self.name = name or uuid4().hex
        self.queues = queues
        self.validate_queues()
        self._exc_handlers = []

        self.default_result_ttl = default_result_ttl
        self.default_worker_ttl = default_worker_ttl
        self.job_monitoring_interval = job_monitoring_interval

        self._state = 'starting'
        self._is_horse = False
        self._horse_pid = 0
        self._stop_requested = False
        self.log = logger
        self.log_job_description = log_job_description
        self.last_cleaned_at = None
        self.successful_job_count = 0
        self.failed_job_count = 0
        self.total_working_time = 0
        self.birth_date = None

        self.disable_default_exception_handler = disable_default_exception_handler

        if isinstance(exception_handlers, list):
            for handler in exception_handlers:
                self.push_exc_handler(handler)
        elif exception_handlers is not None:
            self.push_exc_handler(exception_handlers)

    def validate_queues(self):
        """Sanity check for the given queues."""
        for queue in self.queues:
            if not isinstance(queue, self.queue_class):
                raise TypeError('{0} is not of type {1} or string types'.format(queue, self.queue_class))

    def queue_names(self):
        """Returns the queue names of this worker's queues."""
        return list(map(lambda q: q.name, self.queues))

    def queue_keys(self):
        """Returns the Redis keys representing this worker's queues."""
        return list(map(lambda q: q.key, self.queues))

    @property
    def key(self):
        """Returns the worker's Redis hash key."""
        return self.redis_worker_namespace_prefix + self.name

    @property
    def horse_pid(self):
        """The horse's process ID.  Only available in the worker.  Will return
        0 in the horse part of the fork.
        """
        return self._horse_pid

    @property
    def is_horse(self):
        """Returns whether or not this is the worker or the work horse."""
        return self._is_horse

    def procline(self, message):
        """Changes the current procname for the process.

        This can be used to make `ps -ef` output more readable.
        """
        setprocname('rq: {0}'.format(message))

    def register_birth(self):
        """Registers its own birth."""
        self.log.debug('Registering birth of worker %s', self.name)
        if self.connection.exists(self.key) and \
                not self.connection.hexists(self.key, 'death'):
            msg = 'There exists an active worker named {0!r} already'
            raise ValueError(msg.format(self.name))
        key = self.key
        queues = ','.join(self.queue_names())
        with self.connection.pipeline() as p:
            p.delete(key)
            now = utcnow()
            now_in_string = utcformat(utcnow())
            self.birth_date = now
            p.hset(key, 'birth', now_in_string)
            p.hset(key, 'last_heartbeat', now_in_string)
            p.hset(key, 'queues', queues)
            p.hset(key, 'pid', self.pid)
            p.hset(key, 'hostname', self.hostname)
            worker_registration.register(self, p)
            p.expire(key, self.default_worker_ttl)
            p.execute()

    def register_death(self):
        """Registers its own death."""
        self.log.debug('Registering death')
        with self.connection.pipeline() as p:
            # We cannot use self.state = 'dead' here, because that would
            # rollback the pipeline
            worker_registration.unregister(self, p)
            p.hset(self.key, 'death', utcformat(utcnow()))
            p.expire(self.key, 60)
            p.execute()

    def set_shutdown_requested_date(self):
        """Sets the date on which the worker received a (warm) shutdown request"""
        self.connection.hset(self.key, 'shutdown_requested_date', utcformat(utcnow()))

    # @property
    # def birth_date(self):
    #     """Fetches birth date from Redis."""
    #     birth_timestamp = self.connection.hget(self.key, 'birth')
    #     if birth_timestamp is not None:
    #         return utcparse(as_text(birth_timestamp))

    @property
    def shutdown_requested_date(self):
        """Fetches shutdown_requested_date from Redis."""
        shutdown_requested_timestamp = self.connection.hget(self.key, 'shutdown_requested_date')
        if shutdown_requested_timestamp is not None:
            return utcparse(as_text(shutdown_requested_timestamp))

    @property
    def death_date(self):
        """Fetches death date from Redis."""
        death_timestamp = self.connection.hget(self.key, 'death')
        if death_timestamp is not None:
            return utcparse(as_text(death_timestamp))

    def set_state(self, state, pipeline=None):
        self._state = state
        connection = pipeline if pipeline is not None else self.connection
        connection.hset(self.key, 'state', state)

    def _set_state(self, state):
        """Raise a DeprecationWarning if ``worker.state = X`` is used"""
        warnings.warn(
            "worker.state is deprecated, use worker.set_state() instead.",
            DeprecationWarning
        )
        self.set_state(state)

    def get_state(self):
        return self._state

    def _get_state(self):
        """Raise a DeprecationWarning if ``worker.state == X`` is used"""
        warnings.warn(
            "worker.state is deprecated, use worker.get_state() instead.",
            DeprecationWarning
        )
        return self.get_state()

    state = property(_get_state, _set_state)

    def set_current_job_id(self, job_id, pipeline=None):
        connection = pipeline if pipeline is not None else self.connection

        if job_id is None:
            connection.hdel(self.key, 'current_job')
        else:
            connection.hset(self.key, 'current_job', job_id)

    def get_current_job_id(self, pipeline=None):
        connection = pipeline if pipeline is not None else self.connection
        return as_text(connection.hget(self.key, 'current_job'))

    def get_current_job(self):
        """Returns the job id of the currently executing job."""
        job_id = self.get_current_job_id()

        if job_id is None:
            return None

        return self.job_class.fetch(job_id, self.connection)

    def _install_signal_handlers(self):
        """Installs signal handlers for handling SIGINT and SIGTERM
        gracefully.
        """

        signal.signal(signal.SIGINT, self.request_stop)
        signal.signal(signal.SIGTERM, self.request_stop)

    def kill_horse(self, sig=SIGKILL):
        """
        Kill the horse but catch "No such process" error has the horse could already be dead.
        """
        try:
            os.kill(self.horse_pid, sig)
        except OSError as e:
            if e.errno == errno.ESRCH:
                # "No such process" is fine with us
                self.log.debug('Horse already dead')
            else:
                raise

    def request_force_stop(self, signum, frame):
        """Terminates the application (cold shutdown).
        """
        self.log.warning('Cold shut down')

        # Take down the horse with the worker
        if self.horse_pid:
            self.log.debug('Taking down horse %s with me', self.horse_pid)
            self.kill_horse()
        raise SystemExit()

    def request_stop(self, signum, frame):
        """Stops the current worker loop but waits for child processes to
        end gracefully (warm shutdown).
        """
        self.log.debug('Got signal %s', signal_name(signum))

        signal.signal(signal.SIGINT, self.request_force_stop)
        signal.signal(signal.SIGTERM, self.request_force_stop)

        self.handle_warm_shutdown_request()

        # If shutdown is requested in the middle of a job, wait until
        # finish before shutting down and save the request in redis
        if self.get_state() == WorkerStatus.BUSY:
            self._stop_requested = True
            self.set_shutdown_requested_date()
            self.log.debug('Stopping after current horse is finished. '
                           'Press Ctrl+C again for a cold shutdown.')
        else:
            raise StopRequested()

    def handle_warm_shutdown_request(self):
        self.log.info('Warm shut down requested')

    def check_for_suspension(self, burst):
        """Check to see if workers have been suspended by `rq suspend`"""

        before_state = None
        notified = False

        while not self._stop_requested and is_suspended(self.connection, self):

            if burst:
                self.log.info('Suspended in burst mode, exiting')
                self.log.info('Note: There could still be unfinished jobs on the queue')
                raise StopRequested

            if not notified:
                self.log.info('Worker suspended, run `rq resume` to resume')
                before_state = self.get_state()
                self.set_state(WorkerStatus.SUSPENDED)
                notified = True
            time.sleep(1)

        if before_state:
            self.set_state(before_state)

    def work(self, burst=False, logging_level="INFO", date_format=DEFAULT_LOGGING_DATE_FORMAT,
             log_format=DEFAULT_LOGGING_FORMAT):
        """Starts the work loop.

        Pops and performs all jobs on the current list of queues.  When all
        queues are empty, block and wait for new jobs to arrive on any of the
        queues, unless `burst` mode is enabled.

        The return value indicates whether any jobs were processed.
        """
        setup_loghandlers(logging_level, date_format, log_format)
        self._install_signal_handlers()
        did_perform_work = False
        self.register_birth()
        self.log.info("RQ worker %r started, version %s", self.key, VERSION)
        self.set_state(WorkerStatus.STARTED)
        qnames = self.queue_names()
        self.log.info('*** Listening on %s...', green(', '.join(qnames)))

        try:
            while True:
                try:
                    self.check_for_suspension(burst)

                    if self.should_run_maintenance_tasks:
                        self.clean_registries()

                    if self._stop_requested:
                        self.log.info('Stopping on request')
                        break

                    timeout = None if burst else max(1, self.default_worker_ttl - 15)

                    result = self.dequeue_job_and_maintain_ttl(timeout)
                    if result is None:
                        if burst:
                            self.log.info("RQ worker %r done, quitting", self.key)
                        break

                    job, queue = result
                    self.execute_job(job, queue)
                    self.heartbeat()

                    did_perform_work = True

                except StopRequested:
                    break

                except SystemExit:
                    # Cold shutdown detected
                    raise

                except:  # noqa
                    self.log.error(
                        """
                        Worker %s encountered an unhandled exception.\n
                        Stacktrace:\n %s\n\n.
                        Worker %s quitting...
                        """,
                        self.name, traceback.format_exc(), self.name
                    )
                    break
        finally:
            if not self.is_horse:
                self.register_death()
        return did_perform_work

    def dequeue_job_and_maintain_ttl(self, timeout):
        result = None
        qnames = ','.join(self.queue_names())

        self.set_state(WorkerStatus.IDLE)
        self.procline('Listening on ' + qnames)
        self.log.debug('*** Listening on %s...', green(qnames))

        while True:
            self.heartbeat()

            try:
                result = self.queue_class.dequeue_any(self.queues, timeout,
                                                      connection=self.connection,
                                                      job_class=self.job_class)
                if result is not None:

                    job, queue = result
                    if self.log_job_description:
                        self.log.info('%s: %s (%s)', green(queue.name),
                                                     blue(job.description),
                                                     job.id)
                    else:
                        self.log.info('%s:%s', green(queue.name),
                                                       job.id)

                break
            except DequeueTimeout:
                pass

        self.heartbeat()
        return result

    def heartbeat(self, timeout=None, pipeline=None):
        """Specifies a new worker timeout, typically by extending the
        expiration time of the worker, effectively making this a "heartbeat"
        to not expire the worker until the timeout passes.

        The next heartbeat should come before this time, or the worker will
        die (at least from the monitoring dashboards).

        If no timeout is given, the default_worker_ttl will be used to update
        the expiration time of the worker.
        """
        timeout = timeout or self.default_worker_ttl
        connection = pipeline if pipeline is not None else self.connection
        connection.expire(self.key, timeout)
        connection.hset(self.key, 'last_heartbeat', utcformat(utcnow()))
        self.log.debug('Sent heartbeat to prevent worker timeout. '
                       'Next one should arrive within %s seconds.', timeout)

    def refresh(self):
        data = self.connection.hmget(
            self.key, 'queues', 'state', 'current_job', 'last_heartbeat',
            'birth', 'failed_job_count', 'successful_job_count',
            'total_working_time', 'hostname', 'pid'
        )
        (queues, state, job_id, last_heartbeat, birth, failed_job_count,
         successful_job_count, total_working_time, hostname, pid) = data
        queues = as_text(queues)
        self.hostname = hostname
        self.pid = int(pid) if pid else None
        self._state = as_text(state or '?')
        self._job_id = job_id or None
        if last_heartbeat:
            self.last_heartbeat = utcparse(as_text(last_heartbeat))
        else:
            self.last_heartbeat = None
        if birth:
            self.birth_date = utcparse(as_text(birth))
        else:
            self.birth_date = None
        if failed_job_count:
            self.failed_job_count = int(as_text(failed_job_count))
        if successful_job_count:
            self.successful_job_count = int(as_text(successful_job_count))
        if total_working_time:
            self.total_working_time = float(as_text(total_working_time))

        if queues:
            self.queues = [self.queue_class(queue,
                                            connection=self.connection,
                                            job_class=self.job_class)
                           for queue in queues.split(',')]

    def increment_failed_job_count(self, pipeline=None):
        connection = pipeline if pipeline is not None else self.connection
        connection.hincrby(self.key, 'failed_job_count', 1)

    def increment_successful_job_count(self, pipeline=None):
        connection = pipeline if pipeline is not None else self.connection
        connection.hincrby(self.key, 'successful_job_count', 1)

    def increment_total_working_time(self, job_execution_time, pipeline):
        pipeline.hincrbyfloat(self.key, 'total_working_time',
                              job_execution_time.microseconds)

    def fork_work_horse(self, job, queue):
        """Spawns a work horse to perform the actual work and passes it a job.
        """
        child_pid = os.fork()
        os.environ['RQ_WORKER_ID'] = self.name
        os.environ['RQ_JOB_ID'] = job.id
        if child_pid == 0:
            self.main_work_horse(job, queue)
        else:
            self._horse_pid = child_pid
            self.procline('Forked {0} at {1}'.format(child_pid, time.time()))

    def monitor_work_horse(self, job):
        """The worker will monitor the work horse and make sure that it
        either executes successfully or the status of the job is set to
        failed
        """
        while True:
            try:
                with UnixSignalDeathPenalty(self.job_monitoring_interval, HorseMonitorTimeoutException):
                    retpid, ret_val = os.waitpid(self._horse_pid, 0)
                break
            except HorseMonitorTimeoutException:
                # Horse has not exited yet and is still running.
                # Send a heartbeat to keep the worker alive.
                self.heartbeat(self.job_monitoring_interval + 5)
            except OSError as e:
                # In case we encountered an OSError due to EINTR (which is
                # caused by a SIGINT or SIGTERM signal during
                # os.waitpid()), we simply ignore it and enter the next
                # iteration of the loop, waiting for the child to end.  In
                # any other case, this is some other unexpected OS error,
                # which we don't want to catch, so we re-raise those ones.
                if e.errno != errno.EINTR:
                    raise
                # Send a heartbeat to keep the worker alive.
                self.heartbeat()

        if ret_val == os.EX_OK:  # The process exited normally.
            return
        job_status = job.get_status()
        if job_status is None:  # Job completed and its ttl has expired
            return
        if job_status not in [JobStatus.FINISHED, JobStatus.FAILED]:

            if not job.ended_at:
                job.ended_at = utcnow()

            # Unhandled failure: move the job to the failed queue
            self.log.warning((
<<<<<<< HEAD
                'Moving job to FailedJobRegistry '
                '(work-horse terminated unexpectedly; waitpid returned {})'
            ).format(ret_val))

            exc_string = "Work-horse process was terminated unexpectedly " + "(waitpid returned %s)" % ret_val
            self.handle_job_failure(
=======
                'Moving job to %r queue '
                '(work-horse terminated unexpectedly; waitpid returned %s)'
            ), self.failed_queue.name, ret_val)
            self.failed_queue.quarantine(
>>>>>>> 42d22c52
                job,
                exc_string="Work-horse process was terminated unexpectedly "
                           "(waitpid returned %s)" % ret_val
            )

    def execute_job(self, job, queue):
        """Spawns a work horse to perform the actual work and passes it a job.
        The worker will wait for the work horse and make sure it executes
        within the given timeout bounds, or will end the work horse with
        SIGALRM.
        """
        self.set_state(WorkerStatus.BUSY)
        self.fork_work_horse(job, queue)
        self.monitor_work_horse(job)
        self.set_state(WorkerStatus.IDLE)

    def main_work_horse(self, job, queue):
        """This is the entry point of the newly spawned work horse."""
        # After fork()'ing, always assure we are generating random sequences
        # that are different from the worker.
        random.seed()

        try:
            self.setup_work_horse_signals()
            self._is_horse = True
            self.log = logger
            self.perform_job(job, queue)
        except Exception as e:  # noqa
            # Horse does not terminate properly
            raise e
            os._exit(1)

        # os._exit() is the way to exit from childs after a fork(), in
        # constrast to the regular sys.exit()
        os._exit(0)

    def setup_work_horse_signals(self):
        """Setup signal handing for the newly spawned work horse."""
        # Always ignore Ctrl+C in the work horse, as it might abort the
        # currently running job.
        # The main worker catches the Ctrl+C and requests graceful shutdown
        # after the current work is done.  When cold shutdown is requested, it
        # kills the current job anyway.
        signal.signal(signal.SIGINT, signal.SIG_IGN)
        signal.signal(signal.SIGTERM, signal.SIG_DFL)

    def prepare_job_execution(self, job, heartbeat_ttl=None):
        """Performs misc bookkeeping like updating states prior to
        job execution.
        """
        timeout = (job.timeout or 180) + 60

        if heartbeat_ttl is None:
            heartbeat_ttl = self.job_monitoring_interval + 5

        with self.connection.pipeline() as pipeline:
            self.set_state(WorkerStatus.BUSY, pipeline=pipeline)
            self.set_current_job_id(job.id, pipeline=pipeline)
            self.heartbeat(heartbeat_ttl, pipeline=pipeline)
            registry = StartedJobRegistry(job.origin, self.connection,
                                          job_class=self.job_class)
            registry.add(job, timeout, pipeline=pipeline)
            job.set_status(JobStatus.STARTED, pipeline=pipeline)
            pipeline.hset(job.key, 'started_at', utcformat(utcnow()))
            pipeline.execute()

        msg = 'Processing {0} from {1} since {2}'
        self.procline(msg.format(job.func_name, job.origin, time.time()))

    def handle_job_failure(self, job, started_job_registry=None,
                           exc_string=''):
        """Handles the failure or an executing job by:
            1. Setting the job status to failed
            2. Removing the job from StartedJobRegistry
            3. Setting the workers current job to None
            4. Add the job to FailedJobRegistry
        """
        with self.connection.pipeline() as pipeline:
            if started_job_registry is None:
                started_job_registry = StartedJobRegistry(
                    job.origin,
                    self.connection,
                    job_class=self.job_class
                )
            job.set_status(JobStatus.FAILED, pipeline=pipeline)
            started_job_registry.remove(job, pipeline=pipeline)

            if not self.disable_default_exception_handler:
                failed_job_registry = FailedJobRegistry(job.origin, job.connection,
                                                        job_class=self.job_class)
                failed_job_registry.add(job, ttl=job.failure_ttl,
                                        exc_string=exc_string, pipeline=pipeline)

            self.set_current_job_id(None, pipeline=pipeline)
            self.increment_failed_job_count(pipeline)
            if job.started_at and job.ended_at:
                self.increment_total_working_time(
                    job.ended_at - job.started_at,
                    pipeline
                )

            try:
                pipeline.execute()
            except Exception:
                # Ensure that custom exception handlers are called
                # even if Redis is down
                pass

    def handle_job_success(self, job, queue, started_job_registry):

        with self.connection.pipeline() as pipeline:
            while True:
                try:
                    # if dependencies are inserted after enqueue_dependents
                    # a WatchError is thrown by execute()
                    pipeline.watch(job.dependents_key)
                    # enqueue_dependents calls multi() on the pipeline!
                    queue.enqueue_dependents(job, pipeline=pipeline)

                    self.set_current_job_id(None, pipeline=pipeline)
                    self.increment_successful_job_count(pipeline=pipeline)
                    self.increment_total_working_time(
                        job.ended_at - job.started_at, pipeline
                    )

                    result_ttl = job.get_result_ttl(self.default_result_ttl)
                    if result_ttl != 0:
                        job.set_status(JobStatus.FINISHED, pipeline=pipeline)
                        # Don't clobber the user's meta dictionary!
                        job.save(pipeline=pipeline, include_meta=False)

                        finished_job_registry = FinishedJobRegistry(job.origin,
                                                                    self.connection,
                                                                    job_class=self.job_class)
                        finished_job_registry.add(job, result_ttl, pipeline)

                    job.cleanup(result_ttl, pipeline=pipeline,
                                remove_from_queue=False)
                    started_job_registry.remove(job, pipeline=pipeline)

                    pipeline.execute()
                    break
                except WatchError:
                    continue

    def perform_job(self, job, queue, heartbeat_ttl=None):
        """Performs the actual work of a job.  Will/should only be called
        inside the work horse's process.
        """
        self.prepare_job_execution(job, heartbeat_ttl)
        push_connection(self.connection)

        started_job_registry = StartedJobRegistry(job.origin,
                                                  self.connection,
                                                  job_class=self.job_class)

        try:
            job.started_at = utcnow()
            timeout = job.timeout or self.queue_class.DEFAULT_TIMEOUT
            with self.death_penalty_class(timeout, JobTimeoutException, job_id=job.id):
                rv = job.perform()

            job.ended_at = utcnow()

            # Pickle the result in the same try-except block since we need
            # to use the same exc handling when pickling fails
            job._result = rv
            self.handle_job_success(job=job,
                                    queue=queue,
                                    started_job_registry=started_job_registry)
        except:
            job.ended_at = utcnow()
            exc_info = sys.exc_info()
            exc_string = self._get_safe_exception_string(
                traceback.format_exception(*exc_info)
            )
            self.handle_job_failure(job=job, exc_string=exc_string,
                                    started_job_registry=started_job_registry)
            self.handle_exception(job, *exc_info)
            return False

        finally:
            pop_connection()

        self.log.info('%s: %s (%s)', green(job.origin), blue('Job OK'), job.id)
        if rv is not None:
            log_result = "{0!r}".format(as_text(text_type(rv)))
            self.log.debug('Result: %s', yellow(log_result))

        if self.log_result_lifespan:
            result_ttl = job.get_result_ttl(self.default_result_ttl)
            if result_ttl == 0:
                self.log.info('Result discarded immediately')
            elif result_ttl > 0:
                self.log.info('Result is kept for %s seconds', result_ttl)
            else:
                self.log.info('Result will never expire, clean up result key manually')

        return True

    def handle_exception(self, job, *exc_info):
        """Walks the exception handler stack to delegate exception handling."""
        exc_string = Worker._get_safe_exception_string(
            traceback.format_exception_only(*exc_info[:2]) + traceback.format_exception(*exc_info)
        )
        self.log.error(exc_string, exc_info=True, extra={
            'func': job.func_name,
            'arguments': job.args,
            'kwargs': job.kwargs,
            'queue': job.origin,
        })

        for handler in self._exc_handlers:
            self.log.debug('Invoking exception handler %s', handler)
            fallthrough = handler(job, *exc_info)

            # Only handlers with explicit return values should disable further
            # exc handling, so interpret a None return value as True.
            if fallthrough is None:
                fallthrough = True

            if not fallthrough:
                break

<<<<<<< HEAD
=======
    def move_to_failed_queue(self, job, *exc_info):
        """Default exception handler: move the job to the failed queue."""
        self.log.warning('Moving job to %r queue', self.failed_queue.name)
        from .handlers import move_to_failed_queue
        move_to_failed_queue(job, *exc_info)

>>>>>>> 42d22c52
    @staticmethod
    def _get_safe_exception_string(exc_strings):
        """Ensure list of exception strings is decoded on Python 2 and joined as one string safely."""
        if sys.version_info[0] < 3:
            try:
                exc_strings = [exc.decode("utf-8") for exc in exc_strings]
            except ValueError:
                exc_strings = [exc.decode("latin-1") for exc in exc_strings]
        return ''.join(exc_strings)

    def push_exc_handler(self, handler_func):
        """Pushes an exception handler onto the exc handler stack."""
        self._exc_handlers.append(handler_func)

    def pop_exc_handler(self):
        """Pops the latest exception handler off of the exc handler stack."""
        return self._exc_handlers.pop()

    def __eq__(self, other):
        """Equality does not take the database/connection into account"""
        if not isinstance(other, self.__class__):
            raise TypeError('Cannot compare workers to other types (of workers)')
        return self.name == other.name

    def __hash__(self):
        """The hash does not take the database/connection into account"""
        return hash(self.name)

    def clean_registries(self):
        """Runs maintenance jobs on each Queue's registries."""
        for queue in self.queues:
            self.log.info('Cleaning registries for queue: %s', queue.name)
            clean_registries(queue)
        self.last_cleaned_at = utcnow()

    @property
    def should_run_maintenance_tasks(self):
        """Maintenance tasks should run on first startup or every hour."""
        if self.last_cleaned_at is None:
            return True
        if (utcnow() - self.last_cleaned_at) > timedelta(hours=1):
            return True
        return False


class SimpleWorker(Worker):
    def main_work_horse(self, *args, **kwargs):
        raise NotImplementedError("Test worker does not implement this method")

    def execute_job(self, job, queue):
        """Execute job in same thread/process, do not fork()"""
        timeout = (job.timeout or DEFAULT_WORKER_TTL) + 5
        return self.perform_job(job, queue, heartbeat_ttl=timeout)


class HerokuWorker(Worker):
    """
    Modified version of rq worker which:
    * stops work horses getting killed with SIGTERM
    * sends SIGRTMIN to work horses on SIGTERM to the main process which in turn
    causes the horse to crash `imminent_shutdown_delay` seconds later
    """
    imminent_shutdown_delay = 6

    frame_properties = ['f_code', 'f_lasti', 'f_lineno', 'f_locals', 'f_trace']
    if PY2:
        frame_properties.extend(
            ['f_exc_traceback', 'f_exc_type', 'f_exc_value', 'f_restricted']
        )

    def setup_work_horse_signals(self):
        """Modified to ignore SIGINT and SIGTERM and only handle SIGRTMIN"""
        signal.signal(signal.SIGRTMIN, self.request_stop_sigrtmin)
        signal.signal(signal.SIGINT, signal.SIG_IGN)
        signal.signal(signal.SIGTERM, signal.SIG_IGN)

    def handle_warm_shutdown_request(self):
        """If horse is alive send it SIGRTMIN"""
        if self.horse_pid != 0:
            self.log.info('Warm shut down requested, sending horse SIGRTMIN signal')
            self.kill_horse(sig=signal.SIGRTMIN)
        else:
            self.log.warning('Warm shut down requested, no horse found')

    def request_stop_sigrtmin(self, signum, frame):
        if self.imminent_shutdown_delay == 0:
            self.log.warning('Imminent shutdown, raising ShutDownImminentException immediately')
            self.request_force_stop_sigrtmin(signum, frame)
        else:
            self.log.warning('Imminent shutdown, raising ShutDownImminentException in %d seconds',
                             self.imminent_shutdown_delay)
            signal.signal(signal.SIGRTMIN, self.request_force_stop_sigrtmin)
            signal.signal(signal.SIGALRM, self.request_force_stop_sigrtmin)
            signal.alarm(self.imminent_shutdown_delay)

    def request_force_stop_sigrtmin(self, signum, frame):
        info = dict((attr, getattr(frame, attr)) for attr in self.frame_properties)
        self.log.warning('raising ShutDownImminentException to cancel job...')
        raise ShutDownImminentException('shut down imminent (signal: %s)' % signal_name(signum), info)<|MERGE_RESOLUTION|>--- conflicted
+++ resolved
@@ -649,19 +649,12 @@
 
             # Unhandled failure: move the job to the failed queue
             self.log.warning((
-<<<<<<< HEAD
                 'Moving job to FailedJobRegistry '
                 '(work-horse terminated unexpectedly; waitpid returned {})'
             ).format(ret_val))
 
             exc_string = "Work-horse process was terminated unexpectedly " + "(waitpid returned %s)" % ret_val
             self.handle_job_failure(
-=======
-                'Moving job to %r queue '
-                '(work-horse terminated unexpectedly; waitpid returned %s)'
-            ), self.failed_queue.name, ret_val)
-            self.failed_queue.quarantine(
->>>>>>> 42d22c52
                 job,
                 exc_string="Work-horse process was terminated unexpectedly "
                            "(waitpid returned %s)" % ret_val
@@ -886,15 +879,6 @@
             if not fallthrough:
                 break
 
-<<<<<<< HEAD
-=======
-    def move_to_failed_queue(self, job, *exc_info):
-        """Default exception handler: move the job to the failed queue."""
-        self.log.warning('Moving job to %r queue', self.failed_queue.name)
-        from .handlers import move_to_failed_queue
-        move_to_failed_queue(job, *exc_info)
-
->>>>>>> 42d22c52
     @staticmethod
     def _get_safe_exception_string(exc_strings):
         """Ensure list of exception strings is decoded on Python 2 and joined as one string safely."""
