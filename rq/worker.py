--- conflicted
+++ resolved
@@ -319,12 +319,8 @@
 
                 self.heartbeat((job.timeout or 180) + 60)
                 self.fork_and_perform_job(job)
-<<<<<<< HEAD
-                self.connection.expire(self.key, self.default_worker_ttl)
-                
-=======
                 self.heartbeat()
->>>>>>> 9ad7da68
+
                 if job.status == Status.FINISHED:
                     for reverse_dependency in job.reverse_dependencies:
                         reverse_dependency.remove_dependency(job.id)
