--- conflicted
+++ resolved
@@ -207,18 +207,6 @@
 
         return worker
 
-<<<<<<< HEAD
-    def __init__(self, queues, name: t.Optional[str] = None, default_result_ttl=DEFAULT_RESULT_TTL,
-                 connection: t.Optional['Redis'] = None, exc_handler=None, exception_handlers=None,
-                 default_worker_ttl=DEFAULT_WORKER_TTL, job_class: t.Type['Job'] = None,
-                 queue_class=None, log_job_description: bool = True,
-                 job_monitoring_interval=DEFAULT_JOB_MONITORING_INTERVAL,
-                 disable_default_exception_handler: bool = False,
-                 prepare_for_work: bool = True, serializer=None,
-                 workhorse_terminated_handler: Optional[Callable[[Job, int, int, resource.struct_rusage], None]] = None):  # noqa
-        if connection is None:
-            connection = get_current_connection()
-=======
     def __init__(
         self,
         queues,
@@ -235,10 +223,10 @@
         disable_default_exception_handler: bool = False,
         prepare_for_work: bool = True,
         serializer=None,
+        workhorse_terminated_handler: Optional[Callable[[Job, int, int, resource.struct_rusage], None]] = None
     ):  # noqa
 
         connection = self._set_connection(connection, default_worker_ttl)
->>>>>>> acdeff38
         self.connection = connection
         self.redis_server_version = None
 
@@ -967,26 +955,14 @@
                 job.ended_at = utcnow()
 
             # Unhandled failure: move the job to the failed queue
-<<<<<<< HEAD
             signal_msg = f" (signal {os.WTERMSIG(ret_val)})" if ret_val and os.WIFSIGNALED(ret_val) else ""
             exc_string = f"Work-horse terminated unexpectedly; waitpid returned {ret_val}{signal_msg}; "
-            self.log.warning('Moving job to FailedJobRegistry ({})'.format(exc_string))
-=======
-            self.log.warning(
-                ('Moving job to FailedJobRegistry ' '(work-horse terminated unexpectedly; waitpid returned {})').format(
-                    ret_val
-                )
-            )
->>>>>>> acdeff38
+            self.log.warning(f'Moving job to FailedJobRegistry ({exc_string})')
 
             self.handle_workhorse_terminated(job, retpid, ret_val, rusage)
             self.handle_job_failure(
-<<<<<<< HEAD
                 job, queue=queue,
                 exc_string=exc_string
-=======
-                job, queue=queue, exc_string="Work-horse was terminated unexpectedly " "(waitpid returned %s)" % ret_val
->>>>>>> acdeff38
             )
 
     def execute_job(self, job: 'Job', queue: 'Queue'):
