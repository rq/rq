--- conflicted
+++ resolved
@@ -12,10 +12,8 @@
 import time
 import traceback
 import warnings
-<<<<<<< HEAD
+
 from concurrent.futures import Future, ThreadPoolExecutor, wait
-=======
->>>>>>> 65464974
 from datetime import timedelta
 from enum import Enum
 from random import shuffle
@@ -50,12 +48,8 @@
     DEFAULT_LOGGING_DATE_FORMAT,
     DEFAULT_LOGGING_FORMAT,
 )
-<<<<<<< HEAD
-from .exceptions import DequeueTimeout, DeserializationError, ShutDownImminentException
-=======
+
 from .exceptions import DeserializationError, DequeueTimeout, ShutDownImminentException
-
->>>>>>> 65464974
 from .job import Job, JobStatus
 from .logutils import setup_loghandlers
 from .queue import Queue
