--- conflicted
+++ resolved
@@ -766,10 +766,7 @@
                     serializer=self.serializer,
                 )
                 if result is not None:
-<<<<<<< HEAD
-=======
                     self.log.debug(f"Dequeued job {blue(result[0].id)} from {green(result[1].name)}")
->>>>>>> 27cbf48a
                     job, queue = result
                     self.log.debug(f"Dequeued job {job} from {queue}")
                     job.redis_server_version = self.get_redis_server_version()
