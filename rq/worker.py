--- conflicted
+++ resolved
@@ -226,16 +226,11 @@
                 )
                 self.ip_address = 'unknown'
             else:
-<<<<<<< HEAD
-                self.ip_address = [client['addr'] for client in connection.client_list()
-                                   if client['name'] == self.name][0]
-=======
                 self.ip_address = [
                     client['addr']
                     for client in connection.client_list()
                     if client['name'] == self.name
                 ][0]
->>>>>>> 98c200d0
         else:
             self.hostname = None
             self.pid = None
@@ -980,12 +975,9 @@
                                                         job_class=self.job_class, serializer=job.serializer)
                 failed_job_registry.add(job, ttl=job.failure_ttl,
                                         exc_string=exc_string, pipeline=pipeline)
-<<<<<<< HEAD
                 Result.create_failure(job, job.failure_ttl, exc_string=exc_string, pipeline=pipeline)
-=======
                 with suppress(redis.exceptions.ConnectionError):
                     pipeline.execute()
->>>>>>> 98c200d0
 
             self.set_current_job_id(None, pipeline=pipeline)
             self.increment_failed_job_count(pipeline)
