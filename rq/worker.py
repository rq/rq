--- conflicted
+++ resolved
@@ -1059,12 +1059,8 @@
                     if result_ttl != 0:
                         self.log.debug('Setting job %s status to finished', job.id)
                         job.set_status(JobStatus.FINISHED, pipeline=pipeline)
-<<<<<<< HEAD
                         # Don't clobber the user's meta dictionary!
                         job.save(pipeline=pipeline, include_meta=False)
-=======
-                        job.worker_name = None
-
                         # Result should be saved in job hash only if server
                         # doesn't support Redis streams
                         include_result = not self.supports_redis_streams
@@ -1074,8 +1070,6 @@
                         if self.supports_redis_streams:
                             Result.create(job, Result.Type.SUCCESSFUL, return_value=job._result,
                                           ttl=result_ttl, pipeline=pipeline)
->>>>>>> 0691b4d4
-
                         finished_job_registry = queue.finished_job_registry
                         finished_job_registry.add(job, result_ttl, pipeline)
 
