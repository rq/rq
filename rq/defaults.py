--- conflicted
+++ resolved
@@ -63,6 +63,12 @@
 """
 
 
+DEFAULT_MAINTENANCE_TASK_INTERVAL = 10 * 60
+""" The interval to run maintenance tasks
+in seconds. Defaults to 10 minutes.
+"""
+
+
 CALLBACK_TIMEOUT = 60
 """ The timeout period in seconds for Callback functions
 Means that Functions used in `success_callback` and `failure_callback`
@@ -78,12 +84,7 @@
 
 
 DEFAULT_LOGGING_FORMAT = '%(asctime)s %(message)s'
-<<<<<<< HEAD
 """ The default Logging Format to use
 Uses Python's default attributes as defined
 https://docs.python.org/3/library/logging.html#logrecord-attributes
 """
-=======
-DEFAULT_MAINTENANCE_TASK_INTERVAL = 10 * 60
-CALLBACK_TIMEOUT = 60
->>>>>>> 4bd0f12e
