--- conflicted
+++ resolved
@@ -934,13 +934,7 @@
         self.description = as_text(obj['description']) if obj.get('description') else None
 
         self.enqueued_at = str_to_date(v) if (v := obj.get('enqueued_at')) else None
-<<<<<<< HEAD
         self.started_at = str_to_date(v) if (v := obj.get('started_at')) else None
-=======
-
-        self.started_at = str_to_date(v) if (v := obj.get('started_at')) else None
-
->>>>>>> b4b80492
         self.ended_at = str_to_date(v) if (v := obj.get('ended_at')) else None
 
         self.last_heartbeat = str_to_date(v) if (v := obj.get('last_heartbeat')) else None
