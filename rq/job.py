--- conflicted
+++ resolved
@@ -2,15 +2,9 @@
 import inspect
 import json
 import logging
+import sys
 import warnings
 import zlib
-<<<<<<< HEAD
-import sys
-
-import asyncio
-from collections.abc import Iterable
-=======
->>>>>>> 180c9afb
 from datetime import datetime, timedelta, timezone
 from enum import Enum
 from typing import TYPE_CHECKING, Any, Callable, Dict, Iterable, List, Optional, Tuple, Type, Union
@@ -103,7 +97,6 @@
 """
 
 
-<<<<<<< HEAD
 class _SteamCapture:
     def __init__(self, original):
         self.strio = StringIO()
@@ -123,10 +116,6 @@
         return getattr(self.original, attr)
 
 
-def cancel_job(job_id, connection=None, serializer=None, enqueue_dependents=False):
-    """Cancels the job with the given job ID, preventing execution.  Discards
-    any job info (i.e. it can't be requeued later).
-=======
 def cancel_job(job_id: str, connection: 'Redis', serializer=None, enqueue_dependents: bool = False):
     """Cancels the job with the given job ID, preventing execution.
     Use with caution. This will discard any job info (i.e. it can't be requeued later).
@@ -136,7 +125,6 @@
         connection (Optional[Redis], optional): The Redis Connection. Defaults to None.
         serializer (str, optional): The string of the path to the serializer to use. Defaults to None.
         enqueue_dependents (bool, optional): Whether dependents should still be enqueued. Defaults to False.
->>>>>>> 180c9afb
     """
     Job.fetch(job_id, connection=connection, serializer=serializer).cancel(enqueue_dependents=enqueue_dependents)
 
@@ -180,13 +168,6 @@
     redis_job_namespace_prefix = 'rq:job:'
 
     @classmethod
-<<<<<<< HEAD
-    def create(cls, func, args=None, kwargs=None, connection=None,
-               result_ttl=None, ttl=None, status=None, description=None,
-               depends_on=None, timeout=None, id=None, origin=None, meta=None,
-               failure_ttl=None, serializer=None, *, on_success=None, on_failure=None,
-               capture_stdout=False, capture_stderr=False):
-=======
     def create(
         cls,
         func: FunctionReferenceType,
@@ -209,8 +190,9 @@
         on_success: Optional[Union['Callback', Callable[..., Any]]] = None,  # Callable is deprecated
         on_failure: Optional[Union['Callback', Callable[..., Any]]] = None,  # Callable is deprecated
         on_stopped: Optional[Union['Callback', Callable[..., Any]]] = None,  # Callable is deprecated
+        capture_stdout: Optional[bool] = False,
+        capture_stderr: Optional[bool] = False
     ) -> 'Job':
->>>>>>> 180c9afb
         """Creates a new Job instance for the given function, arguments, and
         keyword arguments.
 
@@ -743,15 +725,6 @@
         self._dependency_ids: List[str] = []
         self.meta: Dict = {}
         self.serializer = resolve_serializer(serializer)
-<<<<<<< HEAD
-        self.retries_left = None
-        # retry_intervals is a list of int e.g [60, 120, 240]
-        self.retry_intervals = None
-        self.redis_server_version = None
-        self.last_heartbeat = None
-        self._stdout = None
-        self._stderr = None
-=======
         self.retries_left: Optional[int] = None
         self.retry_intervals: Optional[List[int]] = None
         self.redis_server_version: Optional[Tuple[int, int, int]] = None
@@ -759,11 +732,12 @@
         self.allow_dependency_failures: Optional[bool] = None
         self.enqueue_at_front: Optional[bool] = None
         self.group_id: Optional[str] = None
+        self._stdout: Optional[bool] = None
+        self._stderr: Optional[bool] = None
 
         from .results import Result
 
         self._cached_result: Optional[Result] = None
->>>>>>> 180c9afb
 
     def __repr__(self):  # noqa  # pragma: no cover
         return '{0}({1!r}, enqueued_at={2!r})'.format(self.__class__.__name__, self._id, self.enqueued_at)
