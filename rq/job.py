import inspect
import json
import pickle
import warnings
import zlib
import typing as t
import asyncio

from collections.abc import Iterable
from datetime import datetime, timedelta, timezone
from enum import Enum
from functools import partial
from uuid import uuid4
from redis import WatchError

if t.TYPE_CHECKING:
    from rq.queue import Queue
    from redis import Redis
    from redis.client import Pipeline

from rq.compat import as_text, decode_redis_hash, string_types
from .connections import resolve_connection
from .exceptions import DeserializationError, InvalidJobOperation, NoSuchJobError
from .local import LocalStack
from .serializers import resolve_serializer
from .utils import (get_version, import_attribute, parse_timeout, str_to_date,
                    utcformat, utcnow, ensure_list, get_call_string)

# Serialize pickle dumps using the highest pickle protocol (binary, default
# uses ascii)
dumps = partial(pickle.dumps, protocol=pickle.HIGHEST_PROTOCOL)
loads = pickle.loads


class JobStatus(str, Enum):
    QUEUED = 'queued'
    FINISHED = 'finished'
    FAILED = 'failed'
    STARTED = 'started'
    DEFERRED = 'deferred'
    SCHEDULED = 'scheduled'
    STOPPED = 'stopped'
    CANCELED = 'canceled'


class Dependency:
<<<<<<< HEAD
    def __init__(self, jobs: t.List[t.Union['Job', str]], allow_failure: bool = False):
        dependent_jobs = ensure_list(jobs)
=======
    def __init__(self, jobs, allow_failure: bool = False, enqueue_at_front: bool = False):
        jobs = ensure_list(jobs)
>>>>>>> 48e821ec
        if not all(
            isinstance(job, Job) or isinstance(job, str)
            for job in dependent_jobs
            if job
        ):
            raise ValueError("jobs: must contain objects of type Job and/or strings representing Job ids")
        elif len(dependent_jobs) < 1:
            raise ValueError("jobs: cannot be empty.")

        self.dependencies = dependent_jobs
        self.allow_failure = allow_failure
        self.enqueue_at_front = enqueue_at_front


# Sentinel value to mark that some of our lazily evaluated properties have not
# yet been evaluated.
UNEVALUATED = object()


def cancel_job(job_id: str, connection: t.Optional['Redis'] = None, serializer=None, enqueue_dependents: bool = False):
    """Cancels the job with the given job ID, preventing execution.  Discards
    any job info (i.e. it can't be requeued later).
    """
    Job.fetch(job_id, connection=connection, serializer=serializer).cancel(enqueue_dependents=enqueue_dependents)


def get_current_job(connection: t.Optional['Redis'] = None, job_class: t.Optional['Job'] = None):
    """Returns the Job instance that is currently being executed.  If this
    function is invoked from outside a job context, None is returned.
    """
    if job_class:
        warnings.warn("job_class argument for get_current_job is deprecated.",
                      DeprecationWarning)
    return _job_stack.top


def requeue_job(job_id: str, connection: 'Redis', serializer=None):
    job = Job.fetch(job_id, connection=connection, serializer=serializer)
    return job.requeue()


class Job:
    """A Job is just a convenient datastructure to pass around job (meta) data.
    """
    redis_job_namespace_prefix = 'rq:job:'

    # Job construction
    @classmethod
    def create(cls, func: t.Callable[..., t.Any], args=None, kwargs=None, connection: t.Optional['Redis'] = None,
               result_ttl=None, ttl=None, status=None, description=None,
               depends_on=None, timeout=None, id=None, origin=None, meta=None,
               failure_ttl=None, serializer=None, *, on_success=None, on_failure=None) -> 'Job':
        """Creates a new Job instance for the given function, arguments, and
        keyword arguments.
        """
        if args is None:
            args = ()
        if kwargs is None:
            kwargs = {}

        if not isinstance(args, (tuple, list)):
            raise TypeError('{0!r} is not a valid args list'.format(args))
        if not isinstance(kwargs, dict):
            raise TypeError('{0!r} is not a valid kwargs dict'.format(kwargs))

        job = cls(connection=connection, serializer=serializer)
        if id is not None:
            job.set_id(id)

        if origin is not None:
            job.origin = origin

        # Set the core job tuple properties
        job._instance = None
        if inspect.ismethod(func):
            job._instance = func.__self__
            job._func_name = func.__name__
        elif inspect.isfunction(func) or inspect.isbuiltin(func):
            job._func_name = '{0}.{1}'.format(func.__module__, func.__qualname__)
        elif isinstance(func, string_types):
            job._func_name = as_text(func)
        elif not inspect.isclass(func) and hasattr(func, '__call__'):  # a callable class instance
            job._instance = func
            job._func_name = '__call__'
        else:
            raise TypeError('Expected a callable or a string, but got: {0}'.format(func))
        job._args = args
        job._kwargs = kwargs

        if on_success:
            if not inspect.isfunction(on_success) and not inspect.isbuiltin(on_success):
                raise ValueError('on_success callback must be a function')
            job._success_callback_name = '{0}.{1}'.format(on_success.__module__, on_success.__qualname__)

        if on_failure:
            if not inspect.isfunction(on_failure) and not inspect.isbuiltin(on_failure):
                raise ValueError('on_failure callback must be a function')
            job._failure_callback_name = '{0}.{1}'.format(on_failure.__module__, on_failure.__qualname__)

        # Extra meta data
        job.description = description or job.get_call_string()
        job.result_ttl = parse_timeout(result_ttl)
        job.failure_ttl = parse_timeout(failure_ttl)
        job.ttl = parse_timeout(ttl)
        job.timeout = parse_timeout(timeout)
        job._status = status
        job.meta = meta or {}

        # dependency could be job instance or id, or iterable thereof
        if depends_on is not None:
            if isinstance(depends_on, Dependency):
                job.enqueue_at_front = depends_on.enqueue_at_front
                job.allow_dependency_failures = depends_on.allow_failure
                depends_on_list = depends_on.dependencies
            else:
                depends_on_list = ensure_list(depends_on)
            job._dependency_ids = [
                dep.id if isinstance(dep, Job) else dep
                for dep in depends_on_list
            ]

        return job

    def get_position(self):
        from .queue import Queue
        if self.origin:
            q = Queue(name=self.origin, connection=self.connection)
            return q.get_job_position(self._id)
        return None

    def get_status(self, refresh: bool = True) -> str:
        if refresh:
            self._status = as_text(self.connection.hget(self.key, 'status'))

        return self._status

    def set_status(self, status: str, pipeline: t.Optional['Pipeline'] = None):
        self._status = status
        connection: 'Redis' = pipeline if pipeline is not None else self.connection
        connection.hset(self.key, 'status', self._status)

    def get_meta(self, refresh: bool = True):
        if refresh:
            meta = self.connection.hget(self.key, 'meta')
            self.meta = self.serializer.loads(meta) if meta else {}

        return self.meta

    @property
    def is_finished(self) -> bool:
        return self.get_status() == JobStatus.FINISHED

    @property
    def is_queued(self) -> bool:
        return self.get_status() == JobStatus.QUEUED

    @property
    def is_failed(self) -> bool:
        return self.get_status() == JobStatus.FAILED

    @property
    def is_started(self) -> bool:
        return self.get_status() == JobStatus.STARTED

    @property
    def is_deferred(self) -> bool:
        return self.get_status() == JobStatus.DEFERRED

    @property
    def is_canceled(self) -> bool:
        return self.get_status() == JobStatus.CANCELED

    @property
    def is_scheduled(self) -> bool:
        return self.get_status() == JobStatus.SCHEDULED

    @property
    def is_stopped(self) -> bool:
        return self.get_status() == JobStatus.STOPPED

    @property
    def _dependency_id(self):
        """Returns the first item in self._dependency_ids. Present to
        preserve compatibility with third party packages..
        """
        if self._dependency_ids:
            return self._dependency_ids[0]

    @property
    def dependency(self) -> t.Optional['Job']:
        """Returns a job's first dependency. To avoid repeated Redis fetches, we cache
        job.dependency as job._dependency.
        """
        if not self._dependency_ids:
            return None
        if hasattr(self, '_dependency'):
            return self._dependency
        job = self.fetch(self._dependency_ids[0], connection=self.connection, serializer=self.serializer)
        self._dependency = job
        return job

    @property
    def dependent_ids(self) -> t.List[str]:
        """Returns a list of ids of jobs whose execution depends on this
        job's successful execution."""
        return list(map(as_text, self.connection.smembers(self.dependents_key)))

    @property
    def func(self):
        func_name = self.func_name
        if func_name is None:
            return None

        if self.instance:
            return getattr(self.instance, func_name)

        return import_attribute(self.func_name)

    @property
    def success_callback(self):
        if self._success_callback is UNEVALUATED:
            if self._success_callback_name:
                self._success_callback = import_attribute(self._success_callback_name)
            else:
                self._success_callback = None

        return self._success_callback

    @property
    def failure_callback(self):
        if self._failure_callback is UNEVALUATED:
            if self._failure_callback_name:
                self._failure_callback = import_attribute(self._failure_callback_name)
            else:
                self._failure_callback = None

        return self._failure_callback

    def _deserialize_data(self):
        try:
            self._func_name, self._instance, self._args, self._kwargs = self.serializer.loads(self.data)
        except Exception as e:
            # catch anything because serializers are generic
            raise DeserializationError() from e

    @property
    def data(self):
        if self._data is UNEVALUATED:
            if self._func_name is UNEVALUATED:
                raise ValueError('Cannot build the job data')

            if self._instance is UNEVALUATED:
                self._instance = None

            if self._args is UNEVALUATED:
                self._args = ()

            if self._kwargs is UNEVALUATED:
                self._kwargs = {}

            job_tuple = self._func_name, self._instance, self._args, self._kwargs
            self._data = self.serializer.dumps(job_tuple)
        return self._data

    @data.setter
    def data(self, value):
        self._data = value
        self._func_name = UNEVALUATED
        self._instance = UNEVALUATED
        self._args = UNEVALUATED
        self._kwargs = UNEVALUATED

    @property
    def func_name(self):
        if self._func_name is UNEVALUATED:
            self._deserialize_data()
        return self._func_name

    @func_name.setter
    def func_name(self, value):
        self._func_name = value
        self._data = UNEVALUATED

    @property
    def instance(self):
        if self._instance is UNEVALUATED:
            self._deserialize_data()
        return self._instance

    @instance.setter
    def instance(self, value):
        self._instance = value
        self._data = UNEVALUATED

    @property
    def args(self):
        if self._args is UNEVALUATED:
            self._deserialize_data()
        return self._args

    @args.setter
    def args(self, value):
        self._args = value
        self._data = UNEVALUATED

    @property
    def kwargs(self):
        if self._kwargs is UNEVALUATED:
            self._deserialize_data()
        return self._kwargs

    @kwargs.setter
    def kwargs(self, value):
        self._kwargs = value
        self._data = UNEVALUATED

    @classmethod
    def exists(cls, job_id: str, connection: t.Optional['Redis'] = None) -> int:
        """Returns whether a job hash exists for the given job ID."""
        conn = resolve_connection(connection)
        return conn.exists(cls.key_for(job_id))

    @classmethod
    def fetch(cls, id: str, connection: t.Optional['Redis'] = None, serializer=None) -> 'Job':
        """Fetches a persisted job from its corresponding Redis key and
        instantiates it.
        """
        job = cls(id, connection=connection, serializer=serializer)
        job.refresh()
        return job

    @classmethod
    def fetch_many(cls, job_ids: t.List[str], connection: 'Redis', serializer=None):
        """
        Bulk version of Job.fetch

        For any job_ids which a job does not exist, the corresponding item in
        the returned list will be None.
        """
        with connection.pipeline() as pipeline:
            for job_id in job_ids:
                pipeline.hgetall(cls.key_for(job_id))
            results = pipeline.execute()

        jobs: t.List[t.Optional['Job']] = []
        for i, job_id in enumerate(job_ids):
            if results[i]:
                job = cls(job_id, connection=connection, serializer=serializer)
                job.restore(results[i])
                jobs.append(job)
            else:
                jobs.append(None)

        return jobs

    def __init__(self, id: str = None, connection: t.Optional['Redis'] = None, serializer=None):
        self.connection = resolve_connection(connection)
        self._id = id
        self.created_at = utcnow()
        self._data = UNEVALUATED
        self._func_name = UNEVALUATED
        self._instance = UNEVALUATED
        self._args = UNEVALUATED
        self._kwargs = UNEVALUATED
        self._success_callback_name = None
        self._success_callback = UNEVALUATED
        self._failure_callback_name = None
        self._failure_callback = UNEVALUATED
        self.description = None
        self.origin = None
        self.enqueued_at: t.Optional[datetime] = None
        self.started_at: t.Optional[datetime] = None
        self.ended_at: t.Optional[datetime] = None
        self._result = None
        self.exc_info = None
        self.timeout = None
        self.result_ttl: t.Optional[int] = None
        self.failure_ttl: t.Optional[int] = None
        self.ttl: t.Optional[int] = None
        self.worker_name: t.Optional[str] = None
        self._status = None
        self._dependency_ids: t.List[str] = []
        self.meta = {}
        self.serializer = resolve_serializer(serializer)
        self.retries_left = None
        self.retry_intervals: t.Optional[t.List[int]] = None
        self.redis_server_version = None
<<<<<<< HEAD
        self.last_heartbeat: t.Optional[datetime] = None
        self.allow_dependency_failures: t.Optional[bool] = None
=======
        self.last_heartbeat = None
        self.allow_dependency_failures = None
        self.enqueue_at_front = None
>>>>>>> 48e821ec

    def __repr__(self):  # noqa  # pragma: no cover
        return '{0}({1!r}, enqueued_at={2!r})'.format(self.__class__.__name__,
                                                      self._id,
                                                      self.enqueued_at)

    def __str__(self):
        return '<{0} {1}: {2}>'.format(self.__class__.__name__,
                                       self.id,
                                       self.description)

    def __eq__(self, other):  # noqa
        return isinstance(other, self.__class__) and self.id == other.id

    def __hash__(self):  # pragma: no cover
        return hash(self.id)

    # Data access
    def get_id(self):  # noqa
        """The job ID for this job instance. Generates an ID lazily the
        first time the ID is requested.
        """
        if self._id is None:
            self._id = str(uuid4())
        return self._id

    def set_id(self, value: str):
        """Sets a job ID for the given job."""
        if not isinstance(value, string_types):
            raise TypeError('id must be a string, not {0}'.format(type(value)))
        self._id = value

    def heartbeat(self, timestamp: datetime, ttl: int, pipeline: t.Optional['Pipeline'] = None, xx: bool = False):
        self.last_heartbeat = timestamp
        connection = pipeline if pipeline is not None else self.connection
        connection.hset(self.key, 'last_heartbeat', utcformat(self.last_heartbeat))
        self.started_job_registry.add(self, ttl, pipeline=pipeline, xx=xx)

    id = property(get_id, set_id)

    @classmethod
    def key_for(cls, job_id: str):
        """The Redis key that is used to store job hash under."""
        return (cls.redis_job_namespace_prefix + job_id).encode('utf-8')

    @classmethod
    def dependents_key_for(cls, job_id: str):
        """The Redis key that is used to store job dependents hash under."""
        return '{0}{1}:dependents'.format(cls.redis_job_namespace_prefix, job_id)

    @property
    def key(self):
        """The Redis key that is used to store job hash under."""
        return self.key_for(self.id)

    @property
    def dependents_key(self):
        """The Redis key that is used to store job dependents hash under."""
        return self.dependents_key_for(self.id)

    @property
    def dependencies_key(self):
        return '{0}:{1}:dependencies'.format(self.redis_job_namespace_prefix, self.id)

    def fetch_dependencies(self, watch: bool = False, pipeline: t.Optional['Pipeline'] = None):
        """
        Fetch all of a job's dependencies. If a pipeline is supplied, and
        watch is true, then set WATCH on all the keys of all dependencies.

        Returned jobs will use self's connection, not the pipeline supplied.

        If a job has been deleted from redis, it is not returned.
        """
        connection = pipeline if pipeline is not None else self.connection

        if watch and self._dependency_ids:
            connection.watch(*[self.key_for(dependency_id)
                               for dependency_id in self._dependency_ids])

        jobs = [job
                for job in self.fetch_many(self._dependency_ids, connection=self.connection, serializer=self.serializer)
                if job]

        return jobs

    @property
    def result(self):
        """Returns the return value of the job.

        Initially, right after enqueueing a job, the return value will be
        None.  But when the job has been executed, and had a return value or
        exception, this will return that value or exception.

        Note that, when the job has no return value (i.e. returns None), the
        ReadOnlyJob object is useless, as the result won't be written back to
        Redis.

        Also note that you cannot draw the conclusion that a job has _not_
        been executed when its return value is None, since return values
        written back to Redis will expire after a given amount of time (500
        seconds by default).
        """
        if self._result is None:
            rv = self.connection.hget(self.key, 'result')
            if rv is not None:
                # cache the result
                self._result = self.serializer.loads(rv)
        return self._result

    """Backwards-compatibility accessor property `return_value`."""
    return_value = result

    def restore(self, raw_data):
        """Overwrite properties with the provided values stored in Redis"""
        obj = decode_redis_hash(raw_data)
        try:
            raw_data = obj['data']
        except KeyError:
            raise NoSuchJobError('Unexpected job format: {0}'.format(obj))

        try:
            self.data = zlib.decompress(raw_data)
        except zlib.error:
            # Fallback to uncompressed string
            self.data = raw_data

        self.created_at = str_to_date(obj.get('created_at'))
        self.origin = as_text(obj.get('origin'))
        self.worker_name = obj.get('worker_name').decode() if obj.get('worker_name') else None
        self.description = as_text(obj.get('description'))
        self.enqueued_at = str_to_date(obj.get('enqueued_at'))
        self.started_at = str_to_date(obj.get('started_at'))
        self.ended_at = str_to_date(obj.get('ended_at'))
        self.last_heartbeat = str_to_date(obj.get('last_heartbeat'))
        result = obj.get('result')
        if result:
            try:
                self._result = self.serializer.loads(obj.get('result'))
            except Exception:
                self._result = "Unserializable return value"
        self.timeout = parse_timeout(obj.get('timeout')) if obj.get('timeout') else None
        self.result_ttl = int(obj.get('result_ttl')) if obj.get('result_ttl') else None
        self.failure_ttl = int(obj.get('failure_ttl')) if obj.get('failure_ttl') else None
        self._status = obj.get('status').decode() if obj.get('status') else None

        if obj.get('success_callback_name'):
            self._success_callback_name = obj.get('success_callback_name').decode()

        if obj.get('failure_callback_name'):
            self._failure_callback_name = obj.get('failure_callback_name').decode()

        dep_ids = obj.get('dependency_ids')
        dep_id = obj.get('dependency_id')  # for backwards compatibility
        self._dependency_ids = (json.loads(dep_ids.decode()) if dep_ids
                                else [dep_id.decode()] if dep_id else [])
<<<<<<< HEAD
        self.allow_dependency_failures = (
            bool(int(obj.get('allow_dependency_failures')))
            if obj.get('allow_dependency_failures')
            else None
        )
=======
        self.allow_dependency_failures = bool(int(obj.get('allow_dependency_failures'))) if obj.get('allow_dependency_failures') else None
        self.enqueue_at_front = bool(int(obj['enqueue_at_front'])) if 'enqueue_at_front' in obj else None
>>>>>>> 48e821ec
        self.ttl = int(obj.get('ttl')) if obj.get('ttl') else None
        self.meta = self.serializer.loads(obj.get('meta')) if obj.get('meta') else {}

        self.retries_left = int(obj.get('retries_left')) if obj.get('retries_left') else None
        if obj.get('retry_intervals'):
            self.retry_intervals = json.loads(obj.get('retry_intervals').decode())

        raw_exc_info = obj.get('exc_info')
        if raw_exc_info:
            try:
                self.exc_info = as_text(zlib.decompress(raw_exc_info))
            except zlib.error:
                # Fallback to uncompressed string
                self.exc_info = as_text(raw_exc_info)

    # Persistence
    def refresh(self):  # noqa
        """Overwrite the current instance's properties with the values in the
        corresponding Redis key.

        Will raise a NoSuchJobError if no corresponding Redis key exists.
        """
        data = self.connection.hgetall(self.key)
        if not data:
            raise NoSuchJobError('No such job: {0}'.format(self.key))
        self.restore(data)

    def to_dict(self, include_meta: bool = True) -> dict:
        """
        Returns a serialization of the current job instance

        You can exclude serializing the `meta` dictionary by setting
        `include_meta=False`.
        """
        obj = {
            'created_at': utcformat(self.created_at or utcnow()),
            'data': zlib.compress(self.data),
            'success_callback_name': self._success_callback_name if self._success_callback_name else '',
            'failure_callback_name': self._failure_callback_name if self._failure_callback_name else '',
            'started_at': utcformat(self.started_at) if self.started_at else '',
            'ended_at': utcformat(self.ended_at) if self.ended_at else '',
            'last_heartbeat': utcformat(self.last_heartbeat) if self.last_heartbeat else '',
            'worker_name': self.worker_name or ''
        }

        if self.retries_left is not None:
            obj['retries_left'] = self.retries_left
        if self.retry_intervals is not None:
            obj['retry_intervals'] = json.dumps(self.retry_intervals)
        if self.origin is not None:
            obj['origin'] = self.origin
        if self.description is not None:
            obj['description'] = self.description
        if self.enqueued_at is not None:
            obj['enqueued_at'] = utcformat(self.enqueued_at)

        if self._result is not None:
            try:
                obj['result'] = self.serializer.dumps(self._result)
            except:  # noqa
                obj['result'] = "Unserializable return value"
        if self.exc_info is not None:
            obj['exc_info'] = zlib.compress(str(self.exc_info).encode('utf-8'))
        if self.timeout is not None:
            obj['timeout'] = self.timeout
        if self.result_ttl is not None:
            obj['result_ttl'] = self.result_ttl
        if self.failure_ttl is not None:
            obj['failure_ttl'] = self.failure_ttl
        if self._status is not None:
            obj['status'] = self._status
        if self._dependency_ids:
            obj['dependency_id'] = self._dependency_ids[0]  # for backwards compatibility
            obj['dependency_ids'] = json.dumps(self._dependency_ids)
        if self.meta and include_meta:
            obj['meta'] = self.serializer.dumps(self.meta)
        if self.ttl:
            obj['ttl'] = self.ttl

        if self.allow_dependency_failures is not None:
            # convert boolean to integer to avoid redis.exception.DataError
            obj["allow_dependency_failures"] = int(self.allow_dependency_failures)

        if self.enqueue_at_front is not None:
            obj["enqueue_at_front"] = int(self.enqueue_at_front)

        return obj

    def save(self, pipeline: t.Optional['Pipeline'] = None, include_meta: bool = True):
        """
        Dumps the current job instance to its corresponding Redis key.

        Exclude saving the `meta` dictionary by setting
        `include_meta=False`. This is useful to prevent clobbering
        user metadata without an expensive `refresh()` call first.

        Redis key persistence may be altered by `cleanup()` method.
        """
        key = self.key
        connection = pipeline if pipeline is not None else self.connection

        mapping = self.to_dict(include_meta=include_meta)

        if self.get_redis_server_version() >= (4, 0, 0):
            connection.hset(key, mapping=mapping)
        else:
            connection.hmset(key, mapping)

    def get_redis_server_version(self):
        """Return Redis server version of connection"""
        if not self.redis_server_version:
            self.redis_server_version = get_version(self.connection)

        return self.redis_server_version

    def save_meta(self):
        """Stores job meta from the job instance to the corresponding Redis key."""
        meta = self.serializer.dumps(self.meta)
        self.connection.hset(self.key, 'meta', meta)

    def cancel(self, pipeline: t.Optional['Pipeline'] = None, enqueue_dependents: bool = False):
        """Cancels the given job, which will prevent the job from ever being
        ran (or inspected).

        This method merely exists as a high-level API call to cancel jobs
        without worrying about the internals required to implement job
        cancellation.

        You can enqueue the jobs dependents optionally,
        Same pipelining behavior as Queue.enqueue_dependents on whether or not a pipeline is passed in.
        """
        if self.is_canceled:
            raise InvalidJobOperation("Cannot cancel already canceled job: {}".format(self.get_id()))
        from .registry import CanceledJobRegistry
        from .queue import Queue
        pipe = pipeline or self.connection.pipeline()

        while True:
            try:
                q = Queue(
                    name=self.origin,
                    connection=self.connection,
                    job_class=self.__class__,
                    serializer=self.serializer
                )

                self.set_status(JobStatus.CANCELED, pipeline=pipe)
                if enqueue_dependents:
                    # Only WATCH if no pipeline passed, otherwise caller is responsible
                    if pipeline is None:
                        pipe.watch(self.dependents_key)
                    q.enqueue_dependents(self, pipeline=pipeline, exclude_job_id=self.id)
                self._remove_from_registries(
                    pipeline=pipe,
                    remove_from_queue=True
                )

                registry = CanceledJobRegistry(
                    self.origin,
                    self.connection,
                    job_class=self.__class__,
                    serializer=self.serializer
                )
                registry.add(self, pipeline=pipe)
                if pipeline is None:
                    pipe.execute()
                break
            except WatchError:
                if pipeline is None:
                    continue
                else:
                    # if the pipeline comes from the caller, we re-raise the
                    # exception as it is the responsibility of the caller to
                    # handle it
                    raise

    def requeue(self, at_front: bool = False):
        """Requeues job."""
        return self.failed_job_registry.requeue(self, at_front=at_front)

    def _remove_from_registries(self, pipeline: t.Optional['Pipeline'] = None, remove_from_queue: bool = True):
        if remove_from_queue:
            from .queue import Queue
            q = Queue(name=self.origin, connection=self.connection, serializer=self.serializer)
            q.remove(self, pipeline=pipeline)

        if self.is_finished:
            from .registry import FinishedJobRegistry
            registry = FinishedJobRegistry(self.origin,
                                           connection=self.connection,
                                           job_class=self.__class__,
                                           serializer=self.serializer)
            registry.remove(self, pipeline=pipeline)

        elif self.is_deferred:
            from .registry import DeferredJobRegistry
            registry = DeferredJobRegistry(self.origin,
                                           connection=self.connection,
                                           job_class=self.__class__,
                                           serializer=self.serializer)
            registry.remove(self, pipeline=pipeline)

        elif self.is_started:
            from .registry import StartedJobRegistry
            registry = StartedJobRegistry(self.origin,
                                          connection=self.connection,
                                          job_class=self.__class__,
                                          serializer=self.serializer)
            registry.remove(self, pipeline=pipeline)

        elif self.is_scheduled:
            from .registry import ScheduledJobRegistry
            registry = ScheduledJobRegistry(self.origin,
                                            connection=self.connection,
                                            job_class=self.__class__,
                                            serializer=self.serializer)
            registry.remove(self, pipeline=pipeline)

        elif self.is_failed or self.is_stopped:
            self.failed_job_registry.remove(self, pipeline=pipeline)

        elif self.is_canceled:
            from .registry import CanceledJobRegistry
            registry = CanceledJobRegistry(self.origin, connection=self.connection,
                                           job_class=self.__class__,
                                           serializer=self.serializer)
            registry.remove(self, pipeline=pipeline)

    def delete(self, pipeline: t.Optional['Pipeline'] = None, remove_from_queue: bool = True,
               delete_dependents=False):
        """Cancels the job and deletes the job hash from Redis. Jobs depending
        on this job can optionally be deleted as well."""

        connection = pipeline if pipeline is not None else self.connection

        self._remove_from_registries(pipeline=pipeline, remove_from_queue=remove_from_queue)

        if delete_dependents:
            self.delete_dependents(pipeline=pipeline)

        connection.delete(self.key, self.dependents_key, self.dependencies_key)

    def delete_dependents(self, pipeline: t.Optional['Pipeline'] = None):
        """Delete jobs depending on this job."""
        connection = pipeline if pipeline is not None else self.connection
        for dependent_id in self.dependent_ids:
            try:
                job = Job.fetch(dependent_id, connection=self.connection, serializer=self.serializer)
                job.delete(pipeline=pipeline,
                           remove_from_queue=False)
            except NoSuchJobError:
                # It could be that the dependent job was never saved to redis
                pass
        connection.delete(self.dependents_key)

    # Job execution
    def perform(self):  # noqa
        """Invokes the job function with the job arguments."""
        self.connection.persist(self.key)
        _job_stack.push(self)
        try:
            self._result = self._execute()
        finally:
            assert self is _job_stack.pop()
        return self._result

    def prepare_for_execution(self, worker_name: str, pipeline: 'Pipeline'):
        """Set job metadata before execution begins"""
        self.worker_name = worker_name
        self.last_heartbeat = utcnow()
        self.started_at = self.last_heartbeat
        self._status = JobStatus.STARTED
        mapping = {
            'last_heartbeat': utcformat(self.last_heartbeat),
            'status': self._status,
            'started_at': utcformat(self.started_at),
            'worker_name': worker_name
        }
        if self.get_redis_server_version() >= (4, 0, 0):
            pipeline.hset(self.key, mapping=mapping)
        else:
            pipeline.hmset(self.key, mapping)

    def _execute(self):
        result = self.func(*self.args, **self.kwargs)
        if asyncio.iscoroutine(result):
            loop = asyncio.new_event_loop()
            coro_result = loop.run_until_complete(result)
            return coro_result
        return result

    def get_ttl(self, default_ttl: t.Optional[int] = None):
        """Returns ttl for a job that determines how long a job will be
        persisted. In the future, this method will also be responsible
        for determining ttl for repeated jobs.
        """
        return default_ttl if self.ttl is None else self.ttl

    def get_result_ttl(self, default_ttl: t.Optional[int] = None):
        """Returns ttl for a job that determines how long a jobs result will
        be persisted. In the future, this method will also be responsible
        for determining ttl for repeated jobs.
        """
        return default_ttl if self.result_ttl is None else self.result_ttl

    # Representation
    def get_call_string(self):  # noqa
        """Returns a string representation of the call, formatted as a regular
        Python function invocation statement.
        """
        return get_call_string(self.func_name, self.args, self.kwargs, max_length=75)

    def cleanup(self, ttl: t.Optional[int] = None, pipeline: t.Optional['Pipeline'] = None,
                remove_from_queue: bool = True):
        """Prepare job for eventual deletion (if needed). This method is usually
        called after successful execution. How long we persist the job and its
        result depends on the value of ttl:
        - If ttl is 0, cleanup the job immediately.
        - If it's a positive number, set the job to expire in X seconds.
        - If ttl is negative, don't set an expiry to it (persist
          forever)
        """
        if ttl == 0:
            self.delete(pipeline=pipeline, remove_from_queue=remove_from_queue)
        elif not ttl:
            return
        elif ttl > 0:
            connection = pipeline if pipeline is not None else self.connection
            connection.expire(self.key, ttl)
            connection.expire(self.dependents_key, ttl)
            connection.expire(self.dependencies_key, ttl)

    @property
    def started_job_registry(self):
        from .registry import StartedJobRegistry
        return StartedJobRegistry(self.origin, connection=self.connection,
                                  job_class=self.__class__,
                                  serializer=self.serializer)

    @property
    def failed_job_registry(self):
        from .registry import FailedJobRegistry
        return FailedJobRegistry(self.origin, connection=self.connection,
                                 job_class=self.__class__,
                                 serializer=self.serializer)

    def get_retry_interval(self):
        """Returns the desired retry interval.
        If number of retries is bigger than length of intervals, the first
        value in the list will be used multiple times.
        """
        if self.retry_intervals is None:
            return 0
        number_of_intervals = len(self.retry_intervals)
        index = max(number_of_intervals - self.retries_left, 0)
        return self.retry_intervals[index]

    def retry(self, queue: 'Queue', pipeline: 'Pipeline'):
        """Requeue or schedule this job for execution"""
        retry_interval = self.get_retry_interval()
        self.retries_left = self.retries_left - 1
        if retry_interval:
            scheduled_datetime = datetime.now(timezone.utc) + timedelta(seconds=retry_interval)
            self.set_status(JobStatus.SCHEDULED)
            queue.schedule_job(self, scheduled_datetime, pipeline=pipeline)
        else:
            queue.enqueue_job(self, pipeline=pipeline)

    def register_dependency(self, pipeline: t.Optional['Pipeline'] = None):
        """Jobs may have dependencies. Jobs are enqueued only if the jobs they
        depend on are successfully performed. We record this relation as
        a reverse dependency (a Redis set), with a key that looks something
        like:

            rq:job:job_id:dependents = {'job_id_1', 'job_id_2'}

        This method adds the job in its dependencies' dependents sets,
        and adds the job to DeferredJobRegistry.
        """
        from .registry import DeferredJobRegistry

        registry = DeferredJobRegistry(self.origin,
                                       connection=self.connection,
                                       job_class=self.__class__,
                                       serializer=self.serializer)
        registry.add(self, pipeline=pipeline)

        connection = pipeline if pipeline is not None else self.connection

        for dependency_id in self._dependency_ids:
            dependents_key = self.dependents_key_for(dependency_id)
            connection.sadd(dependents_key, self.id)
            connection.sadd(self.dependencies_key, dependency_id)

    @property
    def dependency_ids(self):
        dependencies = self.connection.smembers(self.dependencies_key)
        return [Job.key_for(_id.decode())
                for _id in dependencies]

    def dependencies_are_met(self, parent_job: t.Optional['Job'] = None,
                             pipeline: t.Optional['Pipeline'] = None, exclude_job_id: str = None):
        """Returns a boolean indicating if all of this job's dependencies are _FINISHED_

        If a pipeline is passed, all dependencies are WATCHed.

        `parent_job` allows us to directly pass parent_job for the status check.
        This is useful when enqueueing the dependents of a _successful_ job -- that status of
        `FINISHED` may not be yet set in redis, but said job is indeed _done_ and this
        method is _called_ in the _stack_ of its dependents are being enqueued.
        """
        connection = pipeline if pipeline is not None else self.connection

        if pipeline is not None:
            connection.watch(*[self.key_for(dependency_id)
                               for dependency_id in self._dependency_ids])

        dependencies_ids = {_id.decode()
                            for _id in connection.smembers(self.dependencies_key)}

        if exclude_job_id:
            dependencies_ids.discard(exclude_job_id)
            if parent_job.id == exclude_job_id:
                parent_job = None

        if parent_job:
            # If parent job is canceled, treat dependency as failed
            # If parent job is not finished, we should only continue
            # if this job allows parent job to fail
            dependencies_ids.discard(parent_job.id)
            if parent_job._status == JobStatus.CANCELED:
                return False
            elif parent_job._status == JobStatus.FAILED and not self.allow_dependency_failures:
                return False

            # If the only dependency is parent job, dependency has been met
            if not dependencies_ids:
                return True

        with connection.pipeline() as pipeline:
            for key in dependencies_ids:
                pipeline.hget(self.key_for(key), 'status')

            dependencies_statuses = pipeline.execute()

        if self.allow_dependency_failures:
            allowed_statuses = [JobStatus.FINISHED, JobStatus.FAILED]
        else:
            allowed_statuses = [JobStatus.FINISHED]

        return all(
            status.decode() in allowed_statuses
            for status
            in dependencies_statuses
            if status
        )


_job_stack = LocalStack()


class Retry:
    def __init__(self, max, interval: int = 0):
        """`interval` can be a positive number or a list of ints"""
        super().__init__()
        if max < 1:
            raise ValueError('max: please enter a value greater than 0')

        if isinstance(interval, int):
            if interval < 0:
                raise ValueError('interval: negative numbers are not allowed')
            intervals = [interval]
        elif isinstance(interval, Iterable):
            for i in interval:
                if i < 0:
                    raise ValueError('interval: negative numbers are not allowed')
            intervals = interval

        self.max = max
        self.intervals = intervals<|MERGE_RESOLUTION|>--- conflicted
+++ resolved
@@ -44,13 +44,8 @@
 
 
 class Dependency:
-<<<<<<< HEAD
-    def __init__(self, jobs: t.List[t.Union['Job', str]], allow_failure: bool = False):
+    def __init__(self, jobs: t.List[t.Union['Job', str]], allow_failure: bool = False, enqueue_at_front: bool = False):
         dependent_jobs = ensure_list(jobs)
-=======
-    def __init__(self, jobs, allow_failure: bool = False, enqueue_at_front: bool = False):
-        jobs = ensure_list(jobs)
->>>>>>> 48e821ec
         if not all(
             isinstance(job, Job) or isinstance(job, str)
             for job in dependent_jobs
@@ -438,14 +433,9 @@
         self.retries_left = None
         self.retry_intervals: t.Optional[t.List[int]] = None
         self.redis_server_version = None
-<<<<<<< HEAD
         self.last_heartbeat: t.Optional[datetime] = None
         self.allow_dependency_failures: t.Optional[bool] = None
-=======
-        self.last_heartbeat = None
-        self.allow_dependency_failures = None
         self.enqueue_at_front = None
->>>>>>> 48e821ec
 
     def __repr__(self):  # noqa  # pragma: no cover
         return '{0}({1!r}, enqueued_at={2!r})'.format(self.__class__.__name__,
@@ -601,16 +591,8 @@
         dep_id = obj.get('dependency_id')  # for backwards compatibility
         self._dependency_ids = (json.loads(dep_ids.decode()) if dep_ids
                                 else [dep_id.decode()] if dep_id else [])
-<<<<<<< HEAD
-        self.allow_dependency_failures = (
-            bool(int(obj.get('allow_dependency_failures')))
-            if obj.get('allow_dependency_failures')
-            else None
-        )
-=======
         self.allow_dependency_failures = bool(int(obj.get('allow_dependency_failures'))) if obj.get('allow_dependency_failures') else None
         self.enqueue_at_front = bool(int(obj['enqueue_at_front'])) if 'enqueue_at_front' in obj else None
->>>>>>> 48e821ec
         self.ttl = int(obj.get('ttl')) if obj.get('ttl') else None
         self.meta = self.serializer.loads(obj.get('meta')) if obj.get('meta') else {}
 
