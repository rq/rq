# -*- coding: utf-8 -*-
from __future__ import (absolute_import, division, print_function,
                        unicode_literals)

import inspect
import json
import pickle
import warnings
import zlib
import sys

import asyncio
from collections.abc import Iterable
from datetime import datetime, timedelta, timezone
from enum import Enum
from functools import partial
from uuid import uuid4
from io import StringIO

from redis import WatchError

from rq.compat import as_text, decode_redis_hash, string_types
from .connections import resolve_connection
from .exceptions import DeserializationError, InvalidJobOperation, NoSuchJobError
from .local import LocalStack
from .serializers import resolve_serializer
from .utils import (get_version, import_attribute, parse_timeout, str_to_date,
                    utcformat, utcnow, ensure_list, get_call_string)

# Serialize pickle dumps using the highest pickle protocol (binary, default
# uses ascii)
dumps = partial(pickle.dumps, protocol=pickle.HIGHEST_PROTOCOL)
loads = pickle.loads


class JobStatus(str, Enum):
    QUEUED = 'queued'
    FINISHED = 'finished'
    FAILED = 'failed'
    STARTED = 'started'
    DEFERRED = 'deferred'
    SCHEDULED = 'scheduled'
    STOPPED = 'stopped'
    CANCELED = 'canceled'


# Sentinel value to mark that some of our lazily evaluated properties have not
# yet been evaluated.
UNEVALUATED = object()


<<<<<<< HEAD
class _SteamCapture:
    def __init__(self, original):
        self.strio = StringIO()
        self.original = original

    def write(self, s):
        self.strio.write(s)
        return self.original.write(s)

    def getvalue(self):
        return self.strio.getvalue()

    def setvalue(self, value):
        self.strio = StringIO(value)

    def __getattr__(self, attr):
        return getattr(self.original, attr)


def cancel_job(job_id, connection=None):
=======
def cancel_job(job_id, connection=None, serializer=None, enqueue_dependents=False):
>>>>>>> 76ba690a
    """Cancels the job with the given job ID, preventing execution.  Discards
    any job info (i.e. it can't be requeued later).
    """
    Job.fetch(job_id, connection=connection, serializer=serializer).cancel(enqueue_dependents=enqueue_dependents)


def get_current_job(connection=None, job_class=None):
    """Returns the Job instance that is currently being executed.  If this
    function is invoked from outside a job context, None is returned.
    """
    if job_class:
        warnings.warn("job_class argument for get_current_job is deprecated.",
                      DeprecationWarning)
    return _job_stack.top


def requeue_job(job_id, connection, serializer=None):
    job = Job.fetch(job_id, connection=connection, serializer=serializer)
    return job.requeue()


class Job:
    """A Job is just a convenient datastructure to pass around job (meta) data.
    """
    redis_job_namespace_prefix = 'rq:job:'

    # Job construction
    @classmethod
    def create(cls, func, args=None, kwargs=None, connection=None,
               result_ttl=None, ttl=None, status=None, description=None,
               depends_on=None, timeout=None, id=None, origin=None, meta=None,
               failure_ttl=None, serializer=None, *, on_success=None, on_failure=None,
               capture_stdout=False, capture_stderr=False):
        """Creates a new Job instance for the given function, arguments, and
        keyword arguments.
        """
        if args is None:
            args = ()
        if kwargs is None:
            kwargs = {}

        if not isinstance(args, (tuple, list)):
            raise TypeError('{0!r} is not a valid args list'.format(args))
        if not isinstance(kwargs, dict):
            raise TypeError('{0!r} is not a valid kwargs dict'.format(kwargs))

        job = cls(connection=connection, serializer=serializer)
        if id is not None:
            job.set_id(id)

        if origin is not None:
            job.origin = origin

        # Set the core job tuple properties
        job._instance = None
        if inspect.ismethod(func):
            job._instance = func.__self__
            job._func_name = func.__name__
        elif inspect.isfunction(func) or inspect.isbuiltin(func):
            job._func_name = '{0}.{1}'.format(func.__module__, func.__qualname__)
        elif isinstance(func, string_types):
            job._func_name = as_text(func)
        elif not inspect.isclass(func) and hasattr(func, '__call__'):  # a callable class instance
            job._instance = func
            job._func_name = '__call__'
        else:
            raise TypeError('Expected a callable or a string, but got: {0}'.format(func))
        job._args = args
        job._kwargs = kwargs

        if on_success:
            if not inspect.isfunction(on_success) and not inspect.isbuiltin(on_success):
                raise ValueError('on_success callback must be a function')
            job._success_callback_name = '{0}.{1}'.format(on_success.__module__, on_success.__qualname__)

        if on_failure:
            if not inspect.isfunction(on_failure) and not inspect.isbuiltin(on_failure):
                raise ValueError('on_failure callback must be a function')
            job._failure_callback_name = '{0}.{1}'.format(on_failure.__module__, on_failure.__qualname__)

        # Extra meta data
        job.description = description or job.get_call_string()
        job.result_ttl = parse_timeout(result_ttl)
        job.failure_ttl = parse_timeout(failure_ttl)
        job.ttl = parse_timeout(ttl)
        job.timeout = parse_timeout(timeout)
        job._status = status
        job.meta = meta or {}

        if capture_stdout:
            job._stdout = _SteamCapture(sys.stdout)
        if capture_stderr:
            job._stderr = _SteamCapture(sys.stderr)

        # dependency could be job instance or id, or iterable thereof
        if depends_on is not None:
            job._dependency_ids = [dep.id if isinstance(dep, Job) else dep
                                   for dep in ensure_list(depends_on)]
        return job

    def get_position(self):
        from .queue import Queue
        if self.origin:
            q = Queue(name=self.origin, connection=self.connection)
            return q.get_job_position(self._id)
        return None

    def get_status(self, refresh=True):
        if refresh:
            self._status = as_text(self.connection.hget(self.key, 'status'))

        return self._status

    def set_status(self, status, pipeline=None):
        self._status = status
        connection = pipeline if pipeline is not None else self.connection
        connection.hset(self.key, 'status', self._status)

    def get_meta(self, refresh=True):
        if refresh:
            meta = self.connection.hget(self.key, 'meta')
            self.meta = self.serializer.loads(meta) if meta else {}

        return self.meta

    @property
    def is_finished(self):
        return self.get_status() == JobStatus.FINISHED

    @property
    def is_queued(self):
        return self.get_status() == JobStatus.QUEUED

    @property
    def is_failed(self):
        return self.get_status() == JobStatus.FAILED

    @property
    def is_started(self):
        return self.get_status() == JobStatus.STARTED

    @property
    def is_deferred(self):
        return self.get_status() == JobStatus.DEFERRED

    @property
    def is_canceled(self):
        return self.get_status() == JobStatus.CANCELED

    @property
    def is_scheduled(self):
        return self.get_status() == JobStatus.SCHEDULED

    @property
    def is_stopped(self):
        return self.get_status() == JobStatus.STOPPED

    @property
    def _dependency_id(self):
        """Returns the first item in self._dependency_ids. Present to
        preserve compatibility with third party packages..
        """
        if self._dependency_ids:
            return self._dependency_ids[0]

    @property
    def dependency(self):
        """Returns a job's first dependency. To avoid repeated Redis fetches, we cache
        job.dependency as job._dependency.
        """
        if not self._dependency_ids:
            return None
        if hasattr(self, '_dependency'):
            return self._dependency
        job = self.fetch(self._dependency_ids[0], connection=self.connection, serializer=self.serializer)
        self._dependency = job
        return job

    @property
    def dependent_ids(self):
        """Returns a list of ids of jobs whose execution depends on this
        job's successful execution."""
        return list(map(as_text, self.connection.smembers(self.dependents_key)))

    @property
    def func(self):
        func_name = self.func_name
        if func_name is None:
            return None

        if self.instance:
            return getattr(self.instance, func_name)

        return import_attribute(self.func_name)

    @property
    def success_callback(self):
        if self._success_callback is UNEVALUATED:
            if self._success_callback_name:
                self._success_callback = import_attribute(self._success_callback_name)
            else:
                self._success_callback = None

        return self._success_callback

    @property
    def failure_callback(self):
        if self._failure_callback is UNEVALUATED:
            if self._failure_callback_name:
                self._failure_callback = import_attribute(self._failure_callback_name)
            else:
                self._failure_callback = None

        return self._failure_callback

    def _deserialize_data(self):
        try:
            self._func_name, self._instance, self._args, self._kwargs = self.serializer.loads(self.data)
        except Exception as e:
            # catch anything because serializers are generic
            raise DeserializationError() from e

    @property
    def data(self):
        if self._data is UNEVALUATED:
            if self._func_name is UNEVALUATED:
                raise ValueError('Cannot build the job data')

            if self._instance is UNEVALUATED:
                self._instance = None

            if self._args is UNEVALUATED:
                self._args = ()

            if self._kwargs is UNEVALUATED:
                self._kwargs = {}

            job_tuple = self._func_name, self._instance, self._args, self._kwargs
            self._data = self.serializer.dumps(job_tuple)
        return self._data

    @data.setter
    def data(self, value):
        self._data = value
        self._func_name = UNEVALUATED
        self._instance = UNEVALUATED
        self._args = UNEVALUATED
        self._kwargs = UNEVALUATED

    @property
    def func_name(self):
        if self._func_name is UNEVALUATED:
            self._deserialize_data()
        return self._func_name

    @func_name.setter
    def func_name(self, value):
        self._func_name = value
        self._data = UNEVALUATED

    @property
    def instance(self):
        if self._instance is UNEVALUATED:
            self._deserialize_data()
        return self._instance

    @instance.setter
    def instance(self, value):
        self._instance = value
        self._data = UNEVALUATED

    @property
    def args(self):
        if self._args is UNEVALUATED:
            self._deserialize_data()
        return self._args

    @args.setter
    def args(self, value):
        self._args = value
        self._data = UNEVALUATED

    @property
    def kwargs(self):
        if self._kwargs is UNEVALUATED:
            self._deserialize_data()
        return self._kwargs

    @kwargs.setter
    def kwargs(self, value):
        self._kwargs = value
        self._data = UNEVALUATED

    @property
    def stdout(self):
        if self._stdout is None:
            raise AttributeError('job.stdout is not available if capture_stdout is False.')
        return self._stdout.getvalue()

    @property
    def stderr(self):
        if self._stderr is None:
            raise AttributeError('job.stderr is not available if capture_stderr is False.')
        return self._stderr.getvalue()

    @property
    def capture_stdout(self):
        return self._stdout is not None

    @property
    def capture_stderr(self):
        return self._stderr is not None

    @classmethod
    def exists(cls, job_id, connection=None):
        """Returns whether a job hash exists for the given job ID."""
        conn = resolve_connection(connection)
        return conn.exists(cls.key_for(job_id))

    @classmethod
    def fetch(cls, id, connection=None, serializer=None):
        """Fetches a persisted job from its corresponding Redis key and
        instantiates it.
        """
        job = cls(id, connection=connection, serializer=serializer)
        job.refresh()
        return job

    @classmethod
    def fetch_many(cls, job_ids, connection, serializer=None):
        """
        Bulk version of Job.fetch

        For any job_ids which a job does not exist, the corresponding item in
        the returned list will be None.
        """
        with connection.pipeline() as pipeline:
            for job_id in job_ids:
                pipeline.hgetall(cls.key_for(job_id))
            results = pipeline.execute()

        jobs = []
        for i, job_id in enumerate(job_ids):
            if results[i]:
                job = cls(job_id, connection=connection, serializer=serializer)
                job.restore(results[i])
                jobs.append(job)
            else:
                jobs.append(None)

        return jobs

    def __init__(self, id=None, connection=None, serializer=None):
        self.connection = resolve_connection(connection)
        self._id = id
        self.created_at = utcnow()
        self._data = UNEVALUATED
        self._func_name = UNEVALUATED
        self._instance = UNEVALUATED
        self._args = UNEVALUATED
        self._kwargs = UNEVALUATED
        self._success_callback_name = None
        self._success_callback = UNEVALUATED
        self._failure_callback_name = None
        self._failure_callback = UNEVALUATED
        self.description = None
        self.origin = None
        self.enqueued_at = None
        self.started_at = None
        self.ended_at = None
        self._result = None
        self.exc_info = None
        self.timeout = None
        self.result_ttl = None
        self.failure_ttl = None
        self.ttl = None
        self.worker_name = None
        self._status = None
        self._dependency_ids = []
        self.meta = {}
        self.serializer = resolve_serializer(serializer)
        self.retries_left = None
        # retry_intervals is a list of int e.g [60, 120, 240]
        self.retry_intervals = None
        self.redis_server_version = None
        self.last_heartbeat = None
        self._stdout = None
        self._stderr = None

    def __repr__(self):  # noqa  # pragma: no cover
        return '{0}({1!r}, enqueued_at={2!r})'.format(self.__class__.__name__,
                                                      self._id,
                                                      self.enqueued_at)

    def __str__(self):
        return '<{0} {1}: {2}>'.format(self.__class__.__name__,
                                       self.id,
                                       self.description)

    # Job equality
    def __eq__(self, other):  # noqa
        return isinstance(other, self.__class__) and self.id == other.id

    def __hash__(self):  # pragma: no cover
        return hash(self.id)

    # Data access
    def get_id(self):  # noqa
        """The job ID for this job instance. Generates an ID lazily the
        first time the ID is requested.
        """
        if self._id is None:
            self._id = str(uuid4())
        return self._id

    def set_id(self, value):
        """Sets a job ID for the given job."""
        if not isinstance(value, string_types):
            raise TypeError('id must be a string, not {0}'.format(type(value)))
        self._id = value

    def heartbeat(self, timestamp, ttl, pipeline=None, xx=False):
        self.last_heartbeat = timestamp
        connection = pipeline if pipeline is not None else self.connection
        connection.hset(self.key, 'last_heartbeat', utcformat(self.last_heartbeat))
        self.started_job_registry.add(self, ttl, pipeline=pipeline, xx=xx)

    id = property(get_id, set_id)

    @classmethod
    def key_for(cls, job_id):
        """The Redis key that is used to store job hash under."""
        return (cls.redis_job_namespace_prefix + job_id).encode('utf-8')

    @classmethod
    def dependents_key_for(cls, job_id):
        """The Redis key that is used to store job dependents hash under."""
        return '{0}{1}:dependents'.format(cls.redis_job_namespace_prefix, job_id)

    @property
    def key(self):
        """The Redis key that is used to store job hash under."""
        return self.key_for(self.id)

    @property
    def dependents_key(self):
        """The Redis key that is used to store job dependents hash under."""
        return self.dependents_key_for(self.id)

    @property
    def dependencies_key(self):
        return '{0}:{1}:dependencies'.format(self.redis_job_namespace_prefix, self.id)

    def fetch_dependencies(self, watch=False, pipeline=None):
        """
        Fetch all of a job's dependencies. If a pipeline is supplied, and
        watch is true, then set WATCH on all the keys of all dependencies.

        Returned jobs will use self's connection, not the pipeline supplied.

        If a job has been deleted from redis, it is not returned.
        """
        connection = pipeline if pipeline is not None else self.connection

        if watch and self._dependency_ids:
            connection.watch(*self._dependency_ids)

        jobs = [job
                for job in self.fetch_many(self._dependency_ids, connection=self.connection, serializer=self.serializer)
                if job]

        return jobs

    @property
    def result(self):
        """Returns the return value of the job.

        Initially, right after enqueueing a job, the return value will be
        None.  But when the job has been executed, and had a return value or
        exception, this will return that value or exception.

        Note that, when the job has no return value (i.e. returns None), the
        ReadOnlyJob object is useless, as the result won't be written back to
        Redis.

        Also note that you cannot draw the conclusion that a job has _not_
        been executed when its return value is None, since return values
        written back to Redis will expire after a given amount of time (500
        seconds by default).
        """
        if self._result is None:
            rv = self.connection.hget(self.key, 'result')
            if rv is not None:
                # cache the result
                self._result = self.serializer.loads(rv)
        return self._result

    """Backwards-compatibility accessor property `return_value`."""
    return_value = result

    def restore(self, raw_data):
        """Overwrite properties with the provided values stored in Redis"""
        obj = decode_redis_hash(raw_data)
        try:
            raw_data = obj['data']
        except KeyError:
            raise NoSuchJobError('Unexpected job format: {0}'.format(obj))

        try:
            self.data = zlib.decompress(raw_data)
        except zlib.error:
            # Fallback to uncompressed string
            self.data = raw_data

        self.created_at = str_to_date(obj.get('created_at'))
        self.origin = as_text(obj.get('origin'))
        self.worker_name = obj.get('worker_name').decode() if obj.get('worker_name') else None
        self.description = as_text(obj.get('description'))
        self.enqueued_at = str_to_date(obj.get('enqueued_at'))
        self.started_at = str_to_date(obj.get('started_at'))
        self.ended_at = str_to_date(obj.get('ended_at'))
        self.last_heartbeat = str_to_date(obj.get('last_heartbeat'))
        result = obj.get('result')
        if result:
            try:
                self._result = self.serializer.loads(obj.get('result'))
            except Exception:
                self._result = "Unserializable return value"
        self.timeout = parse_timeout(obj.get('timeout')) if obj.get('timeout') else None
        self.result_ttl = int(obj.get('result_ttl')) if obj.get('result_ttl') else None
        self.failure_ttl = int(obj.get('failure_ttl')) if obj.get('failure_ttl') else None
        self._status = obj.get('status').decode() if obj.get('status') else None

        if obj.get('success_callback_name'):
            self._success_callback_name = obj.get('success_callback_name').decode()

        if obj.get('failure_callback_name'):
            self._failure_callback_name = obj.get('failure_callback_name').decode()

        dep_ids = obj.get('dependency_ids')
        dep_id = obj.get('dependency_id')  # for backwards compatibility
        self._dependency_ids = (json.loads(dep_ids.decode()) if dep_ids
                                else [dep_id.decode()] if dep_id else [])

        self.ttl = int(obj.get('ttl')) if obj.get('ttl') else None
        self.meta = self.serializer.loads(obj.get('meta')) if obj.get('meta') else {}

        self.retries_left = int(obj.get('retries_left')) if obj.get('retries_left') else None
        if obj.get('retry_intervals'):
            self.retry_intervals = json.loads(obj.get('retry_intervals').decode())

        raw_exc_info = obj.get('exc_info')
        if raw_exc_info:
            try:
                self.exc_info = as_text(zlib.decompress(raw_exc_info))
            except zlib.error:
                # Fallback to uncompressed string
                self.exc_info = as_text(raw_exc_info)

        if obj.get('stdout') is not None:
            self._stdout = _SteamCapture(sys.stdout)
            self._stdout.setvalue(as_text(zlib.decompress(obj.get('stdout'))))
        if obj.get('stderr') is not None:
            self._stderr = _SteamCapture(sys.stderr)
            self._stderr.setvalue(as_text(zlib.decompress(obj.get('stderr'))))

    # Persistence
    def refresh(self):  # noqa
        """Overwrite the current instance's properties with the values in the
        corresponding Redis key.

        Will raise a NoSuchJobError if no corresponding Redis key exists.
        """
        data = self.connection.hgetall(self.key)
        if not data:
            raise NoSuchJobError('No such job: {0}'.format(self.key))
        self.restore(data)

    def to_dict(self, include_meta=True):
        """
        Returns a serialization of the current job instance

        You can exclude serializing the `meta` dictionary by setting
        `include_meta=False`.
        """
        obj = {
            'created_at': utcformat(self.created_at or utcnow()),
            'data': zlib.compress(self.data),
            'success_callback_name': self._success_callback_name if self._success_callback_name else '',
            'failure_callback_name': self._failure_callback_name if self._failure_callback_name else '',
            'started_at': utcformat(self.started_at) if self.started_at else '',
            'ended_at': utcformat(self.ended_at) if self.ended_at else '',
            'last_heartbeat': utcformat(self.last_heartbeat) if self.last_heartbeat else '',
            'worker_name': self.worker_name or ''
        }

        if self.retries_left is not None:
            obj['retries_left'] = self.retries_left
        if self.retry_intervals is not None:
            obj['retry_intervals'] = json.dumps(self.retry_intervals)
        if self.origin is not None:
            obj['origin'] = self.origin
        if self.description is not None:
            obj['description'] = self.description
        if self.enqueued_at is not None:
            obj['enqueued_at'] = utcformat(self.enqueued_at)

        if self._result is not None:
            try:
                obj['result'] = self.serializer.dumps(self._result)
            except:  # noqa
                obj['result'] = "Unserializable return value"
        if self.exc_info is not None:
            obj['exc_info'] = zlib.compress(str(self.exc_info).encode('utf-8'))
        if self.timeout is not None:
            obj['timeout'] = self.timeout
        if self.result_ttl is not None:
            obj['result_ttl'] = self.result_ttl
        if self.failure_ttl is not None:
            obj['failure_ttl'] = self.failure_ttl
        if self._status is not None:
            obj['status'] = self._status
        if self._dependency_ids:
            obj['dependency_id'] = self._dependency_ids[0]  # for backwards compatibility
            obj['dependency_ids'] = json.dumps(self._dependency_ids)
        if self.meta and include_meta:
            obj['meta'] = self.serializer.dumps(self.meta)
        if self.ttl:
            obj['ttl'] = self.ttl
        if self.capture_stdout:
            obj['stdout'] = zlib.compress(self.stdout.encode('utf-8'))
        if self.capture_stderr:
            obj['stderr'] = zlib.compress(self.stderr.encode('utf-8'))

        return obj

    def save(self, pipeline=None, include_meta=True):
        """
        Dumps the current job instance to its corresponding Redis key.

        Exclude saving the `meta` dictionary by setting
        `include_meta=False`. This is useful to prevent clobbering
        user metadata without an expensive `refresh()` call first.

        Redis key persistence may be altered by `cleanup()` method.
        """
        key = self.key
        connection = pipeline if pipeline is not None else self.connection

        mapping = self.to_dict(include_meta=include_meta)

        if self.get_redis_server_version() >= (4, 0, 0):
            connection.hset(key, mapping=mapping)
        else:
            connection.hmset(key, mapping)

    def get_redis_server_version(self):
        """Return Redis server version of connection"""
        if not self.redis_server_version:
            self.redis_server_version = get_version(self.connection)

        return self.redis_server_version

    def save_meta(self):
        """Stores job meta from the job instance to the corresponding Redis key."""
        meta = self.serializer.dumps(self.meta)
        self.connection.hset(self.key, 'meta', meta)

    def cancel(self, pipeline=None, enqueue_dependents=False):
        """Cancels the given job, which will prevent the job from ever being
        ran (or inspected).

        This method merely exists as a high-level API call to cancel jobs
        without worrying about the internals required to implement job
        cancellation.

        You can enqueue the jobs dependents optionally, 
        Same pipelining behavior as Queue.enqueue_dependents on whether or not a pipeline is passed in.
        """

        if self.is_canceled:
            raise InvalidJobOperation("Cannot cancel already canceled job: {}".format(self.get_id()))
        from .registry import CanceledJobRegistry
        from .queue import Queue
        pipe = pipeline or self.connection.pipeline()
        while True:
            try:
                q = Queue(
                    name=self.origin,
                    connection=self.connection,
                    job_class=self.__class__,
                    serializer=self.serializer
                )
                if enqueue_dependents:
                    # Only WATCH if no pipeline passed, otherwise caller is responsible
                    if pipeline is None:
                        pipe.watch(self.dependents_key)
                    q.enqueue_dependents(self, pipeline=pipeline)
                self._remove_from_registries(
                    pipeline=pipe,
                    remove_from_queue=True
                )

                self.set_status(JobStatus.CANCELED, pipeline=pipe)

                registry = CanceledJobRegistry(
                    self.origin,
                    self.connection,
                    job_class=self.__class__,
                    serializer=self.serializer                    
                )
                registry.add(self, pipeline=pipe)
                if pipeline is None:
                    pipe.execute()
                break
            except WatchError:
                if pipeline is None:
                    continue
                else:
                    # if the pipeline comes from the caller, we re-raise the
                    # exception as it it the responsibility of the caller to
                    # handle it
                    raise

    def requeue(self):
        """Requeues job."""
        return self.failed_job_registry.requeue(self)

    def _remove_from_registries(self, pipeline=None, remove_from_queue=True):
        if remove_from_queue:
            from .queue import Queue
            q = Queue(name=self.origin, connection=self.connection, serializer=self.serializer)
            q.remove(self, pipeline=pipeline)

        if self.is_finished:
            from .registry import FinishedJobRegistry
            registry = FinishedJobRegistry(self.origin,
                                           connection=self.connection,
                                           job_class=self.__class__,
                                           serializer=self.serializer)
            registry.remove(self, pipeline=pipeline)

        elif self.is_deferred:
            from .registry import DeferredJobRegistry
            registry = DeferredJobRegistry(self.origin,
                                           connection=self.connection,
                                           job_class=self.__class__,
                                           serializer=self.serializer)
            registry.remove(self, pipeline=pipeline)

        elif self.is_started:
            from .registry import StartedJobRegistry
            registry = StartedJobRegistry(self.origin,
                                          connection=self.connection,
                                          job_class=self.__class__,
                                          serializer=self.serializer)
            registry.remove(self, pipeline=pipeline)

        elif self.is_scheduled:
            from .registry import ScheduledJobRegistry
            registry = ScheduledJobRegistry(self.origin,
                                            connection=self.connection,
                                            job_class=self.__class__,
                                            serializer=self.serializer)
            registry.remove(self, pipeline=pipeline)

        elif self.is_failed:
            self.failed_job_registry.remove(self, pipeline=pipeline)

        elif self.is_canceled:
            from .registry import CanceledJobRegistry
            registry = CanceledJobRegistry(self.origin, connection=self.connection,
                                           job_class=self.__class__,
                                           serializer=self.serializer)
            registry.remove(self, pipeline=pipeline)

    def delete(self, pipeline=None, remove_from_queue=True,
               delete_dependents=False):
        """Cancels the job and deletes the job hash from Redis. Jobs depending
        on this job can optionally be deleted as well."""

        connection = pipeline if pipeline is not None else self.connection

        self._remove_from_registries(pipeline=pipeline, remove_from_queue=True)

        if delete_dependents:
            self.delete_dependents(pipeline=pipeline)

        connection.delete(self.key, self.dependents_key, self.dependencies_key)

    def delete_dependents(self, pipeline=None):
        """Delete jobs depending on this job."""
        connection = pipeline if pipeline is not None else self.connection
        for dependent_id in self.dependent_ids:
            try:
                job = Job.fetch(dependent_id, connection=self.connection, serializer=self.serializer)
                job.delete(pipeline=pipeline,
                           remove_from_queue=False)
            except NoSuchJobError:
                # It could be that the dependent job was never saved to redis
                pass
        connection.delete(self.dependents_key)

    # Job execution
    def perform(self):  # noqa
        """Invokes the job function with the job arguments."""
        self.connection.persist(self.key)
        _job_stack.push(self)
        try:
            self._result = self._execute()
        finally:
            assert self is _job_stack.pop()
        return self._result

    def prepare_for_execution(self, worker_name, pipeline):
        """Set job metadata before execution begins"""
        self.worker_name = worker_name
        self.last_heartbeat = utcnow()
        self.started_at = self.last_heartbeat
        self._status = JobStatus.STARTED
        mapping = {
            'last_heartbeat': utcformat(self.last_heartbeat),
            'status': self._status,
            'started_at': utcformat(self.started_at),
            'worker_name': worker_name
        }
        if self.get_redis_server_version() >= (4, 0, 0):
            pipeline.hset(self.key, mapping=mapping)
        else:
            pipeline.hmset(self.key, mapping)

    def _execute(self):
        result = self.func(*self.args, **self.kwargs)
        if asyncio.iscoroutine(result):
            loop = asyncio.new_event_loop()
            coro_result = loop.run_until_complete(result)
            return coro_result
        return result

    def get_ttl(self, default_ttl=None):
        """Returns ttl for a job that determines how long a job will be
        persisted. In the future, this method will also be responsible
        for determining ttl for repeated jobs.
        """
        return default_ttl if self.ttl is None else self.ttl

    def get_result_ttl(self, default_ttl=None):
        """Returns ttl for a job that determines how long a jobs result will
        be persisted. In the future, this method will also be responsible
        for determining ttl for repeated jobs.
        """
        return default_ttl if self.result_ttl is None else self.result_ttl

    # Representation
    def get_call_string(self):  # noqa
        """Returns a string representation of the call, formatted as a regular
        Python function invocation statement.
        """
        return get_call_string(self.func_name, self.args, self.kwargs, max_length=75)

    def cleanup(self, ttl=None, pipeline=None, remove_from_queue=True):
        """Prepare job for eventual deletion (if needed). This method is usually
        called after successful execution. How long we persist the job and its
        result depends on the value of ttl:
        - If ttl is 0, cleanup the job immediately.
        - If it's a positive number, set the job to expire in X seconds.
        - If ttl is negative, don't set an expiry to it (persist
          forever)
        """
        if ttl == 0:
            self.delete(pipeline=pipeline, remove_from_queue=remove_from_queue)
        elif not ttl:
            return
        elif ttl > 0:
            connection = pipeline if pipeline is not None else self.connection
            connection.expire(self.key, ttl)
            connection.expire(self.dependents_key, ttl)
            connection.expire(self.dependencies_key, ttl)

    @property
    def started_job_registry(self):
        from .registry import StartedJobRegistry
        return StartedJobRegistry(self.origin, connection=self.connection,
                                  job_class=self.__class__,
                                  serializer=self.serializer)

    @property
    def failed_job_registry(self):
        from .registry import FailedJobRegistry
        return FailedJobRegistry(self.origin, connection=self.connection,
                                 job_class=self.__class__,
                                 serializer=self.serializer)

    def get_retry_interval(self):
        """Returns the desired retry interval.
        If number of retries is bigger than length of intervals, the first
        value in the list will be used multiple times.
        """
        if self.retry_intervals is None:
            return 0
        number_of_intervals = len(self.retry_intervals)
        index = max(number_of_intervals - self.retries_left, 0)
        return self.retry_intervals[index]

    def retry(self, queue, pipeline):
        """Requeue or schedule this job for execution"""
        retry_interval = self.get_retry_interval()
        self.retries_left = self.retries_left - 1
        if retry_interval:
            scheduled_datetime = datetime.now(timezone.utc) + timedelta(seconds=retry_interval)
            self.set_status(JobStatus.SCHEDULED)
            queue.schedule_job(self, scheduled_datetime, pipeline=pipeline)
        else:
            queue.enqueue_job(self, pipeline=pipeline)

    def register_dependency(self, pipeline=None):
        """Jobs may have dependencies. Jobs are enqueued only if the jobs they
        depend on are successfully performed. We record this relation as
        a reverse dependency (a Redis set), with a key that looks something
        like:

            rq:job:job_id:dependents = {'job_id_1', 'job_id_2'}

        This method adds the job in its dependencies' dependents sets,
        and adds the job to DeferredJobRegistry.
        """
        from .registry import DeferredJobRegistry

        registry = DeferredJobRegistry(self.origin,
                                       connection=self.connection,
                                       job_class=self.__class__,
                                       serializer=self.serializer)
        registry.add(self, pipeline=pipeline)

        connection = pipeline if pipeline is not None else self.connection

        for dependency_id in self._dependency_ids:
            dependents_key = self.dependents_key_for(dependency_id)
            connection.sadd(dependents_key, self.id)
            connection.sadd(self.dependencies_key, dependency_id)

    @property
    def dependency_ids(self):
        dependencies = self.connection.smembers(self.dependencies_key)
        return [Job.key_for(_id.decode())
                for _id in dependencies]

    def dependencies_are_met(self, exclude_job_id=None, pipeline=None):
        """Returns a boolean indicating if all of this jobs dependencies are _FINISHED_

        If a pipeline is passed, all dependencies are WATCHed.

        `exclude` allows us to exclude some job id from the status check. This is useful
        when enqueueing the dependents of a _successful_ job -- that status of
        `FINISHED` may not be yet set in redis, but said job is indeed _done_ and this
        method is _called_ in the _stack_ of it's dependents are being enqueued.
        """

        connection = pipeline if pipeline is not None else self.connection

        if pipeline is not None:
            connection.watch(*self.dependency_ids)

        dependencies_ids = {_id.decode()
                            for _id in connection.smembers(self.dependencies_key)}

        if exclude_job_id:
            dependencies_ids.discard(exclude_job_id)

        with connection.pipeline() as pipeline:
            for key in dependencies_ids:
                pipeline.hget(self.key_for(key), 'status')

            dependencies_statuses = pipeline.execute()

        return all(
            status.decode() == JobStatus.FINISHED
            for status
            in dependencies_statuses
            if status
        )


_job_stack = LocalStack()


class Retry:
    def __init__(self, max, interval=0):
        """`interval` can be a positive number or a list of ints"""
        super().__init__()
        if max < 1:
            raise ValueError('max: please enter a value greater than 0')

        if isinstance(interval, int):
            if interval < 0:
                raise ValueError('interval: negative numbers are not allowed')
            intervals = [interval]
        elif isinstance(interval, Iterable):
            for i in interval:
                if i < 0:
                    raise ValueError('interval: negative numbers are not allowed')
            intervals = interval

        self.max = max
        self.intervals = intervals<|MERGE_RESOLUTION|>--- conflicted
+++ resolved
@@ -49,7 +49,6 @@
 UNEVALUATED = object()
 
 
-<<<<<<< HEAD
 class _SteamCapture:
     def __init__(self, original):
         self.strio = StringIO()
@@ -69,10 +68,7 @@
         return getattr(self.original, attr)
 
 
-def cancel_job(job_id, connection=None):
-=======
 def cancel_job(job_id, connection=None, serializer=None, enqueue_dependents=False):
->>>>>>> 76ba690a
     """Cancels the job with the given job ID, preventing execution.  Discards
     any job info (i.e. it can't be requeued later).
     """
