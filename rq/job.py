--- conflicted
+++ resolved
@@ -108,12 +108,8 @@
         job.result_ttl = result_ttl
         job.timeout = timeout
         job._status = status
-<<<<<<< HEAD
+
         # depends_on could be a job instance or job id, or list thereof
-=======
-
-        # dependency could be job instance or id
->>>>>>> 9ad7da68
         if depends_on is not None:
             if isinstance(depends_on, (Job, text_type)):
                 depends_on = [depends_on]
