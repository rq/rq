--- conflicted
+++ resolved
@@ -8,19 +8,12 @@
 import warnings
 import zlib
 
-<<<<<<< HEAD
 from collections.abc import Iterable
-from functools import partial
-from uuid import uuid4
-
-from rq.compat import as_text, decode_redis_hash, hmset, string_types
-=======
 from distutils.version import StrictVersion
 from functools import partial
 from uuid import uuid4
 
-from rq.compat import as_text, decode_redis_hash, string_types, text_type
->>>>>>> 4e1eb970
+from rq.compat import as_text, decode_redis_hash, string_types
 from .connections import resolve_connection
 from .exceptions import NoSuchJobError
 from .local import LocalStack
@@ -354,13 +347,10 @@
         self._dependency_ids = []        
         self.meta = {}
         self.serializer = resolve_serializer(serializer)
-<<<<<<< HEAD
         self.retries_left = None
         # retry_intervals is a list of int e.g [60, 120, 240]
         self.retry_intervals = None
-=======
         self.redis_server_version = None
->>>>>>> 4e1eb970
 
     def __repr__(self):  # noqa  # pragma: no cover
         return '{0}({1!r}, enqueued_at={2!r})'.format(self.__class__.__name__,
