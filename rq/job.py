# -*- coding: utf-8 -*-
from __future__ import (absolute_import, division, print_function,
                        unicode_literals)

import inspect
import warnings
from functools import partial
from uuid import uuid4

from rq.compat import as_text, decode_redis_hash, string_types, text_type

from .connections import resolve_connection
from .exceptions import NoSuchJobError, UnpickleError
from .local import LocalStack
from .utils import enum, import_attribute, utcformat, utcnow, utcparse

try:
    import cPickle as pickle
except ImportError:  # noqa
    import pickle

# Serialize pickle dumps using the highest pickle protocol (binary, default
# uses ascii)
dumps = partial(pickle.dumps, protocol=pickle.HIGHEST_PROTOCOL)
loads = pickle.loads


JobStatus = enum(
    'JobStatus',
    QUEUED='queued',
    FINISHED='finished',
    FAILED='failed',
    STARTED='started',
    DEFERRED='deferred'
)

# Sentinel value to mark that some of our lazily evaluated properties have not
# yet been evaluated.
UNEVALUATED = object()


def unpickle(pickled_string):
    """Unpickles a string, but raises a unified UnpickleError in case anything
    fails.

    This is a helper method to not have to deal with the fact that `loads()`
    potentially raises many types of exceptions (e.g. AttributeError,
    IndexError, TypeError, KeyError, etc.)
    """
    try:
        obj = loads(pickled_string)
    except Exception as e:
        raise UnpickleError('Could not unpickle', pickled_string, e)
    return obj


def cancel_job(job_id, connection=None):
    """Cancels the job with the given job ID, preventing execution.  Discards
    any job info (i.e. it can't be requeued later).
    """
    Job(job_id, connection=connection).cancel()


def requeue_job(job_id, connection=None):
    """Requeues the job with the given job ID.  The job ID should refer to
    a failed job (i.e. it should be on the failed queue).  If no such (failed)
    job exists, a NoSuchJobError is raised.
    """
    from .queue import get_failed_queue
    fq = get_failed_queue(connection=connection)
    fq.requeue(job_id)


def get_current_job(connection=None):
    """Returns the Job instance that is currently being executed.  If this
    function is invoked from outside a job context, None is returned.
    """
    job_id = _job_stack.top
    if job_id is None:
        return None
    return Job.fetch(job_id, connection=connection)


class Job(object):
    """A Job is just a convenient datastructure to pass around job (meta) data.
    """

    # Job construction
    @classmethod
    def create(cls, func, args=None, kwargs=None, connection=None,
               result_ttl=None, ttl=None, status=None, description=None,
               depends_on=None, timeout=None, id=None, origin=None, meta=None):
        """Creates a new Job instance for the given function, arguments, and
        keyword arguments.
        """
        if args is None:
            args = ()
        if kwargs is None:
            kwargs = {}

        if not isinstance(args, (tuple, list)):
            raise TypeError('{0!r} is not a valid args list'.format(args))
        if not isinstance(kwargs, dict):
            raise TypeError('{0!r} is not a valid kwargs dict'.format(kwargs))

        job = cls(connection=connection)
        if id is not None:
            job.set_id(id)

        if origin is not None:
            job.origin = origin

        # Set the core job tuple properties
        job._instance = None
        if inspect.ismethod(func):
            job._instance = func.__self__
            job._func_name = func.__name__
        elif inspect.isfunction(func) or inspect.isbuiltin(func):
            job._func_name = '{0}.{1}'.format(func.__module__, func.__name__)
        elif isinstance(func, string_types):
            job._func_name = as_text(func)
        elif not inspect.isclass(func) and hasattr(func, '__call__'):  # a callable class instance
            job._instance = func
            job._func_name = '__call__'
        else:
            raise TypeError('Expected a callable or a string, but got: {}'.format(func))
        job._args = args
        job._kwargs = kwargs

        # Extra meta data
        job.description = description or job.get_call_string()
        job.result_ttl = result_ttl
        job.ttl = ttl
        job.timeout = timeout
        job._status = status
        job.meta = meta or {}

        # dependency could be job instance or id
        if depends_on is not None:
            job._dependency_id = depends_on.id if isinstance(depends_on, Job) else depends_on
        return job

    def get_status(self):
        self._status = as_text(self.connection.hget(self.key, 'status'))
        return self._status

    def _get_status(self):
        warnings.warn(
            "job.status is deprecated. Use job.get_status() instead",
            DeprecationWarning
        )
        return self.get_status()

    def set_status(self, status, pipeline=None):
        self._status = status
        self.connection._hset(self.key, 'status', self._status, pipeline)

    def _set_status(self, status):
        warnings.warn(
            "job.status is deprecated. Use job.set_status() instead",
            DeprecationWarning
        )
        self.set_status(status)

    status = property(_get_status, _set_status)

    @property
    def is_finished(self):
        return self.get_status() == JobStatus.FINISHED

    @property
    def is_queued(self):
        return self.get_status() == JobStatus.QUEUED

    @property
    def is_failed(self):
        return self.get_status() == JobStatus.FAILED

    @property
    def is_started(self):
        return self.get_status() == JobStatus.STARTED

    @property
    def dependency(self):
        """Returns a job's dependency. To avoid repeated Redis fetches, we cache
        job.dependency as job._dependency.
        """
        if self._dependency_id is None:
            return None
        if hasattr(self, '_dependency'):
            return self._dependency
        job = Job.fetch(self._dependency_id, connection=self.connection)
        job.refresh()
        self._dependency = job
        return job

    @property
    def func(self):
        func_name = self.func_name
        if func_name is None:
            return None

        if self.instance:
            return getattr(self.instance, func_name)

        return import_attribute(self.func_name)

    def _unpickle_data(self):
        self._func_name, self._instance, self._args, self._kwargs = unpickle(self.data)

    @property
    def data(self):
        if self._data is UNEVALUATED:
            if self._func_name is UNEVALUATED:
                raise ValueError('Cannot build the job data')

            if self._instance is UNEVALUATED:
                self._instance = None

            if self._args is UNEVALUATED:
                self._args = ()

            if self._kwargs is UNEVALUATED:
                self._kwargs = {}

            job_tuple = self._func_name, self._instance, self._args, self._kwargs
            self._data = dumps(job_tuple)
        return self._data

    @data.setter
    def data(self, value):
        self._data = value
        self._func_name = UNEVALUATED
        self._instance = UNEVALUATED
        self._args = UNEVALUATED
        self._kwargs = UNEVALUATED

    @property
    def func_name(self):
        if self._func_name is UNEVALUATED:
            self._unpickle_data()
        return self._func_name

    @func_name.setter
    def func_name(self, value):
        self._func_name = value
        self._data = UNEVALUATED

    @property
    def instance(self):
        if self._instance is UNEVALUATED:
            self._unpickle_data()
        return self._instance

    @instance.setter
    def instance(self, value):
        self._instance = value
        self._data = UNEVALUATED

    @property
    def args(self):
        if self._args is UNEVALUATED:
            self._unpickle_data()
        return self._args

    @args.setter
    def args(self, value):
        self._args = value
        self._data = UNEVALUATED

    @property
    def kwargs(self):
        if self._kwargs is UNEVALUATED:
            self._unpickle_data()
        return self._kwargs

    @kwargs.setter
    def kwargs(self, value):
        self._kwargs = value
        self._data = UNEVALUATED

    @classmethod
    def exists(cls, job_id, connection=None):
        """Returns whether a job hash exists for the given job ID."""
        conn = resolve_connection(connection)
        return conn.exists(cls.key_for(job_id))

    @classmethod
    def fetch(cls, id, connection=None):
        """Fetches a persisted job from its corresponding Redis key and
        instantiates it.
        """
        job = cls(id, connection=connection)
        job.refresh()
        return job

    def __init__(self, id=None, connection=None):
        self.connection = resolve_connection(connection)
        self._id = id
        self.created_at = utcnow()
        self._data = UNEVALUATED
        self._func_name = UNEVALUATED
        self._instance = UNEVALUATED
        self._args = UNEVALUATED
        self._kwargs = UNEVALUATED
        self.description = None
        self.origin = None
        self.enqueued_at = None
        self.started_at = None
        self.ended_at = None
        self._result = None
        self.exc_info = None
        self.timeout = None
        self.result_ttl = None
        self.ttl = None
        self._status = None
        self._dependency_id = None
        self.meta = {}

    def __repr__(self):  # noqa
        return 'Job({0!r}, enqueued_at={1!r})'.format(self._id, self.enqueued_at)

    # Data access
    def get_id(self):  # noqa
        """The job ID for this job instance. Generates an ID lazily the
        first time the ID is requested.
        """
        if self._id is None:
            self._id = text_type(uuid4())
        return self._id

    def set_id(self, value):
        """Sets a job ID for the given job."""
        if not isinstance(value, string_types):
            raise TypeError('id must be a string, not {0}'.format(type(value)))
        self._id = value

    id = property(get_id, set_id)

    @classmethod
    def key_for(cls, job_id):
        """The Redis key that is used to store job hash under."""
        return b'rq:job:' + job_id.encode('utf-8')

    @classmethod
    def dependents_key_for(cls, job_id):
        """The Redis key that is used to store job hash under."""
        return 'rq:job:{0}:dependents'.format(job_id)

    @property
    def key(self):
        """The Redis key that is used to store job hash under."""
        return self.key_for(self.id)

    @property
    def dependents_key(self):
        """The Redis key that is used to store job hash under."""
        return self.dependents_key_for(self.id)

    @property
    def result(self):
        """Returns the return value of the job.

        Initially, right after enqueueing a job, the return value will be
        None.  But when the job has been executed, and had a return value or
        exception, this will return that value or exception.

        Note that, when the job has no return value (i.e. returns None), the
        ReadOnlyJob object is useless, as the result won't be written back to
        Redis.

        Also note that you cannot draw the conclusion that a job has _not_
        been executed when its return value is None, since return values
        written back to Redis will expire after a given amount of time (500
        seconds by default).
        """
        if self._result is None:
            rv = self.connection.hget(self.key, 'result')
            if rv is not None:
                # cache the result
                self._result = loads(rv)
        return self._result

    """Backwards-compatibility accessor property `return_value`."""
    return_value = result

    # Persistence
    def refresh(self):  # noqa
        """Overwrite the current instance's properties with the values in the
        corresponding Redis key.

        Will raise a NoSuchJobError if no corresponding Redis key exists.
        """
        key = self.key
        obj = decode_redis_hash(self.connection.hgetall(key))
        if len(obj) == 0:
            raise NoSuchJobError('No such job: {0}'.format(key))

        def to_date(date_str):
            if date_str is None:
                return
            else:
                return utcparse(as_text(date_str))

        try:
            self.data = obj['data']
        except KeyError:
            raise NoSuchJobError('Unexpected job format: {0}'.format(obj))

        self.created_at = to_date(as_text(obj.get('created_at')))
        self.origin = as_text(obj.get('origin'))
        self.description = as_text(obj.get('description'))
        self.enqueued_at = to_date(as_text(obj.get('enqueued_at')))
        self.started_at = to_date(as_text(obj.get('started_at')))
        self.ended_at = to_date(as_text(obj.get('ended_at')))
        self._result = unpickle(obj.get('result')) if obj.get('result') else None  # noqa
        self.exc_info = as_text(obj.get('exc_info'))
        self.timeout = int(obj.get('timeout')) if obj.get('timeout') else None
        self.result_ttl = int(obj.get('result_ttl')) if obj.get('result_ttl') else None  # noqa
        self._status = as_text(obj.get('status') if obj.get('status') else None)
        self._dependency_id = as_text(obj.get('dependency_id', None))
        self.ttl = int(obj.get('ttl')) if obj.get('ttl') else None
        self.meta = unpickle(obj.get('meta')) if obj.get('meta') else {}

    def to_dict(self):
        """Returns a serialization of the current job instance"""
        obj = {}
        obj['created_at'] = utcformat(self.created_at or utcnow())
        obj['data'] = self.data

        if self.origin is not None:
            obj['origin'] = self.origin
        if self.description is not None:
            obj['description'] = self.description
        if self.enqueued_at is not None:
            obj['enqueued_at'] = utcformat(self.enqueued_at)
        if self.started_at is not None:
            obj['started_at'] = utcformat(self.started_at)
        if self.ended_at is not None:
            obj['ended_at'] = utcformat(self.ended_at)
        if self._result is not None:
            obj['result'] = dumps(self._result)
        if self.exc_info is not None:
            obj['exc_info'] = self.exc_info
        if self.timeout is not None:
            obj['timeout'] = self.timeout
        if self.result_ttl is not None:
            obj['result_ttl'] = self.result_ttl
        if self._status is not None:
            obj['status'] = self._status
        if self._dependency_id is not None:
            obj['dependency_id'] = self._dependency_id
        if self.meta:
            obj['meta'] = dumps(self.meta)
        if self.ttl:
            obj['ttl'] = self.ttl

        return obj

    def save(self, pipeline=None):
        """Persists the current job instance to its corresponding Redis key."""
        key = self.key
        connection = pipeline if pipeline is not None else self.connection

        connection.hmset(key, self.to_dict())
        self.cleanup(self.ttl, pipeline=connection)

    def cancel(self):
        """Cancels the given job, which will prevent the job from ever being
        ran (or inspected).

        This method merely exists as a high-level API call to cancel jobs
        without worrying about the internals required to implement job
        cancellation.
        """
        from .queue import Queue
        pipeline = self.connection._pipeline()
        if self.origin:
            queue = Queue(name=self.origin, connection=self.connection)
            queue.remove(self, pipeline=pipeline)
        pipeline.execute()

    def delete(self, pipeline=None):
<<<<<<< HEAD
        """Deletes the job hash from Redis, including the StartedJobRegistry."""
        from .registry import StartedJobRegistry
        pipeline = pipeline if pipeline is not None else self.connection._pipeline()
        pipeline.delete(self.key)

        if self.origin:
            registry = StartedJobRegistry(name=self.origin, connection=self.connection)
            registry.remove(self, pipeline=pipeline)
        pipeline.execute()
=======
        """Cancels the job and deletes the job hash from Redis."""
        self.cancel()
        connection = pipeline if pipeline is not None else self.connection
        connection.delete(self.key)
        connection.delete(self.dependents_key)
>>>>>>> 00645434

    # Job execution
    def perform(self):  # noqa
        """Invokes the job function with the job arguments."""
        self.connection.persist(self.key)
        self.ttl = -1
        _job_stack.push(self.id)
        try:
            self._result = self.func(*self.args, **self.kwargs)
        finally:
            assert self.id == _job_stack.pop()
        return self._result

    def get_ttl(self, default_ttl=None):
        """Returns ttl for a job that determines how long a job will be
        persisted. In the future, this method will also be responsible
        for determining ttl for repeated jobs.
        """
        return default_ttl if self.ttl is None else self.ttl

    def get_result_ttl(self, default_ttl=None):
        """Returns ttl for a job that determines how long a jobs result will
        be persisted. In the future, this method will also be responsible
        for determining ttl for repeated jobs.
        """
        return default_ttl if self.result_ttl is None else self.result_ttl

    # Representation
    def get_call_string(self):  # noqa
        """Returns a string representation of the call, formatted as a regular
        Python function invocation statement.
        """
        if self.func_name is None:
            return None

        arg_list = [as_text(repr(arg)) for arg in self.args]

        kwargs = ['{0}={1}'.format(k, as_text(repr(v))) for k, v in self.kwargs.items()]
        # Sort here because python 3.3 & 3.4 makes different call_string
        arg_list += sorted(kwargs)
        args = ', '.join(arg_list)

        return '{0}({1})'.format(self.func_name, args)

    def cleanup(self, ttl=None, pipeline=None):
        """Prepare job for eventual deletion (if needed). This method is usually
        called after successful execution. How long we persist the job and its
        result depends on the value of ttl:
        - If ttl is 0, cleanup the job immediately.
        - If it's a positive number, set the job to expire in X seconds.
        - If ttl is negative, don't set an expiry to it (persist
          forever)
        """
        if ttl == 0:
            self.delete()
        elif not ttl:
            return
        elif ttl > 0:
            connection = pipeline if pipeline is not None else self.connection
            connection.expire(self.key, ttl)

    def register_dependency(self, pipeline=None):
        """Jobs may have dependencies. Jobs are enqueued only if the job they
        depend on is successfully performed. We record this relation as
        a reverse dependency (a Redis set), with a key that looks something
        like:

            rq:job:job_id:dependents = {'job_id_1', 'job_id_2'}

        This method adds the job in its dependency's dependents set
        and adds the job to DeferredJobRegistry.
        """
        from .registry import DeferredJobRegistry

        registry = DeferredJobRegistry(self.origin, connection=self.connection)
        registry.add(self, pipeline=pipeline)

        connection = pipeline if pipeline is not None else self.connection
        connection.sadd(Job.dependents_key_for(self._dependency_id), self.id)

    def __str__(self):
        return '<Job {0}: {1}>'.format(self.id, self.description)

    # Job equality
    def __eq__(self, other):  # noqa
        return isinstance(other, self.__class__) and self.id == other.id

    def __hash__(self):
        return hash(self.id)

_job_stack = LocalStack()<|MERGE_RESOLUTION|>--- conflicted
+++ resolved
@@ -481,7 +481,6 @@
         pipeline.execute()
 
     def delete(self, pipeline=None):
-<<<<<<< HEAD
         """Deletes the job hash from Redis, including the StartedJobRegistry."""
         from .registry import StartedJobRegistry
         pipeline = pipeline if pipeline is not None else self.connection._pipeline()
@@ -491,13 +490,6 @@
             registry = StartedJobRegistry(name=self.origin, connection=self.connection)
             registry.remove(self, pipeline=pipeline)
         pipeline.execute()
-=======
-        """Cancels the job and deletes the job hash from Redis."""
-        self.cancel()
-        connection = pipeline if pipeline is not None else self.connection
-        connection.delete(self.key)
-        connection.delete(self.dependents_key)
->>>>>>> 00645434
 
     # Job execution
     def perform(self):  # noqa
