# -*- coding: utf-8 -*-
from __future__ import (absolute_import, division, print_function,
                        unicode_literals)

import inspect
import json
import pickle
import warnings
import zlib

import asyncio
from collections.abc import Iterable
from datetime import datetime, timedelta, timezone
from distutils.version import StrictVersion
from enum import Enum
from functools import partial
from uuid import uuid4

from redis import WatchError

from rq.compat import as_text, decode_redis_hash, string_types
from .connections import resolve_connection
from .exceptions import DeserializationError, NoSuchJobError
from .local import LocalStack
from .serializers import resolve_serializer
from .utils import (get_version, import_attribute, parse_timeout, str_to_date,
                    utcformat, utcnow, ensure_list, get_call_string)

# Serialize pickle dumps using the highest pickle protocol (binary, default
# uses ascii)
dumps = partial(pickle.dumps, protocol=pickle.HIGHEST_PROTOCOL)
loads = pickle.loads


class JobStatus(str, Enum):
    QUEUED = 'queued'
    FINISHED = 'finished'
    FAILED = 'failed'
    STARTED = 'started'
    DEFERRED = 'deferred'
    SCHEDULED = 'scheduled'
    STOPPED = 'stopped'
    CANCELED = 'canceled'


# Sentinel value to mark that some of our lazily evaluated properties have not
# yet been evaluated.
UNEVALUATED = object()


<<<<<<< HEAD
def cancel_job(job_id, connection=None, enqueue_dependents=False):
    """Cancels the job with the given job ID, preventing execution.  Discards
    any job info (i.e. it can't be requeued later).
    """
    Job.fetch(job_id, connection=connection).cancel(enqueue_dependents=enqueue_dependents)
=======
def cancel_job(job_id, connection=None, serializer=None):
    """Cancels the job with the given job ID, preventing execution.  Discards
    any job info (i.e. it can't be requeued later).
    """
    Job.fetch(job_id, connection=connection, serializer=serializer).cancel()
>>>>>>> b80045d6


def get_current_job(connection=None, job_class=None):
    """Returns the Job instance that is currently being executed.  If this
    function is invoked from outside a job context, None is returned.
    """
    if job_class:
        warnings.warn("job_class argument for get_current_job is deprecated.",
                      DeprecationWarning)
    return _job_stack.top


def requeue_job(job_id, connection, serializer=None):
    job = Job.fetch(job_id, connection=connection, serializer=serializer)
    return job.requeue()


class Job:
    """A Job is just a convenient datastructure to pass around job (meta) data.
    """
    redis_job_namespace_prefix = 'rq:job:'

    # Job construction
    @classmethod
    def create(cls, func, args=None, kwargs=None, connection=None,
               result_ttl=None, ttl=None, status=None, description=None,
               depends_on=None, timeout=None, id=None, origin=None, meta=None,
               failure_ttl=None, serializer=None, *, on_success=None, on_failure=None):
        """Creates a new Job instance for the given function, arguments, and
        keyword arguments.
        """
        if args is None:
            args = ()
        if kwargs is None:
            kwargs = {}

        if not isinstance(args, (tuple, list)):
            raise TypeError('{0!r} is not a valid args list'.format(args))
        if not isinstance(kwargs, dict):
            raise TypeError('{0!r} is not a valid kwargs dict'.format(kwargs))

        job = cls(connection=connection, serializer=serializer)
        if id is not None:
            job.set_id(id)

        if origin is not None:
            job.origin = origin

        # Set the core job tuple properties
        job._instance = None
        if inspect.ismethod(func):
            job._instance = func.__self__
            job._func_name = func.__name__
        elif inspect.isfunction(func) or inspect.isbuiltin(func):
            job._func_name = '{0}.{1}'.format(func.__module__, func.__qualname__)
        elif isinstance(func, string_types):
            job._func_name = as_text(func)
        elif not inspect.isclass(func) and hasattr(func, '__call__'):  # a callable class instance
            job._instance = func
            job._func_name = '__call__'
        else:
            raise TypeError('Expected a callable or a string, but got: {0}'.format(func))
        job._args = args
        job._kwargs = kwargs

        if on_success:
            if not inspect.isfunction(on_success) and not inspect.isbuiltin(on_success):
                raise ValueError('on_success callback must be a function')
            job._success_callback_name = '{0}.{1}'.format(on_success.__module__, on_success.__qualname__)

        if on_failure:
            if not inspect.isfunction(on_failure) and not inspect.isbuiltin(on_failure):
                raise ValueError('on_failure callback must be a function')
            job._failure_callback_name = '{0}.{1}'.format(on_failure.__module__, on_failure.__qualname__)

        # Extra meta data
        job.description = description or job.get_call_string()
        job.result_ttl = parse_timeout(result_ttl)
        job.failure_ttl = parse_timeout(failure_ttl)
        job.ttl = parse_timeout(ttl)
        job.timeout = parse_timeout(timeout)
        job._status = status
        job.meta = meta or {}

        # dependency could be job instance or id, or iterable thereof
        if depends_on is not None:
            job._dependency_ids = [dep.id if isinstance(dep, Job) else dep
                                   for dep in ensure_list(depends_on)]
        return job

    def get_position(self):
        from .queue import Queue
        if self.origin:
            q = Queue(name=self.origin, connection=self.connection)
            return q.get_job_position(self._id)
        return None

    def get_status(self, refresh=True):
        if refresh:
            self._status = as_text(self.connection.hget(self.key, 'status'))

        return self._status

    def set_status(self, status, pipeline=None):
        self._status = status
        connection = pipeline if pipeline is not None else self.connection
        connection.hset(self.key, 'status', self._status)

    def get_meta(self, refresh=True):
        if refresh:
            meta = self.connection.hget(self.key, 'meta')
            self.meta = self.serializer.loads(meta) if meta else {}

        return self.meta

    @property
    def is_finished(self):
        return self.get_status() == JobStatus.FINISHED

    @property
    def is_queued(self):
        return self.get_status() == JobStatus.QUEUED

    @property
    def is_failed(self):
        return self.get_status() == JobStatus.FAILED

    @property
    def is_started(self):
        return self.get_status() == JobStatus.STARTED

    @property
    def is_deferred(self):
        return self.get_status() == JobStatus.DEFERRED

    @property
    def is_canceled(self):
        return self.get_status() == JobStatus.CANCELED

    @property
    def is_scheduled(self):
        return self.get_status() == JobStatus.SCHEDULED

    @property
    def is_stopped(self):
        return self.get_status() == JobStatus.STOPPED

    @property
    def _dependency_id(self):
        """Returns the first item in self._dependency_ids. Present to
        preserve compatibility with third party packages..
        """
        if self._dependency_ids:
            return self._dependency_ids[0]

    @property
    def dependency(self):
        """Returns a job's first dependency. To avoid repeated Redis fetches, we cache
        job.dependency as job._dependency.
        """
        if not self._dependency_ids:
            return None
        if hasattr(self, '_dependency'):
            return self._dependency
        job = self.fetch(self._dependency_ids[0], connection=self.connection, serializer=self.serializer)
        self._dependency = job
        return job

    @property
    def dependent_ids(self):
        """Returns a list of ids of jobs whose execution depends on this
        job's successful execution."""
        return list(map(as_text, self.connection.smembers(self.dependents_key)))

    @property
    def func(self):
        func_name = self.func_name
        if func_name is None:
            return None

        if self.instance:
            return getattr(self.instance, func_name)

        return import_attribute(self.func_name)

    @property
    def success_callback(self):
        if self._success_callback is UNEVALUATED:
            if self._success_callback_name:
                self._success_callback = import_attribute(self._success_callback_name)
            else:
                self._success_callback = None

        return self._success_callback

    @property
    def failure_callback(self):
        if self._failure_callback is UNEVALUATED:
            if self._failure_callback_name:
                self._failure_callback = import_attribute(self._failure_callback_name)
            else:
                self._failure_callback = None

        return self._failure_callback

    def _deserialize_data(self):
        try:
            self._func_name, self._instance, self._args, self._kwargs = self.serializer.loads(self.data)
        except Exception as e:
            # catch anything because serializers are generic
            raise DeserializationError() from e

    @property
    def data(self):
        if self._data is UNEVALUATED:
            if self._func_name is UNEVALUATED:
                raise ValueError('Cannot build the job data')

            if self._instance is UNEVALUATED:
                self._instance = None

            if self._args is UNEVALUATED:
                self._args = ()

            if self._kwargs is UNEVALUATED:
                self._kwargs = {}

            job_tuple = self._func_name, self._instance, self._args, self._kwargs
            self._data = self.serializer.dumps(job_tuple)
        return self._data

    @data.setter
    def data(self, value):
        self._data = value
        self._func_name = UNEVALUATED
        self._instance = UNEVALUATED
        self._args = UNEVALUATED
        self._kwargs = UNEVALUATED

    @property
    def func_name(self):
        if self._func_name is UNEVALUATED:
            self._deserialize_data()
        return self._func_name

    @func_name.setter
    def func_name(self, value):
        self._func_name = value
        self._data = UNEVALUATED

    @property
    def instance(self):
        if self._instance is UNEVALUATED:
            self._deserialize_data()
        return self._instance

    @instance.setter
    def instance(self, value):
        self._instance = value
        self._data = UNEVALUATED

    @property
    def args(self):
        if self._args is UNEVALUATED:
            self._deserialize_data()
        return self._args

    @args.setter
    def args(self, value):
        self._args = value
        self._data = UNEVALUATED

    @property
    def kwargs(self):
        if self._kwargs is UNEVALUATED:
            self._deserialize_data()
        return self._kwargs

    @kwargs.setter
    def kwargs(self, value):
        self._kwargs = value
        self._data = UNEVALUATED

    @classmethod
    def exists(cls, job_id, connection=None):
        """Returns whether a job hash exists for the given job ID."""
        conn = resolve_connection(connection)
        return conn.exists(cls.key_for(job_id))

    @classmethod
    def fetch(cls, id, connection=None, serializer=None):
        """Fetches a persisted job from its corresponding Redis key and
        instantiates it.
        """
        job = cls(id, connection=connection, serializer=serializer)
        job.refresh()
        return job

    @classmethod
    def fetch_many(cls, job_ids, connection, serializer=None):
        """
        Bulk version of Job.fetch

        For any job_ids which a job does not exist, the corresponding item in
        the returned list will be None.
        """
        with connection.pipeline() as pipeline:
            for job_id in job_ids:
                pipeline.hgetall(cls.key_for(job_id))
            results = pipeline.execute()

        jobs = []
        for i, job_id in enumerate(job_ids):
            if results[i]:
                job = cls(job_id, connection=connection, serializer=serializer)
                job.restore(results[i])
                jobs.append(job)
            else:
                jobs.append(None)

        return jobs

    def __init__(self, id=None, connection=None, serializer=None):
        self.connection = resolve_connection(connection)
        self._id = id
        self.created_at = utcnow()
        self._data = UNEVALUATED
        self._func_name = UNEVALUATED
        self._instance = UNEVALUATED
        self._args = UNEVALUATED
        self._kwargs = UNEVALUATED
        self._success_callback_name = None
        self._success_callback = UNEVALUATED
        self._failure_callback_name = None
        self._failure_callback = UNEVALUATED
        self.description = None
        self.origin = None
        self.enqueued_at = None
        self.started_at = None
        self.ended_at = None
        self._result = None
        self.exc_info = None
        self.timeout = None
        self.result_ttl = None
        self.failure_ttl = None
        self.ttl = None
        self.worker_name = None
        self._status = None
        self._dependency_ids = []
        self.meta = {}
        self.serializer = resolve_serializer(serializer)
        self.retries_left = None
        # retry_intervals is a list of int e.g [60, 120, 240]
        self.retry_intervals = None
        self.redis_server_version = None
        self.last_heartbeat = None

    def __repr__(self):  # noqa  # pragma: no cover
        return '{0}({1!r}, enqueued_at={2!r})'.format(self.__class__.__name__,
                                                      self._id,
                                                      self.enqueued_at)

    def __str__(self):
        return '<{0} {1}: {2}>'.format(self.__class__.__name__,
                                       self.id,
                                       self.description)

    # Job equality
    def __eq__(self, other):  # noqa
        return isinstance(other, self.__class__) and self.id == other.id

    def __hash__(self):  # pragma: no cover
        return hash(self.id)

    # Data access
    def get_id(self):  # noqa
        """The job ID for this job instance. Generates an ID lazily the
        first time the ID is requested.
        """
        if self._id is None:
            self._id = str(uuid4())
        return self._id

    def set_id(self, value):
        """Sets a job ID for the given job."""
        if not isinstance(value, string_types):
            raise TypeError('id must be a string, not {0}'.format(type(value)))
        self._id = value

    def heartbeat(self, timestamp, ttl, pipeline=None):
        self.last_heartbeat = timestamp
        connection = pipeline if pipeline is not None else self.connection
        connection.hset(self.key, 'last_heartbeat', utcformat(self.last_heartbeat))
        self.started_job_registry.add(self, ttl, pipeline=pipeline)

    id = property(get_id, set_id)

    @classmethod
    def key_for(cls, job_id):
        """The Redis key that is used to store job hash under."""
        return (cls.redis_job_namespace_prefix + job_id).encode('utf-8')

    @classmethod
    def dependents_key_for(cls, job_id):
        """The Redis key that is used to store job dependents hash under."""
        return '{0}{1}:dependents'.format(cls.redis_job_namespace_prefix, job_id)

    @property
    def key(self):
        """The Redis key that is used to store job hash under."""
        return self.key_for(self.id)

    @property
    def dependents_key(self):
        """The Redis key that is used to store job dependents hash under."""
        return self.dependents_key_for(self.id)

    @property
    def dependencies_key(self):
        return '{0}:{1}:dependencies'.format(self.redis_job_namespace_prefix, self.id)

    def fetch_dependencies(self, watch=False, pipeline=None):
        """
        Fetch all of a job's dependencies. If a pipeline is supplied, and
        watch is true, then set WATCH on all the keys of all dependencies.

        Returned jobs will use self's connection, not the pipeline supplied.

        If a job has been deleted from redis, it is not returned.
        """
        connection = pipeline if pipeline is not None else self.connection

        if watch and self._dependency_ids:
            connection.watch(*self._dependency_ids)

        jobs = [job
                for job in self.fetch_many(self._dependency_ids, connection=self.connection, serializer=self.serializer)
                if job]

        return jobs

    @property
    def result(self):
        """Returns the return value of the job.

        Initially, right after enqueueing a job, the return value will be
        None.  But when the job has been executed, and had a return value or
        exception, this will return that value or exception.

        Note that, when the job has no return value (i.e. returns None), the
        ReadOnlyJob object is useless, as the result won't be written back to
        Redis.

        Also note that you cannot draw the conclusion that a job has _not_
        been executed when its return value is None, since return values
        written back to Redis will expire after a given amount of time (500
        seconds by default).
        """
        if self._result is None:
            rv = self.connection.hget(self.key, 'result')
            if rv is not None:
                # cache the result
                self._result = self.serializer.loads(rv)
        return self._result

    """Backwards-compatibility accessor property `return_value`."""
    return_value = result

    def restore(self, raw_data):
        """Overwrite properties with the provided values stored in Redis"""
        obj = decode_redis_hash(raw_data)
        try:
            raw_data = obj['data']
        except KeyError:
            raise NoSuchJobError('Unexpected job format: {0}'.format(obj))

        try:
            self.data = zlib.decompress(raw_data)
        except zlib.error:
            # Fallback to uncompressed string
            self.data = raw_data

        self.created_at = str_to_date(obj.get('created_at'))
        self.origin = as_text(obj.get('origin'))
        self.worker_name = obj.get('worker_name').decode() if obj.get('worker_name') else None
        self.description = as_text(obj.get('description'))
        self.enqueued_at = str_to_date(obj.get('enqueued_at'))
        self.started_at = str_to_date(obj.get('started_at'))
        self.ended_at = str_to_date(obj.get('ended_at'))
        self.last_heartbeat = str_to_date(obj.get('last_heartbeat'))
        result = obj.get('result')
        if result:
            try:
                self._result = self.serializer.loads(obj.get('result'))
            except Exception:
                self._result = "Unserializable return value"
        self.timeout = parse_timeout(obj.get('timeout')) if obj.get('timeout') else None
        self.result_ttl = int(obj.get('result_ttl')) if obj.get('result_ttl') else None
        self.failure_ttl = int(obj.get('failure_ttl')) if obj.get('failure_ttl') else None
        self._status = obj.get('status').decode() if obj.get('status') else None

        if obj.get('success_callback_name'):
            self._success_callback_name = obj.get('success_callback_name').decode()

        if obj.get('failure_callback_name'):
            self._failure_callback_name = obj.get('failure_callback_name').decode()

        dep_ids = obj.get('dependency_ids')
        dep_id = obj.get('dependency_id')  # for backwards compatibility
        self._dependency_ids = (json.loads(dep_ids.decode()) if dep_ids
                                else [dep_id.decode()] if dep_id else [])

        self.ttl = int(obj.get('ttl')) if obj.get('ttl') else None
        self.meta = self.serializer.loads(obj.get('meta')) if obj.get('meta') else {}

        self.retries_left = int(obj.get('retries_left')) if obj.get('retries_left') else None
        if obj.get('retry_intervals'):
            self.retry_intervals = json.loads(obj.get('retry_intervals').decode())

        raw_exc_info = obj.get('exc_info')
        if raw_exc_info:
            try:
                self.exc_info = as_text(zlib.decompress(raw_exc_info))
            except zlib.error:
                # Fallback to uncompressed string
                self.exc_info = as_text(raw_exc_info)

    # Persistence
    def refresh(self):  # noqa
        """Overwrite the current instance's properties with the values in the
        corresponding Redis key.

        Will raise a NoSuchJobError if no corresponding Redis key exists.
        """
        data = self.connection.hgetall(self.key)
        if not data:
            raise NoSuchJobError('No such job: {0}'.format(self.key))
        self.restore(data)

    def to_dict(self, include_meta=True):
        """
        Returns a serialization of the current job instance

        You can exclude serializing the `meta` dictionary by setting
        `include_meta=False`.
        """
        obj = {
            'created_at': utcformat(self.created_at or utcnow()),
            'data': zlib.compress(self.data),
            'success_callback_name': self._success_callback_name if self._success_callback_name else '',
            'failure_callback_name': self._failure_callback_name if self._failure_callback_name else '',
            'started_at': utcformat(self.started_at) if self.started_at else '',
            'ended_at': utcformat(self.ended_at) if self.ended_at else '',
            'last_heartbeat': utcformat(self.last_heartbeat) if self.last_heartbeat else '',
            'worker_name': self.worker_name or ''
        }

        if self.retries_left is not None:
            obj['retries_left'] = self.retries_left
        if self.retry_intervals is not None:
            obj['retry_intervals'] = json.dumps(self.retry_intervals)
        if self.origin is not None:
            obj['origin'] = self.origin
        if self.description is not None:
            obj['description'] = self.description
        if self.enqueued_at is not None:
            obj['enqueued_at'] = utcformat(self.enqueued_at)

        if self._result is not None:
            try:
                obj['result'] = self.serializer.dumps(self._result)
            except:  # noqa
                obj['result'] = "Unserializable return value"
        if self.exc_info is not None:
            obj['exc_info'] = zlib.compress(str(self.exc_info).encode('utf-8'))
        if self.timeout is not None:
            obj['timeout'] = self.timeout
        if self.result_ttl is not None:
            obj['result_ttl'] = self.result_ttl
        if self.failure_ttl is not None:
            obj['failure_ttl'] = self.failure_ttl
        if self._status is not None:
            obj['status'] = self._status
        if self._dependency_ids:
            obj['dependency_id'] = self._dependency_ids[0]  # for backwards compatibility
            obj['dependency_ids'] = json.dumps(self._dependency_ids)
        if self.meta and include_meta:
            obj['meta'] = self.serializer.dumps(self.meta)
        if self.ttl:
            obj['ttl'] = self.ttl

        return obj

    def save(self, pipeline=None, include_meta=True):
        """
        Dumps the current job instance to its corresponding Redis key.

        Exclude saving the `meta` dictionary by setting
        `include_meta=False`. This is useful to prevent clobbering
        user metadata without an expensive `refresh()` call first.

        Redis key persistence may be altered by `cleanup()` method.
        """
        key = self.key
        connection = pipeline if pipeline is not None else self.connection

        mapping = self.to_dict(include_meta=include_meta)

        if self.get_redis_server_version() >= StrictVersion("4.0.0"):
            connection.hset(key, mapping=mapping)
        else:
            connection.hmset(key, mapping)

    def get_redis_server_version(self):
        """Return Redis server version of connection"""
        if not self.redis_server_version:
            self.redis_server_version = get_version(self.connection)

        return self.redis_server_version

    def save_meta(self):
        """Stores job meta from the job instance to the corresponding Redis key."""
        meta = self.serializer.dumps(self.meta)
        self.connection.hset(self.key, 'meta', meta)

    def cancel(self, pipeline=None, enqueue_dependents=False):
        """Cancels the given job, which will prevent the job from ever being
        ran (or inspected).

        This method merely exists as a high-level API call to cancel jobs
        without worrying about the internals required to implement job
        cancellation.

<<<<<<< HEAD
        You can enqueue the jobs dependents optionally, 
        Same pipelining behavior as Queue.enqueue_dependents on whether or not a pipeline is passed in.
        """

        from .registry import CanceledJobRegistry
        from .queue import Queue
        pipe = pipeline or self.connection.pipeline()
        while True:
            try:
                q = Queue(name=self.origin, connection=self.connection)
                if enqueue_dependents:
                    # Only WATCH if no pipeline passed, otherwise caller is responsible
                    if pipeline is None:
                        pipe.watch(self.dependents_key)
                    q.enqueue_dependents(self, pipeline=pipeline)
                q.remove(self, pipeline=pipe)

                self.set_status(JobStatus.CANCELED, pipeline=pipe)

                registry = CanceledJobRegistry(self.origin, self.connection, job_class=self.__class__)
                registry.add(self, pipeline=pipe)
                if pipeline is None:
                    pipe.execute()
                break
            except WatchError:
                if pipeline is None:
                    continue
                else:
                    # if the pipeline comes from the caller, we re-raise the
                    # exception as it it the responsibility of the caller to
                    # handle it
                    raise
=======
            q = Queue(name=self.origin, connection=self.connection, serializer=self.serializer)
            q.remove(self, pipeline=pipeline)

            self.set_status(JobStatus.CANCELED, pipeline=pipeline)

            registry = CanceledJobRegistry(
                self.origin,
                self.connection,
                job_class=self.__class__,
                serializer=self.serializer
            )
            registry.add(self, pipeline=pipeline)
        pipeline.execute()
>>>>>>> b80045d6

    def requeue(self):
        """Requeues job."""
        return self.failed_job_registry.requeue(self)

    def delete(self, pipeline=None, remove_from_queue=True,
               delete_dependents=False):
        """Cancels the job and deletes the job hash from Redis. Jobs depending
        on this job can optionally be deleted as well."""

        connection = pipeline if pipeline is not None else self.connection

        if remove_from_queue:
            from .queue import Queue
            q = Queue(name=self.origin, connection=self.connection, serializer=self.serializer)
            q.remove(self, pipeline=pipeline)

        if self.is_finished:
            from .registry import FinishedJobRegistry
            registry = FinishedJobRegistry(self.origin,
                                           connection=self.connection,
                                           job_class=self.__class__,
                                           serializer=self.serializer)
            registry.remove(self, pipeline=pipeline)

        elif self.is_deferred:
            from .registry import DeferredJobRegistry
            registry = DeferredJobRegistry(self.origin,
                                           connection=self.connection,
                                           job_class=self.__class__,
                                           serializer=self.serializer)
            registry.remove(self, pipeline=pipeline)

        elif self.is_started:
            from .registry import StartedJobRegistry
            registry = StartedJobRegistry(self.origin,
                                          connection=self.connection,
                                          job_class=self.__class__,
                                          serializer=self.serializer)
            registry.remove(self, pipeline=pipeline)

        elif self.is_scheduled:
            from .registry import ScheduledJobRegistry
            registry = ScheduledJobRegistry(self.origin,
                                            connection=self.connection,
                                            job_class=self.__class__,
                                            serializer=self.serializer)
            registry.remove(self, pipeline=pipeline)

        elif self.is_failed:
            self.failed_job_registry.remove(self, pipeline=pipeline)

        elif self.is_canceled:
            from .registry import CanceledJobRegistry
            registry = CanceledJobRegistry(self.origin, connection=self.connection,
                                           job_class=self.__class__,
                                           serializer=self.serializer)
            registry.remove(self, pipeline=pipeline)

        if delete_dependents:
            self.delete_dependents(pipeline=pipeline)

        connection.delete(self.key, self.dependents_key, self.dependencies_key)

    def delete_dependents(self, pipeline=None):
        """Delete jobs depending on this job."""
        connection = pipeline if pipeline is not None else self.connection
        for dependent_id in self.dependent_ids:
            try:
                job = Job.fetch(dependent_id, connection=self.connection, serializer=self.serializer)
                job.delete(pipeline=pipeline,
                           remove_from_queue=False)
            except NoSuchJobError:
                # It could be that the dependent job was never saved to redis
                pass
        connection.delete(self.dependents_key)

    # Job execution
    def perform(self):  # noqa
        """Invokes the job function with the job arguments."""
        self.connection.persist(self.key)
        _job_stack.push(self)
        try:
            self._result = self._execute()
        finally:
            assert self is _job_stack.pop()
        return self._result

    def prepare_for_execution(self, worker_name, pipeline):
        """Set job metadata before execution begins"""
        self.worker_name = worker_name
        self.last_heartbeat = utcnow()
        self.started_at = self.last_heartbeat
        self._status = JobStatus.STARTED
        mapping = {
            'last_heartbeat': utcformat(self.last_heartbeat),
            'status': self._status,
            'started_at': utcformat(self.started_at),
            'worker_name': worker_name
        }
        if self.get_redis_server_version() >= StrictVersion("4.0.0"):
            pipeline.hset(self.key, mapping=mapping)
        else:
            pipeline.hmset(self.key, mapping)

    def _execute(self):
        result = self.func(*self.args, **self.kwargs)
        if asyncio.iscoroutine(result):
            loop = asyncio.get_event_loop()
            coro_result = loop.run_until_complete(result)
            return coro_result
        return result

    def get_ttl(self, default_ttl=None):
        """Returns ttl for a job that determines how long a job will be
        persisted. In the future, this method will also be responsible
        for determining ttl for repeated jobs.
        """
        return default_ttl if self.ttl is None else self.ttl

    def get_result_ttl(self, default_ttl=None):
        """Returns ttl for a job that determines how long a jobs result will
        be persisted. In the future, this method will also be responsible
        for determining ttl for repeated jobs.
        """
        return default_ttl if self.result_ttl is None else self.result_ttl

    # Representation
    def get_call_string(self):  # noqa
        """Returns a string representation of the call, formatted as a regular
        Python function invocation statement.
        """
        return get_call_string(self.func_name, self.args, self.kwargs, max_length=75)

    def cleanup(self, ttl=None, pipeline=None, remove_from_queue=True):
        """Prepare job for eventual deletion (if needed). This method is usually
        called after successful execution. How long we persist the job and its
        result depends on the value of ttl:
        - If ttl is 0, cleanup the job immediately.
        - If it's a positive number, set the job to expire in X seconds.
        - If ttl is negative, don't set an expiry to it (persist
          forever)
        """
        if ttl == 0:
            self.delete(pipeline=pipeline, remove_from_queue=remove_from_queue)
        elif not ttl:
            return
        elif ttl > 0:
            connection = pipeline if pipeline is not None else self.connection
            connection.expire(self.key, ttl)
            connection.expire(self.dependents_key, ttl)
            connection.expire(self.dependencies_key, ttl)

    @property
    def started_job_registry(self):
        from .registry import StartedJobRegistry
        return StartedJobRegistry(self.origin, connection=self.connection,
                                  job_class=self.__class__,
                                  serializer=self.serializer)

    @property
    def failed_job_registry(self):
        from .registry import FailedJobRegistry
        return FailedJobRegistry(self.origin, connection=self.connection,
                                 job_class=self.__class__,
                                 serializer=self.serializer)

    def get_retry_interval(self):
        """Returns the desired retry interval.
        If number of retries is bigger than length of intervals, the first
        value in the list will be used multiple times.
        """
        if self.retry_intervals is None:
            return 0
        number_of_intervals = len(self.retry_intervals)
        index = max(number_of_intervals - self.retries_left, 0)
        return self.retry_intervals[index]

    def retry(self, queue, pipeline):
        """Requeue or schedule this job for execution"""
        retry_interval = self.get_retry_interval()
        self.retries_left = self.retries_left - 1
        if retry_interval:
            scheduled_datetime = datetime.now(timezone.utc) + timedelta(seconds=retry_interval)
            self.set_status(JobStatus.SCHEDULED)
            queue.schedule_job(self, scheduled_datetime, pipeline=pipeline)
        else:
            queue.enqueue_job(self, pipeline=pipeline)

    def register_dependency(self, pipeline=None):
        """Jobs may have dependencies. Jobs are enqueued only if the jobs they
        depend on are successfully performed. We record this relation as
        a reverse dependency (a Redis set), with a key that looks something
        like:

            rq:job:job_id:dependents = {'job_id_1', 'job_id_2'}

        This method adds the job in its dependencies' dependents sets,
        and adds the job to DeferredJobRegistry.
        """
        from .registry import DeferredJobRegistry

        registry = DeferredJobRegistry(self.origin,
                                       connection=self.connection,
                                       job_class=self.__class__,
                                       serializer=self.serializer)
        registry.add(self, pipeline=pipeline)

        connection = pipeline if pipeline is not None else self.connection

        for dependency_id in self._dependency_ids:
            dependents_key = self.dependents_key_for(dependency_id)
            connection.sadd(dependents_key, self.id)
            connection.sadd(self.dependencies_key, dependency_id)

    @property
    def dependency_ids(self):
        dependencies = self.connection.smembers(self.dependencies_key)
        return [Job.key_for(_id.decode())
                for _id in dependencies]

    def dependencies_are_met(self, exclude_job_id=None, pipeline=None):
        """Returns a boolean indicating if all of this jobs dependencies are _FINISHED_

        If a pipeline is passed, all dependencies are WATCHed.

        `exclude` allows us to exclude some job id from the status check. This is useful
        when enqueueing the dependents of a _successful_ job -- that status of
        `FINISHED` may not be yet set in redis, but said job is indeed _done_ and this
        method is _called_ in the _stack_ of it's dependents are being enqueued.
        """

        connection = pipeline if pipeline is not None else self.connection

        if pipeline is not None:
            connection.watch(*self.dependency_ids)

        dependencies_ids = {_id.decode()
                            for _id in connection.smembers(self.dependencies_key)}

        if exclude_job_id:
            dependencies_ids.discard(exclude_job_id)

        with connection.pipeline() as pipeline:
            for key in dependencies_ids:
                pipeline.hget(self.key_for(key), 'status')

            dependencies_statuses = pipeline.execute()

        return all(
            status.decode() == JobStatus.FINISHED
            for status
            in dependencies_statuses
            if status
        )


_job_stack = LocalStack()


class Retry:
    def __init__(self, max, interval=0):
        """`interval` can be a positive number or a list of ints"""
        super().__init__()
        if max < 1:
            raise ValueError('max: please enter a value greater than 0')

        if isinstance(interval, int):
            if interval < 0:
                raise ValueError('interval: negative numbers are not allowed')
            intervals = [interval]
        elif isinstance(interval, Iterable):
            for i in interval:
                if i < 0:
                    raise ValueError('interval: negative numbers are not allowed')
            intervals = interval

        self.max = max
        self.intervals = intervals<|MERGE_RESOLUTION|>--- conflicted
+++ resolved
@@ -48,19 +48,11 @@
 UNEVALUATED = object()
 
 
-<<<<<<< HEAD
-def cancel_job(job_id, connection=None, enqueue_dependents=False):
+def cancel_job(job_id, connection=None, serializer=None, enqueue_dependents=False):
     """Cancels the job with the given job ID, preventing execution.  Discards
     any job info (i.e. it can't be requeued later).
     """
-    Job.fetch(job_id, connection=connection).cancel(enqueue_dependents=enqueue_dependents)
-=======
-def cancel_job(job_id, connection=None, serializer=None):
-    """Cancels the job with the given job ID, preventing execution.  Discards
-    any job info (i.e. it can't be requeued later).
-    """
-    Job.fetch(job_id, connection=connection, serializer=serializer).cancel()
->>>>>>> b80045d6
+    Job.fetch(job_id, connection=connection, serializer=serializer).cancel(enqueue_dependents=enqueue_dependents)
 
 
 def get_current_job(connection=None, job_class=None):
@@ -694,7 +686,6 @@
         without worrying about the internals required to implement job
         cancellation.
 
-<<<<<<< HEAD
         You can enqueue the jobs dependents optionally, 
         Same pipelining behavior as Queue.enqueue_dependents on whether or not a pipeline is passed in.
         """
@@ -704,7 +695,12 @@
         pipe = pipeline or self.connection.pipeline()
         while True:
             try:
-                q = Queue(name=self.origin, connection=self.connection)
+                q = Queue(
+                    name=self.origin,
+                    connection=self.connection,
+                    job_class=self.__class__,
+                    serializer=self.serializer
+                )
                 if enqueue_dependents:
                     # Only WATCH if no pipeline passed, otherwise caller is responsible
                     if pipeline is None:
@@ -714,7 +710,12 @@
 
                 self.set_status(JobStatus.CANCELED, pipeline=pipe)
 
-                registry = CanceledJobRegistry(self.origin, self.connection, job_class=self.__class__)
+                registry = CanceledJobRegistry(
+                    self.origin,
+                    self.connection,
+                    job_class=self.__class__,
+                    serializer=self.serializer                    
+                )
                 registry.add(self, pipeline=pipe)
                 if pipeline is None:
                     pipe.execute()
@@ -727,21 +728,6 @@
                     # exception as it it the responsibility of the caller to
                     # handle it
                     raise
-=======
-            q = Queue(name=self.origin, connection=self.connection, serializer=self.serializer)
-            q.remove(self, pipeline=pipeline)
-
-            self.set_status(JobStatus.CANCELED, pipeline=pipeline)
-
-            registry = CanceledJobRegistry(
-                self.origin,
-                self.connection,
-                job_class=self.__class__,
-                serializer=self.serializer
-            )
-            registry.add(self, pipeline=pipeline)
-        pipeline.execute()
->>>>>>> b80045d6
 
     def requeue(self):
         """Requeues job."""
