--- conflicted
+++ resolved
@@ -1272,17 +1272,13 @@
 
         if delete_dependents:
             self.delete_dependents(pipeline=pipeline)
-<<<<<<< HEAD
-
+        self.execution_registry.delete(job=self, pipeline=connection)  # type: ignore
         if self.group_id:
             from .group import Group
 
             group = Group.fetch(self.group_id, self.connection)
             group.delete_job(self.id, pipeline=pipeline)
 
-=======
-        self.execution_registry.delete(job=self, pipeline=connection)  # type: ignore
->>>>>>> 8965b4ca
         connection.delete(self.key, self.dependents_key, self.dependencies_key)
 
     def delete_dependents(self, pipeline: Optional['Pipeline'] = None):
