--- conflicted
+++ resolved
@@ -1,9 +1,5 @@
 from functools import wraps
-<<<<<<< HEAD
 from typing import TYPE_CHECKING, Any, Callable, Dict, List, Optional, Type, Union
-=======
-from typing import TYPE_CHECKING, Any, Callable, Dict, List, Optional, Union
->>>>>>> 107221fd
 
 if TYPE_CHECKING:
     from redis import Redis
