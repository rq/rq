from functools import wraps
from typing import TYPE_CHECKING, Any, Callable, Dict, List, Optional, Type, Union

if TYPE_CHECKING:
    from redis import Redis

    from .job import Retry

from .defaults import DEFAULT_RESULT_TTL
from .job import Callback
from .queue import Queue
from .utils import backend_class


class job:  # noqa
    queue_class = Queue

<<<<<<< HEAD
    def __init__(self, queue, connection=None, timeout=None,
                 result_ttl=DEFAULT_RESULT_TTL, ttl=None,
                 queue_class=None, depends_on=None, at_front=None, meta=None,
                 description=None, failure_ttl=None, retry=None, on_failure=None, 
                 on_success=None, deferred_ttl=None):
        """A decorator that adds a ``delay`` method to the decorated function,
=======
    def __init__(
        self,
        queue: Union['Queue', str],
        connection: 'Redis',
        timeout: Optional[int] = None,
        result_ttl: int = DEFAULT_RESULT_TTL,
        ttl: Optional[int] = None,
        queue_class: Optional[Type['Queue']] = None,
        depends_on: Optional[List[Any]] = None,
        at_front: bool = False,
        meta: Optional[Dict[Any, Any]] = None,
        description: Optional[str] = None,
        failure_ttl: Optional[int] = None,
        retry: Optional['Retry'] = None,
        on_failure: Optional[Union[Callback, Callable[..., Any]]] = None,
        on_success: Optional[Union[Callback, Callable[..., Any]]] = None,
        on_stopped: Optional[Union[Callback, Callable[..., Any]]] = None,
    ):
        """A decorator that adds a ``enqueue`` method to the decorated function,
>>>>>>> 5cfd8535
        which in turn creates a RQ job when called. Accepts a required
        ``queue`` argument that can be either a ``Queue`` instance or a string
        denoting the queue name.  For example::

            ..codeblock:python::

                >>> @job(queue='default')
                >>> def simple_add(x, y):
                >>>    return x + y
                >>> ...
                >>> # Puts `simple_add` function into queue
                >>> simple_add.enqueue(1, 2)

        Args:
            queue (Union['Queue', str]): The queue to use, can be the Queue class itself, or the queue name (str)
            connection (Optional[Redis], optional): Redis Connection. Defaults to None.
            timeout (Optional[int], optional): Job timeout. Defaults to None.
            result_ttl (int, optional): Result time to live. Defaults to DEFAULT_RESULT_TTL.
            ttl (Optional[int], optional): Time to live. Defaults to None.
            queue_class (Optional[Queue], optional): A custom class that inherits from `Queue`. Defaults to None.
            depends_on (Optional[List[Any]], optional): A list of dependents jobs. Defaults to None.
            at_front (Optional[bool], optional): Whether to enqueue the job at front of the queue. Defaults to None.
            meta (Optional[Dict[Any, Any]], optional): Arbitraty metadata about the job. Defaults to None.
            description (Optional[str], optional): Job description. Defaults to None.
            failure_ttl (Optional[int], optional): Failture time to live. Defaults to None.
            retry (Optional[Retry], optional): A Retry object. Defaults to None.
            on_failure (Optional[Union[Callback, Callable[..., Any]]], optional): Callable to run on failure. Defaults
                to None.
            on_success (Optional[Union[Callback, Callable[..., Any]]], optional): Callable to run on success. Defaults
                to None.
            on_stopped (Optional[Union[Callback, Callable[..., Any]]], optional): Callable to run when stopped. Defaults
                to None.
        """
        self.queue = queue
        self.queue_class = backend_class(self, 'queue_class', override=queue_class)
        self.connection = connection
        self.timeout = timeout
        self.result_ttl = result_ttl
        self.ttl = ttl
        self.meta = meta
        self.depends_on = depends_on
        self.at_front = at_front
        self.description = description
        self.failure_ttl = failure_ttl
        self.retry = retry
        self.on_success = on_success
        self.on_failure = on_failure
<<<<<<< HEAD
        self.deferred_ttl = deferred_ttl
=======
        self.on_stopped = on_stopped
>>>>>>> 5cfd8535

    def __call__(self, f):
        @wraps(f)
        def delay(*args, **kwargs):
            if isinstance(self.queue, str):
                queue = self.queue_class(name=self.queue, connection=self.connection)
            else:
                queue = self.queue

            depends_on = kwargs.pop('depends_on', None)
            job_id = kwargs.pop('job_id', None)
            at_front = kwargs.pop('at_front', False)

            if not depends_on:
                depends_on = self.depends_on

            if not at_front:
                at_front = self.at_front

<<<<<<< HEAD
            return queue.enqueue_call(f, args=args, kwargs=kwargs,
                                      timeout=self.timeout, result_ttl=self.result_ttl,
                                      ttl=self.ttl, depends_on=depends_on, job_id=job_id, at_front=at_front,
                                      meta=self.meta, description=self.description, failure_ttl=self.failure_ttl,
                                      retry=self.retry, on_failure=self.on_failure, on_success=self.on_success,
                                      deferred_ttl=self.deferred_ttl)
        f.delay = delay
=======
            return queue.enqueue_call(
                f,
                args=args,
                kwargs=kwargs,
                timeout=self.timeout,
                result_ttl=self.result_ttl,
                ttl=self.ttl,
                depends_on=depends_on,
                job_id=job_id,
                at_front=at_front,
                meta=self.meta,
                description=self.description,
                failure_ttl=self.failure_ttl,
                retry=self.retry,
                on_failure=self.on_failure,
                on_success=self.on_success,
                on_stopped=self.on_stopped,
            )

        f.delay = delay  # TODO: Remove this in 3.0
        f.enqueue = delay
>>>>>>> 5cfd8535
        return f<|MERGE_RESOLUTION|>--- conflicted
+++ resolved
@@ -15,14 +15,6 @@
 class job:  # noqa
     queue_class = Queue
 
-<<<<<<< HEAD
-    def __init__(self, queue, connection=None, timeout=None,
-                 result_ttl=DEFAULT_RESULT_TTL, ttl=None,
-                 queue_class=None, depends_on=None, at_front=None, meta=None,
-                 description=None, failure_ttl=None, retry=None, on_failure=None, 
-                 on_success=None, deferred_ttl=None):
-        """A decorator that adds a ``delay`` method to the decorated function,
-=======
     def __init__(
         self,
         queue: Union['Queue', str],
@@ -40,9 +32,9 @@
         on_failure: Optional[Union[Callback, Callable[..., Any]]] = None,
         on_success: Optional[Union[Callback, Callable[..., Any]]] = None,
         on_stopped: Optional[Union[Callback, Callable[..., Any]]] = None,
+        deferred_ttl: Optional[int] = None,
     ):
         """A decorator that adds a ``enqueue`` method to the decorated function,
->>>>>>> 5cfd8535
         which in turn creates a RQ job when called. Accepts a required
         ``queue`` argument that can be either a ``Queue`` instance or a string
         denoting the queue name.  For example::
@@ -90,11 +82,8 @@
         self.retry = retry
         self.on_success = on_success
         self.on_failure = on_failure
-<<<<<<< HEAD
+        self.on_stopped = on_stopped
         self.deferred_ttl = deferred_ttl
-=======
-        self.on_stopped = on_stopped
->>>>>>> 5cfd8535
 
     def __call__(self, f):
         @wraps(f)
@@ -114,15 +103,6 @@
             if not at_front:
                 at_front = self.at_front
 
-<<<<<<< HEAD
-            return queue.enqueue_call(f, args=args, kwargs=kwargs,
-                                      timeout=self.timeout, result_ttl=self.result_ttl,
-                                      ttl=self.ttl, depends_on=depends_on, job_id=job_id, at_front=at_front,
-                                      meta=self.meta, description=self.description, failure_ttl=self.failure_ttl,
-                                      retry=self.retry, on_failure=self.on_failure, on_success=self.on_success,
-                                      deferred_ttl=self.deferred_ttl)
-        f.delay = delay
-=======
             return queue.enqueue_call(
                 f,
                 args=args,
@@ -140,9 +120,9 @@
                 on_failure=self.on_failure,
                 on_success=self.on_success,
                 on_stopped=self.on_stopped,
+                deferred_ttl=self.deferred_ttl,
             )
 
         f.delay = delay  # TODO: Remove this in 3.0
         f.enqueue = delay
->>>>>>> 5cfd8535
         return f