--- conflicted
+++ resolved
@@ -6,17 +6,10 @@
 from datetime import datetime, timedelta
 from itertools import repeat
 
-<<<<<<< HEAD
-from rq.connections import resolve_connection
-from rq.exceptions import NoSuchJobError
-from rq.job import Job
-from rq.queue import Queue
-=======
 from .connections import resolve_connection
 from .exceptions import NoSuchJobError
 from .job import Job
 from .queue import Queue
->>>>>>> a1e02813
 
 from redis import WatchError
 
@@ -112,13 +105,8 @@
         """
         job = self._create_job(func, args=args, kwargs=kwargs)
         self.connection._zadd(self.scheduled_jobs_key,
-<<<<<<< HEAD
                               times.to_unix(scheduled_time),
                               job.id)
-=======
-                             int(scheduled_time.strftime('%s')),
-                             job.id)
->>>>>>> a1e02813
         return job
 
     def enqueue_in(self, time_delta, func, *args, **kwargs):
@@ -129,13 +117,8 @@
         """
         job = self._create_job(func, args=args, kwargs=kwargs)
         self.connection._zadd(self.scheduled_jobs_key,
-<<<<<<< HEAD
                               times.to_unix(times.now() + time_delta),
                               job.id)
-=======
-                             int((datetime.now() + time_delta).strftime('%s')),
-                             job.id)
->>>>>>> a1e02813
         return job
 
     def schedule(self, scheduled_time, func, args=None, kwargs=None,
@@ -156,11 +139,7 @@
             raise ValueError("Can't repeat a job without interval argument")
         job.save()
         self.connection._zadd(self.scheduled_jobs_key,
-<<<<<<< HEAD
                               times.to_unix(scheduled_time),
-=======
-                              int(scheduled_time.strftime('%s')),
->>>>>>> a1e02813
                               job.id)
         return job
 
@@ -194,11 +173,7 @@
                     pipe.watch(self.scheduled_jobs_key)
                     if pipe.zscore(self.scheduled_jobs_key, job.id) is None:
                         raise ValueError('Job not in scheduled jobs queue')
-<<<<<<< HEAD
                     pipe.zadd(self.scheduled_jobs_key, times.to_unix(date_time), job.id)
-=======
-                    pipe.zadd(self.scheduled_jobs_key, int(date_time.strftime('%s')), job.id)
->>>>>>> a1e02813
                     break
                 except WatchError:
                     # If job is still in the queue, retry otherwise job is already executed
@@ -285,11 +260,7 @@
                 if job.meta['repeat'] == 0:
                     return
             self.connection._zadd(self.scheduled_jobs_key,
-<<<<<<< HEAD
                                   times.to_unix(times.now()) + int(interval),
-=======
-                                  int(datetime.now().strftime('%s')) + int(interval),
->>>>>>> a1e02813
                                   job.id)
 
     def enqueue_jobs(self):
