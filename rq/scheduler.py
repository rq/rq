import signal
import time
from datetime import datetime

try:
    from logbook import Logger
    Logger = Logger   # Does nothing except it shuts up pyflakes annoying error
except ImportError:
    from logging import Logger

from .connections import get_current_connection
from .job import Job
from .queue import Queue


class Scheduler(object):
    prefix = 'rq:scheduler:'
    scheduled_jobs_key = 'rq:scheduler:scheduled_jobs'
    queued_jobs_key = 'rq:scheduler:queued_jobs'

    def __init__(self, name='default', interval=60, connection=None):
        if connection is None:
            connection = get_current_connection()
        self.connection = connection
        self.name = name
        self._key = '{0}{1}'.format(self.prefix, name)
        self._interval = interval
<<<<<<< HEAD
        self.log = Logger('scheduler')

    @property
    def key(self):
        """Returns the Redis key for this Scheduler."""
        return self._key

    def register_birth(self):
        if self.connection.exists(self.key) and \
                not self.connection.hexists(self.key, 'death'):
            raise ValueError("There's already an active RQ scheduler")
        key = self.key
        now = time.time()
        with self.connection.pipeline() as p:
            p.delete(key)
            p.hset(key, 'birth', now)
            p.execute()

    def register_death(self):
        """Registers its own death."""
        with self.connection.pipeline() as p:
            p.hset(self.key, 'death', time.time())
            p.expire(self.key, 60)
            p.execute()

    def _install_signal_handlers(self):
        """
        Installs signal handlers for handling SIGINT and SIGTERM
        gracefully.
        """

        def stop(signum, frame):
            """
            Register scheduler's death and exit.
            """
            self.log.debug('Shutting down RQ scheduler...')
            self.register_death()
            raise SystemExit()

        signal.signal(signal.SIGINT, stop)
        signal.signal(signal.SIGTERM, stop)
=======
>>>>>>> 2c60f704

    def schedule(self, time, func, *args, **kwargs):
        """
        Pushes a job to the scheduler queue. The scheduled queue is a Redis sorted
        set ordered by timestamp - which in this case is job's scheduled execution time.
        """
        if func.__module__ == '__main__':
            raise ValueError(
                    'Functions from the __main__ module cannot be processed '
                    'by workers.')

        job = Job.create(func, *args, connection=self.connection, **kwargs)
        job.origin = self.name
        job.save()
        self.connection.zadd(self.scheduled_jobs_key, job.id, int(time.strftime('%s')))
        return job

    def get_jobs_to_queue(self):
        """
        Returns a list of job instances that should be queued
        (score lower than current timestamp).
        """
        job_ids = self.connection.zrangebyscore(self.scheduled_jobs_key, 0, datetime.now().strftime('%s'))
        return [Job.fetch(job_id, connection=self.connection) for job_id in job_ids]

    def get_queue_for_job(self, job):
        """
        Returns a queue to put job into.
        """
        return Queue.from_queue_key('rq:queue:{0}'.format(job.origin), connection=self.connection)

    def enqueue_job(self, job):
        """
        Move a scheduled job to a queue.
        """
        job.enqueued_at = datetime.now()
        job.save()
        queue = self.get_queue_for_job(job)
        queue.push_job_id(job.id)
        self.connection.zrem(self.scheduled_jobs_key, job.id)

    def enqueue_jobs(self):
        """
        Move scheduled jobs into queues. 
        """
        jobs_to_queue = self.get_jobs_to_queue
        for job in jobs_to_queue:
            self.enqueue_job(job)

    def run(self):
        """
        Periodically check whether there's any job that should be put in the queue (score 
        lower than current time).
        """
        self.register_birth()
        self._install_signal_handlers()
        try:
            while True:
                self.enqueue_jobs()
                time.sleep(self._interval)
        except KeyboardInterrupt:
            self.register_death()<|MERGE_RESOLUTION|>--- conflicted
+++ resolved
@@ -25,7 +25,6 @@
         self.name = name
         self._key = '{0}{1}'.format(self.prefix, name)
         self._interval = interval
-<<<<<<< HEAD
         self.log = Logger('scheduler')
 
     @property
@@ -67,8 +66,7 @@
 
         signal.signal(signal.SIGINT, stop)
         signal.signal(signal.SIGTERM, stop)
-=======
->>>>>>> 2c60f704
+
 
     def schedule(self, time, func, *args, **kwargs):
         """
