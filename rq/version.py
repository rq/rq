--- conflicted
+++ resolved
@@ -2,8 +2,4 @@
 from __future__ import (absolute_import, division, print_function,
                         unicode_literals)
 
-<<<<<<< HEAD
-VERSION = '0.6.0-atlassian'
-=======
-VERSION = '0.7.0dev0'
->>>>>>> 11f98338
+VERSION = '0.7.0dev0'