--- conflicted
+++ resolved
@@ -200,22 +200,14 @@
 @click.option('--pid', help='Write the process ID number to a file at the specified path')
 @click.option('--disable-default-exception-handler', '-d', is_flag=True, help='Disable RQ\'s default exception handler')
 @click.option('--max-jobs', type=int, default=None, help='Maximum number of jobs to execute')
-<<<<<<< HEAD
 @click.option('--success-handler', help='Success handler(s) to use', multiple=True)
-=======
 @click.option('--with-scheduler', '-s', is_flag=True, help='Run worker with scheduler')
->>>>>>> baa0cc26
 @click.argument('queues', nargs=-1)
 @pass_cli_config
 def worker(cli_config, burst, logging_level, name, results_ttl,
            worker_ttl, job_monitoring_interval, disable_job_desc_logging, verbose, quiet, sentry_dsn,
-<<<<<<< HEAD
-           exception_handler, pid, disable_default_exception_handler, max_jobs, success_handler, queues,
-           log_format, date_format, **options):
-=======
-           exception_handler, pid, disable_default_exception_handler, max_jobs, with_scheduler,
+           exception_handler, pid, disable_default_exception_handler, max_jobs, success_handler, with_scheduler,
            queues, log_format, date_format, **options):
->>>>>>> baa0cc26
     """Starts an RQ worker."""
     settings = read_config_file(cli_config.config) if cli_config.config else {}
     # Worker specific default arguments
