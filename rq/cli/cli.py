# -*- coding: utf-8 -*-
"""
RQ command line tool
"""
from __future__ import (absolute_import, division, print_function,
                        unicode_literals)

from functools import update_wrapper
import os
import sys

import click
from redis.exceptions import ConnectionError

from rq import Connection, __version__ as version
from rq.cli.helpers import (read_config_file, refresh,
                            setup_loghandlers_from_args,
                            show_both, show_queues, show_workers, CliConfig)
from rq.contrib.legacy import cleanup_ghosts
from rq.defaults import (DEFAULT_CONNECTION_CLASS, DEFAULT_JOB_CLASS,
                         DEFAULT_QUEUE_CLASS, DEFAULT_WORKER_CLASS,
                         DEFAULT_RESULT_TTL, DEFAULT_WORKER_TTL,
                         DEFAULT_JOB_MONITORING_INTERVAL,
                         DEFAULT_LOGGING_FORMAT, DEFAULT_LOGGING_DATE_FORMAT)
from rq.exceptions import InvalidJobOperationError
from rq.registry import FailedJobRegistry, clean_registries
from rq.utils import import_attribute
from rq.suspension import (suspend as connection_suspend,
                           resume as connection_resume, is_suspended)
from rq.worker_registration import clean_worker_registry


# Disable the warning that Click displays (as of Click version 5.0) when users
# use unicode_literals in Python 2.
# See http://click.pocoo.org/dev/python3/#unicode-literals for more details.
click.disable_unicode_literals_warning = True


shared_options = [
    click.option('--url', '-u',
                 envvar='RQ_REDIS_URL',
                 help='URL describing Redis connection details.'),
    click.option('--config', '-c',
                 envvar='RQ_CONFIG',
                 help='Module containing RQ settings.'),
    click.option('--worker-class', '-w',
                 envvar='RQ_WORKER_CLASS',
                 default=DEFAULT_WORKER_CLASS,
                 help='RQ Worker class to use'),
    click.option('--job-class', '-j',
                 envvar='RQ_JOB_CLASS',
                 default=DEFAULT_JOB_CLASS,
                 help='RQ Job class to use'),
    click.option('--queue-class',
                 envvar='RQ_QUEUE_CLASS',
                 default=DEFAULT_QUEUE_CLASS,
                 help='RQ Queue class to use'),
    click.option('--connection-class',
                 envvar='RQ_CONNECTION_CLASS',
                 default=DEFAULT_CONNECTION_CLASS,
                 help='Redis client class to use'),
    click.option('--path', '-P',
                 default='.',
                 help='Specify the import path.',
                 multiple=True)
]


def pass_cli_config(func):
    # add all the shared options to the command
    for option in shared_options:
        func = option(func)

    # pass the cli config object into the command
    def wrapper(*args, **kwargs):
        ctx = click.get_current_context()
        cli_config = CliConfig(**kwargs)
        return ctx.invoke(func, cli_config, *args[1:], **kwargs)

    return update_wrapper(wrapper, func)


@click.group()
@click.version_option(version)
def main():
    """RQ command line tool."""
    pass


@main.command()
@click.option('--all', '-a', is_flag=True, help='Empty all queues')
@click.argument('queues', nargs=-1)
@pass_cli_config
def empty(cli_config, all, queues, **options):
    """Empty given queues."""

    if all:
        queues = cli_config.queue_class.all(connection=cli_config.connection,
                                            job_class=cli_config.job_class)
    else:
        queues = [cli_config.queue_class(queue,
                                         connection=cli_config.connection,
                                         job_class=cli_config.job_class)
                  for queue in queues]

    if not queues:
        click.echo('Nothing to do')
        sys.exit(0)

    for queue in queues:
        num_jobs = queue.empty()
        click.echo('{0} jobs removed from {1} queue'.format(num_jobs, queue.name))


@main.command()
@click.option('--all', '-a', is_flag=True, help='Requeue all failed jobs')
@click.option('--queue', required=True, type=str)
@click.argument('job_ids', nargs=-1)
@pass_cli_config
def requeue(cli_config, queue, all, job_class, job_ids,  **options):
    """Requeue failed jobs."""

    failed_job_registry = FailedJobRegistry(queue,
                                            connection=cli_config.connection)
    if all:
        job_ids = failed_job_registry.get_job_ids()

    if not job_ids:
        click.echo('Nothing to do')
        sys.exit(0)

    click.echo('Requeueing {0} jobs from failed queue'.format(len(job_ids)))
    fail_count = 0
    with click.progressbar(job_ids) as job_ids:
        for job_id in job_ids:
            try:
                failed_job_registry.requeue(job_id)
            except InvalidJobOperationError:
                fail_count += 1

    if fail_count > 0:
        click.secho('Unable to requeue {0} jobs from failed job registry'.format(fail_count), fg='red')


@main.command()
@click.option('--interval', '-i', type=float, help='Updates stats every N seconds (default: don\'t poll)')
@click.option('--raw', '-r', is_flag=True, help='Print only the raw numbers, no bar charts')
@click.option('--only-queues', '-Q', is_flag=True, help='Show only queue info')
@click.option('--only-workers', '-W', is_flag=True, help='Show only worker info')
@click.option('--by-queue', '-R', is_flag=True, help='Shows workers by queue')
@click.argument('queues', nargs=-1)
@pass_cli_config
def info(cli_config, interval, raw, only_queues, only_workers, by_queue, queues,
         **options):
    """RQ command-line monitor."""

    if only_queues:
        func = show_queues
    elif only_workers:
        func = show_workers
    else:
        func = show_both

    try:
        with Connection(cli_config.connection):

            if queues:
                qs = list(map(cli_config.queue_class, queues))
            else:
                qs = cli_config.queue_class.all()

            for queue in qs:
                clean_registries(queue)
                clean_worker_registry(queue)

            refresh(interval, func, qs, raw, by_queue,
                    cli_config.queue_class, cli_config.worker_class)
    except ConnectionError as e:
        click.echo(e)
        sys.exit(1)
    except KeyboardInterrupt:
        click.echo()
        sys.exit(0)


@main.command()
@click.option('--burst', '-b', is_flag=True, help='Run in burst mode (quit after all work is done)')
@click.option('--logging_level', type=str, default="INFO", help='Set logging level')
@click.option('--log-format', type=str, default=DEFAULT_LOGGING_FORMAT, help='Set the format of the logs')
@click.option('--date-format', type=str, default=DEFAULT_LOGGING_DATE_FORMAT, help='Set the date format of the logs')
@click.option('--name', '-n', help='Specify a different name')
@click.option('--results-ttl', type=int, default=DEFAULT_RESULT_TTL, help='Default results timeout to be used')
@click.option('--worker-ttl', type=int, default=DEFAULT_WORKER_TTL, help='Default worker timeout to be used')
@click.option('--job-monitoring-interval', type=int, default=DEFAULT_JOB_MONITORING_INTERVAL, help='Default job monitoring interval to be used')
@click.option('--disable-job-desc-logging', is_flag=True, help='Turn off description logging.')
@click.option('--verbose', '-v', is_flag=True, help='Show more output')
@click.option('--quiet', '-q', is_flag=True, help='Show less output')
@click.option('--sentry-ca-certs', envvar='RQ_SENTRY_CA_CERTS', help='Path to CRT file for Sentry DSN')
@click.option('--sentry-debug', envvar='RQ_SENTRY_DEBUG', help='Enable debug')
@click.option('--sentry-dsn', envvar='RQ_SENTRY_DSN', help='Report exceptions to this Sentry DSN')
@click.option('--exception-handler', help='Exception handler(s) to use', multiple=True)
@click.option('--pid', help='Write the process ID number to a file at the specified path')
@click.option('--disable-default-exception-handler', '-d', is_flag=True, help='Disable RQ\'s default exception handler')
@click.option('--max-jobs', type=int, default=None, help='Maximum number of jobs to execute')
@click.option('--success-handler', help='Success handler(s) to use', multiple=True)
@click.option('--with-scheduler', '-s', is_flag=True, help='Run worker with scheduler')
@click.argument('queues', nargs=-1)
@pass_cli_config
def worker(cli_config, burst, logging_level, name, results_ttl,
<<<<<<< HEAD
           worker_ttl, job_monitoring_interval, disable_job_desc_logging, verbose, quiet, sentry_dsn,
           exception_handler, pid, disable_default_exception_handler, max_jobs, success_handler, with_scheduler,
           queues, log_format, date_format, **options):
=======
           worker_ttl, job_monitoring_interval, disable_job_desc_logging,
           verbose, quiet, sentry_ca_certs, sentry_debug, sentry_dsn,
           exception_handler, pid, disable_default_exception_handler, max_jobs,
           with_scheduler, queues, log_format, date_format, **options):
>>>>>>> eb92d688
    """Starts an RQ worker."""
    settings = read_config_file(cli_config.config) if cli_config.config else {}
    # Worker specific default arguments
    queues = queues or settings.get('QUEUES', ['default'])
    sentry_ca_certs = sentry_ca_certs or settings.get('SENTRY_CA_CERTS')
    sentry_debug = sentry_debug or settings.get('SENTRY_DEBUG')
    sentry_dsn = sentry_dsn or settings.get('SENTRY_DSN')
    name = name or settings.get('NAME')

    if pid:
        with open(os.path.expanduser(pid), "w") as fp:
            fp.write(str(os.getpid()))

    setup_loghandlers_from_args(verbose, quiet, date_format, log_format)

    try:

        cleanup_ghosts(cli_config.connection)
        exception_handlers = []
        for h in exception_handler:
            exception_handlers.append(import_attribute(h))

        success_handlers = []
        for s_h in success_handler:
            success_handlers.append(import_attribute(s_h))

        if is_suspended(cli_config.connection):
            click.secho('RQ is currently suspended, to resume job execution run "rq resume"', fg='red')
            sys.exit(1)

        queues = [cli_config.queue_class(queue,
                                         connection=cli_config.connection,
                                         job_class=cli_config.job_class)
                  for queue in queues]
        worker = cli_config.worker_class(
            queues, name=name, connection=cli_config.connection,
            default_worker_ttl=worker_ttl, default_result_ttl=results_ttl,
            job_monitoring_interval=job_monitoring_interval,
            job_class=cli_config.job_class, queue_class=cli_config.queue_class,
            exception_handlers=exception_handlers or None,
            disable_default_exception_handler=disable_default_exception_handler,
            success_handlers=success_handlers,
            log_job_description=not disable_job_desc_logging
        )

        # Should we configure Sentry?
        if sentry_dsn:
            sentry_opts = {
                "ca_certs": sentry_ca_certs,
                "debug": sentry_debug
            }
            from rq.contrib.sentry import register_sentry
            register_sentry(sentry_dsn, **sentry_opts)

        # if --verbose or --quiet, override --logging_level
        if verbose or quiet:
            logging_level = None

        worker.work(burst=burst, logging_level=logging_level,
                    date_format=date_format, log_format=log_format,
                    max_jobs=max_jobs, with_scheduler=with_scheduler)
    except ConnectionError as e:
        print(e)
        sys.exit(1)


@main.command()
@click.option('--duration', help='Seconds you want the workers to be suspended.  Default is forever.', type=int)
@pass_cli_config
def suspend(cli_config, duration, **options):
    """Suspends all workers, to resume run `rq resume`"""

    if duration is not None and duration < 1:
        click.echo("Duration must be an integer greater than 1")
        sys.exit(1)

    connection_suspend(cli_config.connection, duration)

    if duration:
        msg = """Suspending workers for {0} seconds.  No new jobs will be started during that time, but then will
        automatically resume""".format(duration)
        click.echo(msg)
    else:
        click.echo("Suspending workers.  No new jobs will be started.  But current jobs will be completed")


@main.command()
@pass_cli_config
def resume(cli_config, **options):
    """Resumes processing of queues, that were suspended with `rq suspend`"""
    connection_resume(cli_config.connection)
    click.echo("Resuming workers.")<|MERGE_RESOLUTION|>--- conflicted
+++ resolved
@@ -207,16 +207,10 @@
 @click.argument('queues', nargs=-1)
 @pass_cli_config
 def worker(cli_config, burst, logging_level, name, results_ttl,
-<<<<<<< HEAD
-           worker_ttl, job_monitoring_interval, disable_job_desc_logging, verbose, quiet, sentry_dsn,
-           exception_handler, pid, disable_default_exception_handler, max_jobs, success_handler, with_scheduler,
-           queues, log_format, date_format, **options):
-=======
            worker_ttl, job_monitoring_interval, disable_job_desc_logging,
            verbose, quiet, sentry_ca_certs, sentry_debug, sentry_dsn,
            exception_handler, pid, disable_default_exception_handler, max_jobs,
-           with_scheduler, queues, log_format, date_format, **options):
->>>>>>> eb92d688
+           success_handler, with_scheduler, queues, log_format, date_format, **options):
     """Starts an RQ worker."""
     settings = read_config_file(cli_config.config) if cli_config.config else {}
     # Worker specific default arguments
