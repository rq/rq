# ruff: noqa: F401 I001
from .cli import main

# TODO: the following imports can be removed when we drop the `rqinfo` and
# `rqworkers` commands in favor of just shipping the `rq` command.
from .cli import info
<<<<<<< HEAD
from .workers import worker
from .cli_cron import cron
=======
from .workers import worker
>>>>>>> dac0648b
<|MERGE_RESOLUTION|>--- conflicted
+++ resolved
@@ -4,9 +4,5 @@
 # TODO: the following imports can be removed when we drop the `rqinfo` and
 # `rqworkers` commands in favor of just shipping the `rq` command.
 from .cli import info
-<<<<<<< HEAD
-from .workers import worker
 from .cli_cron import cron
-=======
-from .workers import worker
->>>>>>> dac0648b
+from .workers import worker