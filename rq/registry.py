import calendar
import logging
import time
import traceback
from datetime import datetime, timedelta, timezone
from typing import TYPE_CHECKING, Any, List, Optional, Type, Union

from rq.serializers import resolve_serializer

from .timeouts import BaseDeathPenalty, UnixSignalDeathPenalty

if TYPE_CHECKING:
    from redis import Redis
    from redis.client import Pipeline

    from rq.executions import Execution

from .defaults import DEFAULT_FAILURE_TTL
from .exceptions import AbandonedJobError, InvalidJobOperation, NoSuchJobError
from .job import Job, JobStatus
from .queue import Queue
from .utils import as_text, backend_class, current_timestamp

logger = logging.getLogger("rq.registry")


class BaseRegistry:
    """
    Base implementation of a job registry, implemented in Redis sorted set.
    Each job is stored as a key in the registry, scored by expiration time
    (unix timestamp).
    """

    job_class = Job
    death_penalty_class = UnixSignalDeathPenalty
    key_template = 'rq:registry:{0}'

    def __init__(
        self,
        name: str = 'default',
        connection: Optional['Redis'] = None,
        job_class: Optional[Type['Job']] = None,
        queue: Optional['Queue'] = None,
        serializer: Any = None,
        death_penalty_class: Optional[Type[BaseDeathPenalty]] = None,
    ):
        if queue:
            self.name = queue.name
            self.connection = queue.connection
            self.serializer = queue.serializer
        else:
            self.name = name
            self.connection = connection
            self.serializer = resolve_serializer(serializer)

        self.key = self.key_template.format(self.name)
        self.job_class = backend_class(self, 'job_class', override=job_class)
        self.death_penalty_class = backend_class(self, 'death_penalty_class', override=death_penalty_class)

    def __len__(self):
        """Returns the number of jobs in this registry"""
        return self.count

    def __eq__(self, other):
        return (
            self.name == other.name
            and self.connection.connection_pool.connection_kwargs == other.connection.connection_pool.connection_kwargs
        )

    def __contains__(self, item: Union[str, 'Job']) -> bool:
        """
        Returns a boolean indicating registry contains the given
        job instance or job id.

        Args:
            item (Union[str, Job]): A Job ID or a Job.
        """
        job_id = item
        if isinstance(item, self.job_class):
            job_id = item.id
        return self.connection.zscore(self.key, job_id) is not None

    @property
    def count(self) -> int:
        """Returns the number of jobs in this registry

        Returns:
            int: _description_
        """
        self.cleanup()
        return self.connection.zcard(self.key)

    def add(self, job: 'Job', ttl=0, pipeline: Optional['Pipeline'] = None, xx: bool = False) -> int:
        """Adds a job to a registry with expiry time of now + ttl, unless it's -1 which is set to +inf

        Args:
            job (Job): The Job to add
            ttl (int, optional): The time to live. Defaults to 0.
            pipeline (Optional[Pipeline], optional): The Redis Pipeline. Defaults to None.
            xx (bool, optional): .... Defaults to False.

        Returns:
            result (int): The ZADD command result
        """
        score = ttl if ttl < 0 else current_timestamp() + ttl
        if score == -1:
            score = '+inf'
        if pipeline is not None:
            return pipeline.zadd(self.key, {job.id: score}, xx=xx)

        return self.connection.zadd(self.key, {job.id: score}, xx=xx)

    def remove(self, job: 'Job', pipeline: Optional['Pipeline'] = None, delete_job: bool = False):
        """Removes job from registry and deletes it if `delete_job == True`

        Args:
            job (Job): The Job to remove from the registry
            pipeline (Optional[Pipeline], optional): The Redis Pipeline. Defaults to None.
            delete_job (bool, optional): If should delete the job.. Defaults to False.
        """
        connection = pipeline if pipeline is not None else self.connection
        job_id = job.id if isinstance(job, self.job_class) else job
        result = connection.zrem(self.key, job_id)
        if delete_job:
            if isinstance(job, self.job_class):
                job_instance = job
            else:
                job_instance = Job.fetch(job_id, connection=connection, serializer=self.serializer)
            job_instance.delete()
        return result

    def remove_executions(self, job: 'Job', pipeline: Optional['Pipeline'] = None):
        """Removes job executions from registry

        Args:
            job (Job): The Job to remove from the registry
            pipeline (Optional[Pipeline], optional): The Redis Pipeline. Defaults to None.
        """
        connection = pipeline if pipeline is not None else self.connection
        execution_ids = [execution.composite_key for execution in job.get_executions()]
        if execution_ids:
            return connection.zrem(self.key, *execution_ids)

    def get_expired_job_ids(self, timestamp: Optional[float] = None):
        """Returns job ids whose score are less than current timestamp.

        Returns ids for jobs with an expiry time earlier than timestamp,
        specified as seconds since the Unix epoch. timestamp defaults to call
        time if unspecified.
        """
        score = timestamp if timestamp is not None else current_timestamp()
        expired_jobs = self.connection.zrangebyscore(self.key, 0, score)
        return [as_text(job_id) for job_id in expired_jobs]

    def get_job_ids(self, start: int = 0, end: int = -1):
        """Returns list of all job ids.

        Args:
            start (int, optional): _description_. Defaults to 0.
            end (int, optional): _description_. Defaults to -1.

        Returns:
            _type_: _description_
        """
        self.cleanup()
        return [as_text(job_id) for job_id in self.connection.zrange(self.key, start, end)]

    def get_queue(self):
        """Returns Queue object associated with this registry."""
        return Queue(self.name, connection=self.connection, serializer=self.serializer)

    def get_expiration_time(self, job: 'Job') -> datetime:
        """Returns job's expiration time.

        Args:
            job (Job): The Job to get the expiration
        """
        score = self.connection.zscore(self.key, job.id)
        return datetime.utcfromtimestamp(score)

    def requeue(self, job_or_id: Union['Job', str], at_front: bool = False) -> 'Job':
        """Requeues the job with the given job ID.

        Args:
            job_or_id (Union[&#39;Job&#39;, str]): The Job or the Job ID
            at_front (bool, optional): If the Job should be put at the front of the queue. Defaults to False.

        Raises:
            InvalidJobOperation: If nothing is returned from the `ZREM` operation.

        Returns:
            Job: The Requeued Job.
        """
        if isinstance(job_or_id, self.job_class):
            job = job_or_id
            serializer = job.serializer
        else:
            serializer = self.serializer
            job = self.job_class.fetch(job_or_id, connection=self.connection, serializer=serializer)

        result = self.connection.zrem(self.key, job.id)
        if not result:
            raise InvalidJobOperation

        with self.connection.pipeline() as pipeline:
            queue = Queue(job.origin, connection=self.connection, job_class=self.job_class, serializer=serializer)
            job.started_at = None
            job.ended_at = None
            job._exc_info = ''
            job.save()
            job = queue._enqueue_job(job, pipeline=pipeline, at_front=at_front)
            pipeline.execute()
        return job


class StartedJobRegistry(BaseRegistry):
    """
    Registry of currently executing jobs. Each queue maintains a
    StartedJobRegistry. Jobs in this registry are ones that are currently
    being executed.

    Jobs are added to registry right before they are executed and removed
    right after completion (success or failure).
    """

    key_template = 'rq:wip:{0}'

    def cleanup(self, timestamp: Optional[float] = None, exception_handlers: List = None):
        """Remove abandoned jobs from registry and add them to FailedJobRegistry.

        Removes jobs with an expiry time earlier than timestamp, specified as
        seconds since the Unix epoch. timestamp defaults to call time if
        unspecified. Removed jobs are added to the global failed job queue.

        Args:
            timestamp (datetime): The datetime to use as the limit.
        """
        score = timestamp if timestamp is not None else current_timestamp()
        job_ids = self.get_expired_job_ids(score)

        if job_ids:
            failed_job_registry = FailedJobRegistry(self.name, self.connection, serializer=self.serializer)
            queue = self.get_queue()

            with self.connection.pipeline() as pipeline:
                for job_id in job_ids:
                    try:
                        job = self.job_class.fetch(job_id, connection=self.connection, serializer=self.serializer)
                    except NoSuchJobError:
                        continue

                    job.execute_failure_callback(
                        self.death_penalty_class, AbandonedJobError, AbandonedJobError(), traceback.extract_stack()
                    )

                    if exception_handlers:
                        for handler in exception_handlers:
                            fallthrough = handler(
                                job, AbandonedJobError, AbandonedJobError(), traceback.extract_stack()
                            )
                            # Only handlers with explicit return values should disable further
                            # exc handling, so interpret a None return value as True.
                            if fallthrough is None:
                                fallthrough = True

                            if not fallthrough:
                                break

                    retry = job.retries_left and job.retries_left > 0

                    if retry:
                        job.retry(queue, pipeline)

                    else:
                        exc_string = f"due to {AbandonedJobError.__name__}"
                        logger.warning(
                            f'{self.__class__.__name__} cleanup: Moving job {job.id} to {FailedJobRegistry.__name__} '
                            f'({exc_string})'
                        )
                        job.set_status(JobStatus.FAILED)
                        job._exc_info = f"Moved to {FailedJobRegistry.__name__}, {exc_string}, at {datetime.now()}"
                        job.save(pipeline=pipeline, include_meta=False)
                        job.cleanup(ttl=-1, pipeline=pipeline)
                        failed_job_registry.add(job, job.failure_ttl)
                        queue.enqueue_dependents(job)

                pipeline.zremrangebyscore(self.key, 0, score)
                pipeline.execute()

        return job_ids

    def add_execution(self, execution: 'Execution', pipeline: 'Pipeline', ttl=0, xx: bool = False) -> int:
        """Adds an execution to a registry with expiry time of now + ttl, unless it's -1 which is set to +inf

        Args:
            execution (Execution): The Execution to add
            ttl (int, optional): The time to live. Defaults to 0.
            pipeline (Optional[Pipeline], optional): The Redis Pipeline. Defaults to None.
            xx (bool, optional): .... Defaults to False.

        Returns:
            result (int): The ZADD command result
        """
        score = ttl if ttl < 0 else current_timestamp() + ttl
        if score == -1:
            score = '+inf'

        return pipeline.zadd(self.key, {execution.composite_key: score}, xx=xx)  # type: ignore

    def remove_execution(self, execution: 'Execution', job: 'Job', pipeline: 'Pipeline', delete_job: bool = False):
        """Removes job from registry and deletes it if `delete_job == True`

        Args:
            execution (Execution): The Execution to add
            job (Job): The Job to remove from the registry
            pipeline (Optional[Pipeline], optional): The Redis Pipeline. Defaults to None.
            delete_job (bool, optional): If should delete the job.. Defaults to False.
        """
        connection = pipeline if pipeline is not None else self.connection
        result = connection.zrem(self.key, execution.composite_key)
        # if delete_job:
        #     job.delete()
        return result

    # TODO: needs to add a method to cleanup executions


class FinishedJobRegistry(BaseRegistry):
    """
    Registry of jobs that have been completed. Jobs are added to this
    registry after they have successfully completed for monitoring purposes.
    """

    key_template = 'rq:finished:{0}'

    def cleanup(self, timestamp: Optional[float] = None):
        """Remove expired jobs from registry.

        Removes jobs with an expiry time earlier than timestamp, specified as
        seconds since the Unix epoch. timestamp defaults to call time if
        unspecified.
        """
        score = timestamp if timestamp is not None else current_timestamp()
        self.connection.zremrangebyscore(self.key, 0, score)


class FailedJobRegistry(BaseRegistry):
    """
    Registry of containing failed jobs.
    """

    key_template = 'rq:failed:{0}'

    def cleanup(self, timestamp: Optional[float] = None):
        """Remove expired jobs from registry.

        Removes jobs with an expiry time earlier than timestamp, specified as
        seconds since the Unix epoch. timestamp defaults to call time if
        unspecified.
        """
        score = timestamp if timestamp is not None else current_timestamp()
        self.connection.zremrangebyscore(self.key, 0, score)

    def add(
        self,
        job: 'Job',
        ttl=None,
        exc_string: str = '',
        pipeline: Optional['Pipeline'] = None,
        _save_exc_to_job: bool = False,
    ):
        """
        Adds a job to a registry with expiry time of now + ttl.
        `ttl` defaults to DEFAULT_FAILURE_TTL if not specified.
        """
        if ttl is None:
            ttl = DEFAULT_FAILURE_TTL
        score = ttl if ttl < 0 else current_timestamp() + ttl

        if pipeline:
            p = pipeline
        else:
            p = self.connection.pipeline()

        job._exc_info = exc_string
        job.save(pipeline=p, include_meta=False, include_result=_save_exc_to_job)
        job.cleanup(ttl=ttl, pipeline=p)
        p.zadd(self.key, {job.id: score})

        if not pipeline:
            p.execute()


class DeferredJobRegistry(BaseRegistry):
    """
    Registry of deferred jobs (waiting for another job to finish).
    """

    key_template = 'rq:deferred:{0}'

    def cleanup(self, timestamp=None):
        """Remove expired jobs from registry and add them to FailedJobRegistry.
        Removes jobs with an expiry time earlier than timestamp, specified as
        seconds since the Unix epoch. timestamp defaults to call time if
        unspecified. Removed jobs are added to the global failed job queue.
        """
        score = timestamp if timestamp is not None else current_timestamp()
        job_ids = self.get_expired_job_ids(score)

        if job_ids:
            failed_job_registry = FailedJobRegistry(self.name, self.connection, serializer=self.serializer)

            with self.connection.pipeline() as pipeline:
                for job_id in job_ids:
                    try:
                        job = self.job_class.fetch(job_id,
                                                   connection=self.connection,
                                                   serializer=self.serializer)
                    except NoSuchJobError:
                        continue

                    job.set_status(JobStatus.FAILED)
                    job.exc_info = "Expired in DeferredJobRegistry, moved to FailedJobRegistry at %s" % datetime.now()
                    job.save(pipeline=pipeline, include_meta=False)
                    job.cleanup(ttl=-1, pipeline=pipeline)
                    failed_job_registry.add(job, job.failure_ttl)

                pipeline.zremrangebyscore(self.key, 0, score)
                pipeline.execute()

        return job_ids

    def add(self, job, ttl=None, pipeline=None, xx=False):
        """
        Adds a job to a registry with expiry time of now + ttl.
        Defaults to -1 (never expire).
        """
        if ttl is None:
            ttl = -1

        return super(DeferredJobRegistry, self).add(job, ttl, pipeline, xx)


class ScheduledJobRegistry(BaseRegistry):
    """
    Registry of scheduled jobs.
    """

    key_template = 'rq:scheduled:{0}'

    def __init__(self, *args, **kwargs):
        super().__init__(*args, **kwargs)
        # The underlying implementation of get_jobs_to_enqueue() is
        # the same as get_expired_job_ids, but get_expired_job_ids() doesn't
        # make sense in this context
        self.get_jobs_to_enqueue = self.get_expired_job_ids

    def schedule(self, job: 'Job', scheduled_datetime, pipeline: Optional['Pipeline'] = None):
        """
        Adds job to registry, scored by its execution time (in UTC).
        If datetime has no tzinfo, it will assume localtimezone.
        """
        # If datetime has no timezone, assume server's local timezone
        if not scheduled_datetime.tzinfo:
            tz = timezone(timedelta(seconds=-(time.timezone if time.daylight == 0 else time.altzone)))
            scheduled_datetime = scheduled_datetime.replace(tzinfo=tz)

        timestamp = calendar.timegm(scheduled_datetime.utctimetuple())
        return self.connection.zadd(self.key, {job.id: timestamp})

    def cleanup(self):
        """This method is only here to prevent errors because this method is
        automatically called by `count()` and `get_job_ids()` methods
        implemented in BaseRegistry."""
        pass

    def remove_jobs(self, timestamp: Optional[datetime] = None, pipeline: Optional['Pipeline'] = None):
        """Remove jobs whose timestamp is in the past from registry.

        Args:
            timestamp (Optional[datetime], optional): The timestamp. Defaults to None.
            pipeline (Optional[Pipeline], optional): The Redis pipeline. Defaults to None.
        """
        connection = pipeline if pipeline is not None else self.connection
        score = timestamp if timestamp is not None else current_timestamp()
        return connection.zremrangebyscore(self.key, 0, score)

    def get_jobs_to_schedule(self, timestamp: Optional[datetime] = None, chunk_size: int = 1000) -> List[str]:
        """Get's a list of job IDs that should be scheduled.

        Args:
            timestamp (Optional[datetime], optional): _description_. Defaults to None.
            chunk_size (int, optional): _description_. Defaults to 1000.

        Returns:
            jobs (List[str]): A list of Job ids
        """
        score = timestamp if timestamp is not None else current_timestamp()
        jobs_to_schedule = self.connection.zrangebyscore(self.key, 0, score, start=0, num=chunk_size)
        return [as_text(job_id) for job_id in jobs_to_schedule]

    def get_scheduled_time(self, job_or_id: Union['Job', str]) -> datetime:
        """Returns datetime (UTC) at which job is scheduled to be enqueued

        Args:
            job_or_id (Union[Job, str]): The Job instance or Job ID

        Raises:
            NoSuchJobError: If the job was not found

        Returns:
            datetime (datetime): The scheduled time as datetime object
        """
        if isinstance(job_or_id, self.job_class):
            job_id = job_or_id.id
        else:
            job_id = job_or_id

        score = self.connection.zscore(self.key, job_id)
        if not score:
            raise NoSuchJobError

        return datetime.fromtimestamp(score, tz=timezone.utc)


class CanceledJobRegistry(BaseRegistry):
    key_template = 'rq:canceled:{0}'

    def get_expired_job_ids(self, timestamp: Optional[datetime] = None):
        raise NotImplementedError

    def cleanup(self):
        """This method is only here to prevent errors because this method is
        automatically called by `count()` and `get_job_ids()` methods
        implemented in BaseRegistry."""
        pass


<<<<<<< HEAD
def clean_registries(queue):
    """Cleans StartedJobRegistry, FinishedJobRegistry, FailedJobRegistry, and DeferredJobRegistry of a queue."""
    registry = FinishedJobRegistry(name=queue.name,
                                   connection=queue.connection,
                                   job_class=queue.job_class,
                                   serializer=queue.serializer)
    registry.cleanup()
    registry = StartedJobRegistry(name=queue.name,
                                  connection=queue.connection,
                                  job_class=queue.job_class,
                                  serializer=queue.serializer)
    registry.cleanup()

    registry = FailedJobRegistry(name=queue.name,
                                 connection=queue.connection,
                                 job_class=queue.job_class,
                                 serializer=queue.serializer)
    registry.cleanup()

    registry = DeferredJobRegistry(name=queue.name,
                                 connection=queue.connection,
                                 job_class=queue.job_class,
                                 serializer=queue.serializer)
    registry.cleanup()
=======
def clean_registries(queue: 'Queue', exception_handlers: list = None):
    """Cleans StartedJobRegistry, FinishedJobRegistry and FailedJobRegistry of a queue.

    Args:
        queue (Queue): The queue to clean
    """
    FinishedJobRegistry(
        name=queue.name, connection=queue.connection, job_class=queue.job_class, serializer=queue.serializer
    ).cleanup()

    StartedJobRegistry(
        name=queue.name, connection=queue.connection, job_class=queue.job_class, serializer=queue.serializer
    ).cleanup(exception_handlers=exception_handlers)

    FailedJobRegistry(
        name=queue.name, connection=queue.connection, job_class=queue.job_class, serializer=queue.serializer
    ).cleanup()
>>>>>>> 5cfd8535
<|MERGE_RESOLUTION|>--- conflicted
+++ resolved
@@ -413,14 +413,12 @@
             with self.connection.pipeline() as pipeline:
                 for job_id in job_ids:
                     try:
-                        job = self.job_class.fetch(job_id,
-                                                   connection=self.connection,
-                                                   serializer=self.serializer)
+                        job = self.job_class.fetch(job_id, connection=self.connection, serializer=self.serializer)
                     except NoSuchJobError:
                         continue
 
                     job.set_status(JobStatus.FAILED)
-                    job.exc_info = "Expired in DeferredJobRegistry, moved to FailedJobRegistry at %s" % datetime.now()
+                    job._exc_info = "Expired in DeferredJobRegistry, moved to FailedJobRegistry at %s" % datetime.now()
                     job.save(pipeline=pipeline, include_meta=False)
                     job.cleanup(ttl=-1, pipeline=pipeline)
                     failed_job_registry.add(job, job.failure_ttl)
@@ -536,34 +534,8 @@
         pass
 
 
-<<<<<<< HEAD
-def clean_registries(queue):
-    """Cleans StartedJobRegistry, FinishedJobRegistry, FailedJobRegistry, and DeferredJobRegistry of a queue."""
-    registry = FinishedJobRegistry(name=queue.name,
-                                   connection=queue.connection,
-                                   job_class=queue.job_class,
-                                   serializer=queue.serializer)
-    registry.cleanup()
-    registry = StartedJobRegistry(name=queue.name,
-                                  connection=queue.connection,
-                                  job_class=queue.job_class,
-                                  serializer=queue.serializer)
-    registry.cleanup()
-
-    registry = FailedJobRegistry(name=queue.name,
-                                 connection=queue.connection,
-                                 job_class=queue.job_class,
-                                 serializer=queue.serializer)
-    registry.cleanup()
-
-    registry = DeferredJobRegistry(name=queue.name,
-                                 connection=queue.connection,
-                                 job_class=queue.job_class,
-                                 serializer=queue.serializer)
-    registry.cleanup()
-=======
 def clean_registries(queue: 'Queue', exception_handlers: list = None):
-    """Cleans StartedJobRegistry, FinishedJobRegistry and FailedJobRegistry of a queue.
+    """Cleans StartedJobRegistry, FinishedJobRegistry and FailedJobRegistry, and DeferredJobRegistry of a queue.
 
     Args:
         queue (Queue): The queue to clean
@@ -579,4 +551,7 @@
     FailedJobRegistry(
         name=queue.name, connection=queue.connection, job_class=queue.job_class, serializer=queue.serializer
     ).cleanup()
->>>>>>> 5cfd8535
+
+    DeferredJobRegistry(
+        name=queue.name, connection=queue.connection, job_class=queue.job_class, serializer=queue.serializer
+    ).cleanup()