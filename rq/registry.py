--- conflicted
+++ resolved
@@ -241,34 +241,6 @@
         if not pipeline:
             p.execute()
 
-<<<<<<< HEAD
-    def requeue(self, job_or_id):
-        """Requeues the job with the given job ID."""
-        if isinstance(job_or_id, self.job_class):
-            job = job_or_id
-            serializer = job.serializer
-        else:
-            serializer = self.serializer
-            job = self.job_class.fetch(job_or_id, connection=self.connection,
-                                        serializer=serializer)
-                            
-
-        result = self.connection.zrem(self.key, job.id)
-        if not result:
-            raise InvalidJobOperation
-
-        with self.connection.pipeline() as pipeline:
-            queue = Queue(job.origin, connection=self.connection,
-                          job_class=self.job_class, serializer=serializer)
-            job.started_at = None
-            job.ended_at = None
-            job.save()
-            job = queue.enqueue_job(job, pipeline=pipeline)
-            pipeline.execute()
-        return job
-
-=======
->>>>>>> 246d52b9
 
 class DeferredJobRegistry(BaseRegistry):
     """
