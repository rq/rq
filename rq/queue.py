--- conflicted
+++ resolved
@@ -494,16 +494,6 @@
         if pipeline is None:
             self.log.debug('Pushed job %s into %s, %s job(s) are in queue.', blue(job_id), green(self.name), result)
         else:
-<<<<<<< HEAD
-            connection.rpush(self.key, job_id)
-
-    def create_job(self, func, args=None, kwargs=None, timeout=None,
-                   result_ttl=None, ttl=None, failure_ttl=None,
-                   description=None, depends_on=None, job_id=None,
-                   meta=None, status=JobStatus.QUEUED, retry=None, *,
-                   on_success=None, on_failure=None, deferred_ttl=None):
-        """Creates a job based on parameters given."""
-=======
             # Pipelines do not return the number of jobs in the queue.
             self.log.debug('Pushed job %s into %s', blue(job_id), green(self.name))
 
@@ -527,6 +517,7 @@
         on_failure: Optional[Union[Callback, Callable]] = None,
         on_stopped: Optional[Union[Callback, Callable]] = None,
         group_id: Optional[str] = None,
+        deferred_ttl: Optional[int] = None,
     ) -> Job:
         """Creates a job based on parameters given
 
@@ -560,7 +551,6 @@
         Returns:
             Job: The created job
         """
->>>>>>> 5cfd8535
         timeout = parse_timeout(timeout)
 
         if timeout is None:
@@ -577,14 +567,6 @@
             raise ValueError('Job ttl must be greater than 0')
 
         job = self.job_class.create(
-<<<<<<< HEAD
-            func, args=args, kwargs=kwargs, connection=self.connection,
-            result_ttl=result_ttl, ttl=ttl, failure_ttl=failure_ttl,
-            status=status, description=description,
-            depends_on=depends_on, timeout=timeout, id=job_id,
-            origin=self.name, meta=meta, serializer=self.serializer, on_success=on_success,
-            on_failure=on_failure, deferred_ttl=deferred_ttl
-=======
             func,
             args=args,
             kwargs=kwargs,
@@ -604,7 +586,7 @@
             on_failure=on_failure,
             on_stopped=on_stopped,
             group_id=group_id,
->>>>>>> 5cfd8535
+            deferred_ttl=deferred_ttl,
         )
 
         if retry:
@@ -670,16 +652,6 @@
             pipeline.multi()  # Ensure pipeline in multi mode before returning to caller
         return job
 
-<<<<<<< HEAD
-    def enqueue_call(self, func, args=None, kwargs=None, timeout=None,
-                     result_ttl=None, ttl=None, failure_ttl=None, description=None,
-                     depends_on=None, job_id=None, at_front=False, meta=None,
-                     retry=None, on_success=None, on_failure=None, pipeline=None,
-                     deferred_ttl=None):
-        """Creates a job to represent the delayed function call and enqueues
-        it.
-        
-=======
     def enqueue_call(
         self,
         func: 'FunctionReferenceType',
@@ -699,10 +671,10 @@
         on_failure: Optional[Union[Callback, Callable[..., Any]]] = None,
         on_stopped: Optional[Union[Callback, Callable[..., Any]]] = None,
         pipeline: Optional['Pipeline'] = None,
+        deferred_ttl: Optional[int] = None,
     ) -> Job:
         """Creates a job to represent the delayed function call and enqueues it.
 
->>>>>>> 5cfd8535
         It is much like `.enqueue()`, except that it takes the function's args
         and kwargs as explicit arguments.  Any kwargs passed to this function
         contain options for RQ itself.
@@ -734,17 +706,6 @@
         """
 
         job = self.create_job(
-<<<<<<< HEAD
-            func, args=args, kwargs=kwargs, result_ttl=result_ttl, ttl=ttl,
-            failure_ttl=failure_ttl, description=description, depends_on=depends_on,
-            job_id=job_id, meta=meta, status=JobStatus.QUEUED, timeout=timeout,
-            retry=retry, on_success=on_success, on_failure=on_failure, deferred_ttl=deferred_ttl
-        )
-
-        job = self.setup_dependencies(
-            job,
-            pipeline=pipeline
-=======
             func,
             args=args,
             kwargs=kwargs,
@@ -761,7 +722,7 @@
             on_success=on_success,
             on_failure=on_failure,
             on_stopped=on_stopped,
->>>>>>> 5cfd8535
+            deferred_ttl=deferred_ttl,
         )
         return self.enqueue_job(job, pipeline=pipeline, at_front=at_front)
 
@@ -952,7 +913,7 @@
         result_ttl = kwargs.pop('result_ttl', None)
         ttl = kwargs.pop('ttl', None)
         failure_ttl = kwargs.pop('failure_ttl', None)
-        deferred_ttl = kwargs.pop('deferred_ttl', None)
+        deferred_ttl = kwargs.pop("deferred_ttl", None)
         depends_on = kwargs.pop('depends_on', None)
         job_id = kwargs.pop('job_id', None)
         at_front = kwargs.pop('at_front', False)
@@ -968,11 +929,6 @@
             args = kwargs.pop('args', None)
             kwargs = kwargs.pop('kwargs', None)
 
-<<<<<<< HEAD
-        return (f, timeout, description, result_ttl, ttl, failure_ttl, deferred_ttl,
-                depends_on, job_id, at_front, meta, retry, on_success, on_failure,
-                pipeline, args, kwargs)
-=======
         return (
             f,
             timeout,
@@ -980,6 +936,7 @@
             result_ttl,
             ttl,
             failure_ttl,
+            deferred_ttl,
             depends_on,
             job_id,
             at_front,
@@ -996,25 +953,12 @@
     def enqueue(self, f: 'FunctionReferenceType', *args, **kwargs) -> 'Job':
         """Creates a job to represent the delayed function call and enqueues it.
         Receives the same parameters accepted by the `enqueue_call` method.
->>>>>>> 5cfd8535
 
         Args:
             f (FunctionReferenceType): The function reference
             args (*args): function args
             kwargs (*kwargs): function kargs
 
-<<<<<<< HEAD
-        (f, timeout, description, result_ttl, ttl, failure_ttl, deferred_ttl,
-         depends_on, job_id, at_front, meta, retry, on_success,
-         on_failure, pipeline, args, kwargs) = Queue.parse_args(f, *args, **kwargs)
-
-        return self.enqueue_call(
-            func=f, args=args, kwargs=kwargs, timeout=timeout,
-            result_ttl=result_ttl, ttl=ttl, failure_ttl=failure_ttl, 
-            description=description, depends_on=depends_on, job_id=job_id,
-            at_front=at_front, meta=meta, retry=retry, on_success=on_success, on_failure=on_failure,
-            pipeline=pipeline, deferred_ttl=deferred_ttl
-=======
         Returns:
             job (Job): The created Job
         """
@@ -1025,6 +969,7 @@
             result_ttl,
             ttl,
             failure_ttl,
+            deferred_ttl,
             depends_on,
             job_id,
             at_front,
@@ -1056,26 +1001,15 @@
             on_failure=on_failure,
             on_stopped=on_stopped,
             pipeline=pipeline,
->>>>>>> 5cfd8535
+            deferred_ttl=deferred_ttl,
         )
 
     def enqueue_at(self, datetime: datetime, f, *args, **kwargs):
         """Schedules a job to be enqueued at specified time
 
-<<<<<<< HEAD
-        (f, timeout, description, result_ttl, ttl, failure_ttl, deferred_ttl,
-         depends_on, job_id, at_front, meta, retry, on_success, on_failure,
-         pipeline, args, kwargs) = Queue.parse_args(f, *args, **kwargs)
-        job = self.create_job(f, status=JobStatus.SCHEDULED, args=args, kwargs=kwargs,
-                              timeout=timeout, result_ttl=result_ttl, ttl=ttl,
-                              failure_ttl=failure_ttl, description=description,
-                              depends_on=depends_on, job_id=job_id, meta=meta, retry=retry,
-                              on_success=on_success, on_failure=on_failure, deferred_ttl=deferred_ttl)
-=======
         Args:
             datetime (datetime): _description_
             f (_type_): _description_
->>>>>>> 5cfd8535
 
         Returns:
             _type_: _description_
@@ -1087,6 +1021,7 @@
             result_ttl,
             ttl,
             failure_ttl,
+            deferred_ttl,
             depends_on,
             job_id,
             at_front,
@@ -1116,6 +1051,7 @@
             on_success=on_success,
             on_failure=on_failure,
             on_stopped=on_stopped,
+            deferred_ttl=deferred_ttl,
         )
         if at_front:
             job.enqueue_at_front = True
