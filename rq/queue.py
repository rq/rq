import logging
import sys
import traceback
import uuid
import warnings
from collections import namedtuple
from datetime import datetime, timedelta, timezone
from functools import total_ordering
from typing import TYPE_CHECKING, Any, Callable, Dict, List, Optional, Tuple, Type, Union

from redis import WatchError

from .timeouts import BaseDeathPenalty, UnixSignalDeathPenalty

if TYPE_CHECKING:
    from redis import Redis
    from redis.client import Pipeline

    from .job import Retry

<<<<<<< HEAD
class EnqueueData(namedtuple('EnqueueData', ["func", "args", "kwargs", "timeout",
                                             "result_ttl", "ttl", "failure_ttl",
                                             "description", "job_id",
                                             "at_front", "meta", "retry",
                                             "capture_stdout", "capture_stderr"])):
=======
from .defaults import DEFAULT_RESULT_TTL
from .dependency import Dependency
from .exceptions import DequeueTimeout, NoSuchJobError
from .intermediate_queue import IntermediateQueue
from .job import Callback, Job, JobStatus
from .logutils import blue, green
from .serializers import resolve_serializer
from .types import FunctionReferenceType, JobDependencyType
from .utils import as_text, backend_class, compact, get_version, import_attribute, now, parse_timeout

logger = logging.getLogger("rq.queue")


class EnqueueData(
    namedtuple(
        'EnqueueData',
        [
            "func",
            "args",
            "kwargs",
            "timeout",
            "result_ttl",
            "ttl",
            "failure_ttl",
            "description",
            "depends_on",
            "job_id",
            "at_front",
            "meta",
            "retry",
            "on_success",
            "on_failure",
            "on_stopped",
        ],
    )
):
>>>>>>> 180c9afb
    """Helper type to use when calling enqueue_many
    NOTE: Does not support `depends_on` yet.
    """

    __slots__ = ()


@total_ordering
class Queue:
    job_class: Type['Job'] = Job
    death_penalty_class: Type[BaseDeathPenalty] = UnixSignalDeathPenalty
    DEFAULT_TIMEOUT: int = 180  # Default timeout seconds.
    redis_queue_namespace_prefix: str = 'rq:queue:'
    redis_queues_keys: str = 'rq:queues'

    @classmethod
    def all(
        cls,
        connection: 'Redis',
        job_class: Optional[Type['Job']] = None,
        serializer=None,
        death_penalty_class: Optional[Type[BaseDeathPenalty]] = None,
    ) -> List['Queue']:
        """Returns an iterable of all Queues.

        Args:
            connection (Optional[Redis], optional): The Redis Connection. Defaults to None.
            job_class (Optional[Job], optional): The Job class to use. Defaults to None.
            serializer (optional): The serializer to use. Defaults to None.
            death_penalty_class (Optional[Job], optional): The Death Penalty class to use. Defaults to None.

        Returns:
            queues (List[Queue]): A list of all queues.
        """

        def to_queue(queue_key: Union[bytes, str]):
            return cls.from_queue_key(
                as_text(queue_key),
                connection=connection,
                job_class=job_class,
                serializer=serializer,
                death_penalty_class=death_penalty_class,
            )

        all_registerd_queues = connection.smembers(cls.redis_queues_keys)
        all_queues = [to_queue(rq_key) for rq_key in all_registerd_queues if rq_key]
        return all_queues

    @classmethod
    def from_queue_key(
        cls,
        queue_key: str,
        connection: 'Redis',
        job_class: Optional[Type['Job']] = None,
        serializer: Any = None,
        death_penalty_class: Optional[Type[BaseDeathPenalty]] = None,
    ) -> 'Queue':
        """Returns a Queue instance, based on the naming conventions for naming
        the internal Redis keys.  Can be used to reverse-lookup Queues by their
        Redis keys.

        Args:
            queue_key (str): The queue key
            connection (Redis): Redis connection. Defaults to None.
            job_class (Optional[Job], optional): Job class. Defaults to None.
            serializer (Any, optional): Serializer. Defaults to None.
            death_penalty_class (Optional[BaseDeathPenalty], optional): Death penalty class. Defaults to None.

        Raises:
            ValueError: If the queue_key doesn't start with the defined prefix

        Returns:
            queue (Queue): The Queue object
        """
        prefix = cls.redis_queue_namespace_prefix
        if not queue_key.startswith(prefix):
            raise ValueError('Not a valid RQ queue key: {0}'.format(queue_key))
        name = queue_key[len(prefix) :]
        return cls(
            name,
            connection=connection,
            job_class=job_class,
            serializer=serializer,
            death_penalty_class=death_penalty_class,
        )

    def __init__(
        self,
        name: str = 'default',
        connection: 'Redis' = None,
        default_timeout: Optional[int] = None,
        is_async: bool = True,
        job_class: Optional[Union[str, Type['Job']]] = None,
        serializer: Any = None,
        death_penalty_class: Optional[Type[BaseDeathPenalty]] = UnixSignalDeathPenalty,
        **kwargs,
    ):
        """Initializes a Queue object.

        Args:
            name (str, optional): The queue name. Defaults to 'default'.
            default_timeout (Optional[int], optional): Queue's default timeout. Defaults to None.
            connection (Optional[Redis], optional): Redis connection. Defaults to None.
            is_async (bool, optional): Whether jobs should run "async" (using the worker).
                If `is_async` is false, jobs will run on the same process from where it was called. Defaults to True.
            job_class (Union[str, 'Job', optional): Job class or a string referencing the Job class path.
                Defaults to None.
            serializer (Any, optional): Serializer. Defaults to None.
            death_penalty_class (Type[BaseDeathPenalty, optional): Job class or a string referencing the Job class path.
                Defaults to UnixSignalDeathPenalty.
        """
        if not connection:
            raise TypeError("Queue() missing 1 required positional argument: 'connection'")
        self.connection = connection
        prefix = self.redis_queue_namespace_prefix
        self.name = name
        self._key = '{0}{1}'.format(prefix, name)
        self._default_timeout = parse_timeout(default_timeout) or self.DEFAULT_TIMEOUT
        self._is_async = is_async
        self.log = logger

        if 'async' in kwargs:
            self._is_async = kwargs['async']
            warnings.warn('The `async` keyword is deprecated. Use `is_async` instead', DeprecationWarning)

        # override class attribute job_class if one was passed
        if job_class is not None:
            if isinstance(job_class, str):
                job_class = import_attribute(job_class)
            self.job_class = job_class
        self.death_penalty_class = death_penalty_class  # type: ignore

        self.serializer = resolve_serializer(serializer)
        self.redis_server_version: Optional[Tuple[int, int, int]] = None

    def __len__(self):
        return self.count

    def __bool__(self):
        return True

    def __iter__(self):
        yield self

    def get_redis_server_version(self) -> Tuple[int, int, int]:
        """Return Redis server version of connection

        Returns:
            redis_version (Tuple): A tuple with the parsed Redis version (eg: (5,0,0))
        """
        if not self.redis_server_version:
            self.redis_server_version = get_version(self.connection)
        return self.redis_server_version

    @property
    def key(self):
        """Returns the Redis key for this Queue."""
        return self._key

    @property
    def intermediate_queue_key(self):
        """Returns the Redis key for intermediate queue."""
        return IntermediateQueue.get_intermediate_queue_key(self._key)

    @property
    def intermediate_queue(self) -> IntermediateQueue:
        """Returns the IntermediateQueue instance for this Queue."""
        return IntermediateQueue(self.key, connection=self.connection)

    @property
    def registry_cleaning_key(self):
        """Redis key used to indicate this queue has been cleaned."""
        return 'rq:clean_registries:%s' % self.name

    @property
    def scheduler_pid(self) -> int:
        from rq.scheduler import RQScheduler

        pid = self.connection.get(RQScheduler.get_locking_key(self.name))
        return int(pid.decode()) if pid is not None else None

    def acquire_maintenance_lock(self) -> bool:
        """Returns a boolean indicating whether a lock to clean this queue
        is acquired. A lock expires in 899 seconds (15 minutes - 1 second)

        Returns:
            lock_acquired (bool)
        """
        lock_acquired = self.connection.set(self.registry_cleaning_key, 1, nx=True, ex=899)
        if not lock_acquired:
            return False
        return lock_acquired

    def release_maintenance_lock(self):
        """Deletes the maintenance lock after registries have been cleaned"""
        self.connection.delete(self.registry_cleaning_key)

    def empty(self):
        """Removes all messages on the queue.
        This is currently being done using a Lua script,
        which iterates all queue messages and deletes the jobs and it's dependents.
        It registers the Lua script and calls it.
        Even though is currently being returned, this is not strictly necessary.

        Returns:
            script (...): The Lua Script is called.
        """
        script = """
            local prefix = "{0}"
            local q = KEYS[1]
            local count = 0
            while true do
                local job_id = redis.call("lpop", q)
                if job_id == false then
                    break
                end

                -- Delete the relevant keys
                redis.call("del", prefix..job_id)
                redis.call("del", prefix..job_id..":dependents")
                count = count + 1
            end
            return count
        """.format(
            self.job_class.redis_job_namespace_prefix
        ).encode(
            "utf-8"
        )
        script = self.connection.register_script(script)
        return script(keys=[self.key])

    def delete(self, delete_jobs: bool = True):
        """Deletes the queue.

        Args:
            delete_jobs (bool): If true, removes all the associated messages on the queue first.
        """
        if delete_jobs:
            self.empty()

        with self.connection.pipeline() as pipeline:
            pipeline.srem(self.redis_queues_keys, self._key)
            pipeline.delete(self._key)
            pipeline.execute()

    def is_empty(self) -> bool:
        """Returns whether the current queue is empty.

        Returns:
            is_empty (bool): Whether the queue is empty
        """
        return self.count == 0

    @property
    def is_async(self) -> bool:
        """Returns whether the current queue is async."""
        return bool(self._is_async)

    def fetch_job(self, job_id: str) -> Optional['Job']:
        """Fetch a single job by Job ID.
        If the job key is not found, will run the `remove` method, to exclude the key.
        If the job has the same name as as the current job origin, returns the Job

        Args:
            job_id (str): The Job ID

        Returns:
            job (Optional[Job]): The job if found
        """
        try:
            job = self.job_class.fetch(job_id, connection=self.connection, serializer=self.serializer)
        except NoSuchJobError:
            self.remove(job_id)
        else:
            if job.origin == self.name:
                return job

    def get_job_position(self, job_or_id: Union['Job', str]) -> Optional[int]:
        """Returns the position of a job within the queue

        Using Redis before 6.0.6 and redis-py before 3.5.4 has a complexity of
        worse than O(N) and should not be used for very long job queues. Redis
        and redis-py version afterwards should support the LPOS command
        handling job positions within Redis c implementation.

        Args:
            job_or_id (Union[Job, str]): The Job instance or Job ID

        Returns:
            _type_: _description_
        """
        job_id = job_or_id.id if isinstance(job_or_id, self.job_class) else job_or_id

        if self.get_redis_server_version() >= (6, 0, 6):
            try:
                return self.connection.lpos(self.key, job_id)
            except AttributeError:
                # not yet implemented by redis-py
                pass

        if job_id in self.job_ids:
            return self.job_ids.index(job_id)
        return None

    def get_job_ids(self, offset: int = 0, length: int = -1) -> List[str]:
        """Returns a slice of job IDs in the queue.

        Args:
            offset (int, optional): The offset. Defaults to 0.
            length (int, optional): The slice length. Defaults to -1 (last element).

        Returns:
            _type_: _description_
        """
        start = offset
        if length >= 0:
            end = offset + (length - 1)
        else:
            end = length
        job_ids = [as_text(job_id) for job_id in self.connection.lrange(self.key, start, end)]
        self.log.debug('Getting jobs for queue %s: %d found.', green(self.name), len(job_ids))
        return job_ids

    def get_jobs(self, offset: int = 0, length: int = -1) -> List['Job']:
        """Returns a slice of jobs in the queue.

        Args:
            offset (int, optional): The offset. Defaults to 0.
            length (int, optional): The slice length. Defaults to -1.

        Returns:
            _type_: _description_
        """
        job_ids = self.get_job_ids(offset, length)
        return compact([self.fetch_job(job_id) for job_id in job_ids])

    @property
    def job_ids(self) -> List[str]:
        """Returns a list of all job IDS in the queue."""
        return self.get_job_ids()

    @property
    def jobs(self) -> List['Job']:
        """Returns a list of all (valid) jobs in the queue."""
        return self.get_jobs()

    @property
    def count(self) -> int:
        """Returns a count of all messages in the queue."""
        return self.connection.llen(self.key)

    @property
    def failed_job_registry(self):
        """Returns this queue's FailedJobRegistry."""
        from rq.registry import FailedJobRegistry

        return FailedJobRegistry(queue=self, job_class=self.job_class, serializer=self.serializer)

    @property
    def started_job_registry(self):
        """Returns this queue's StartedJobRegistry."""
        from rq.registry import StartedJobRegistry

        return StartedJobRegistry(queue=self, job_class=self.job_class, serializer=self.serializer)

    @property
    def finished_job_registry(self):
        """Returns this queue's FinishedJobRegistry."""
        from rq.registry import FinishedJobRegistry

        # TODO: Why was job_class only ommited here before?  Was it intentional?
        return FinishedJobRegistry(queue=self, job_class=self.job_class, serializer=self.serializer)

    @property
    def deferred_job_registry(self):
        """Returns this queue's DeferredJobRegistry."""
        from rq.registry import DeferredJobRegistry

        return DeferredJobRegistry(queue=self, job_class=self.job_class, serializer=self.serializer)

    @property
    def scheduled_job_registry(self):
        """Returns this queue's ScheduledJobRegistry."""
        from rq.registry import ScheduledJobRegistry

        return ScheduledJobRegistry(queue=self, job_class=self.job_class, serializer=self.serializer)

    @property
    def canceled_job_registry(self):
        """Returns this queue's CanceledJobRegistry."""
        from rq.registry import CanceledJobRegistry

        return CanceledJobRegistry(queue=self, job_class=self.job_class, serializer=self.serializer)

    def remove(self, job_or_id: Union['Job', str], pipeline: Optional['Pipeline'] = None):
        """Removes Job from queue, accepts either a Job instance or ID.

        Args:
            job_or_id (Union[Job, str]): The Job instance or Job ID string.
            pipeline (Optional[Pipeline], optional): The Redis Pipeline. Defaults to None.

        Returns:
            _type_: _description_
        """
        job_id: str = job_or_id.id if isinstance(job_or_id, self.job_class) else job_or_id

        if pipeline is not None:
            return pipeline.lrem(self.key, 1, job_id)

        return self.connection.lrem(self.key, 1, job_id)

    def compact(self):
        """Removes all "dead" jobs from the queue by cycling through it,
        while guaranteeing FIFO semantics.
        """
        COMPACT_QUEUE = '{0}_compact:{1}'.format(self.redis_queue_namespace_prefix, uuid.uuid4())  # noqa

        self.connection.rename(self.key, COMPACT_QUEUE)
        while True:
            job_id = self.connection.lpop(COMPACT_QUEUE)
            if job_id is None:
                break
            if self.job_class.exists(as_text(job_id), self.connection):
                self.connection.rpush(self.key, job_id)

    def push_job_id(self, job_id: str, pipeline: Optional['Pipeline'] = None, at_front: bool = False):
        """Pushes a job ID on the corresponding Redis queue.
        'at_front' allows you to push the job onto the front instead of the back of the queue

        Args:
            job_id (str): The Job ID
            pipeline (Optional[Pipeline], optional): The Redis Pipeline to use. Defaults to None.
            at_front (bool, optional): Whether to push the job to front of the queue. Defaults to False.
        """
        connection = pipeline if pipeline is not None else self.connection
        push = connection.lpush if at_front else connection.rpush
        result = push(self.key, job_id)
        if pipeline is None:
            self.log.debug('Pushed job %s into %s, %s job(s) are in queue.', blue(job_id), green(self.name), result)
        else:
<<<<<<< HEAD
            connection.rpush(self.key, job_id)

    def create_job(self, func, args=None, kwargs=None, timeout=None,
                   result_ttl=None, ttl=None, failure_ttl=None,
                   description=None, depends_on=None, job_id=None,
                   meta=None, status=JobStatus.QUEUED, retry=None, *,
                   on_success=None, on_failure=None, capture_stdout=False,
                   capture_stderr=False):
        """Creates a job based on parameters given."""
=======
            # Pipelines do not return the number of jobs in the queue.
            self.log.debug('Pushed job %s into %s', blue(job_id), green(self.name))

    def create_job(
        self,
        func: 'FunctionReferenceType',
        args: Union[Tuple, List, None] = None,
        kwargs: Optional[Dict] = None,
        timeout: Optional[int] = None,
        result_ttl: Optional[int] = None,
        ttl: Optional[int] = None,
        failure_ttl: Optional[int] = None,
        description: Optional[str] = None,
        depends_on: Optional['JobDependencyType'] = None,
        job_id: Optional[str] = None,
        meta: Optional[Dict] = None,
        status: JobStatus = JobStatus.QUEUED,
        retry: Optional['Retry'] = None,
        *,
        on_success: Optional[Union[Callback, Callable]] = None,
        on_failure: Optional[Union[Callback, Callable]] = None,
        on_stopped: Optional[Union[Callback, Callable]] = None,
        group_id: Optional[str] = None,
    ) -> Job:
        """Creates a job based on parameters given

        Args:
            func (FunctionReferenceType): The function referce: a callable or the path.
            args (Union[Tuple, List, None], optional): The `*args` to pass to the function. Defaults to None.
            kwargs (Optional[Dict], optional): The `**kwargs` to pass to the function. Defaults to None.
            timeout (Optional[int], optional): Function timeout. Defaults to None, use -1 for infinite timeout.
            result_ttl (Optional[int], optional): Result time to live. Defaults to None.
            ttl (Optional[int], optional): Time to live. Defaults to None.
            failure_ttl (Optional[int], optional): Failure time to live. Defaults to None.
            description (Optional[str], optional): The description. Defaults to None.
            depends_on (Optional[JobDependencyType], optional): The job dependencies. Defaults to None.
            job_id (Optional[str], optional): Job ID. Defaults to None.
            meta (Optional[Dict], optional): Job metadata. Defaults to None.
            status (JobStatus, optional): Job status. Defaults to JobStatus.QUEUED.
            retry (Optional[Retry], optional): The Retry Object. Defaults to None.
            on_success (Optional[Union[Callback, Callable[..., Any]]], optional): Callback for on success. Defaults to
                None. Callable is deprecated.
            on_failure (Optional[Union[Callback, Callable[..., Any]]], optional): Callback for on failure. Defaults to
                None. Callable is deprecated.
            on_stopped (Optional[Union[Callback, Callable[..., Any]]], optional): Callback for on stopped. Defaults to
                None. Callable is deprecated.
            pipeline (Optional[Pipeline], optional): The Redis Pipeline. Defaults to None.
            group_id (Optional[str], optional): A group ID that the job is being added to. Defaults to None.

        Raises:
            ValueError: If the timeout is 0
            ValueError: If the job TTL is 0 or negative

        Returns:
            Job: The created job
        """
>>>>>>> 180c9afb
        timeout = parse_timeout(timeout)

        if timeout is None:
            timeout = self._default_timeout
        elif timeout == 0:
            raise ValueError('0 timeout is not allowed. Use -1 for infinite timeout')

        result_ttl = parse_timeout(result_ttl)
        failure_ttl = parse_timeout(failure_ttl)

        ttl = parse_timeout(ttl)
        if ttl is not None and ttl <= 0:
            raise ValueError('Job ttl must be greater than 0')

        job = self.job_class.create(
<<<<<<< HEAD
            func, args=args, kwargs=kwargs, connection=self.connection,
            result_ttl=result_ttl, ttl=ttl, failure_ttl=failure_ttl,
            status=status, description=description,
            depends_on=depends_on, timeout=timeout, id=job_id,
            origin=self.name, meta=meta, serializer=self.serializer, on_success=on_success,
            on_failure=on_failure, capture_stdout=capture_stdout, capture_stderr=capture_stderr
=======
            func,
            args=args,
            kwargs=kwargs,
            connection=self.connection,
            result_ttl=result_ttl,
            ttl=ttl,
            failure_ttl=failure_ttl,
            status=status,
            description=description,
            depends_on=depends_on,
            timeout=timeout,
            id=job_id,
            origin=self.name,
            meta=meta,
            serializer=self.serializer,
            on_success=on_success,
            on_failure=on_failure,
            on_stopped=on_stopped,
            group_id=group_id,
>>>>>>> 180c9afb
        )

        if retry:
            job.retries_left = retry.max
            job.retry_intervals = retry.intervals

        return job

    def setup_dependencies(self, job: 'Job', pipeline: Optional['Pipeline'] = None) -> 'Job':
        """If a _dependent_ job depends on any unfinished job, register all the
        _dependent_ job's dependencies instead of enqueueing it.

        `Job#fetch_dependencies` sets WATCH on all dependencies. If
        WatchError is raised in the when the pipeline is executed, that means
        something else has modified either the set of dependencies or the
        status of one of them. In this case, we simply retry.

        Args:
            job (Job): The job
            pipeline (Optional[Pipeline], optional): The Redis Pipeline. Defaults to None.

        Returns:
            job (Job): The Job
        """
        if len(job._dependency_ids) > 0:
            orig_status = job.get_status(refresh=False)
            pipe = pipeline if pipeline is not None else self.connection.pipeline()
            while True:
                try:
                    # Also calling watch even if caller
                    # passed in a pipeline since Queue#create_job
                    # is called from within this method.
                    pipe.watch(job.dependencies_key)

                    dependencies = job.fetch_dependencies(watch=True, pipeline=pipe)

                    pipe.multi()

                    for dependency in dependencies:
                        if dependency.get_status(refresh=False) != JobStatus.FINISHED:
                            # NOTE: If the following code changes local variables, those values probably have
                            # to be set back to their original values in the handling of WatchError below!
                            job.set_status(JobStatus.DEFERRED, pipeline=pipe)
                            job.register_dependency(pipeline=pipe)
                            job.save(pipeline=pipe)
                            job.cleanup(ttl=job.ttl, pipeline=pipe)
                            if pipeline is None:
                                pipe.execute()
                            return job
                    break
                except WatchError:
                    if pipeline is None:
                        # The call to job.set_status(JobStatus.DEFERRED, pipeline=pipe) above has changed the
                        # internal "_status". We have to reset it to its original value (probably QUEUED), so
                        # if during the next run no unfinished dependencies exist anymore, the job gets
                        # enqueued correctly by enqueue_call().
                        job._status = orig_status
                        continue
                    else:
                        # if pipeline comes from caller, re-raise to them
                        raise
        elif pipeline is not None:
            pipeline.multi()  # Ensure pipeline in multi mode before returning to caller
        return job

<<<<<<< HEAD
    def enqueue_call(self, func, args=None, kwargs=None, timeout=None,
                     result_ttl=None, ttl=None, failure_ttl=None, description=None,
                     depends_on=None, job_id=None, at_front=False, meta=None,
                     retry=None, on_success=None, on_failure=None, pipeline=None,
                     capture_stdout=False, capture_stderr=False):
        """Creates a job to represent the delayed function call and enqueues
        it.
nd
=======
    def enqueue_call(
        self,
        func: 'FunctionReferenceType',
        args: Union[Tuple, List, None] = None,
        kwargs: Optional[Dict] = None,
        timeout: Optional[int] = None,
        result_ttl: Optional[int] = None,
        ttl: Optional[int] = None,
        failure_ttl: Optional[int] = None,
        description: Optional[str] = None,
        depends_on: Optional['JobDependencyType'] = None,
        job_id: Optional[str] = None,
        at_front: bool = False,
        meta: Optional[Dict] = None,
        retry: Optional['Retry'] = None,
        on_success: Optional[Union[Callback, Callable[..., Any]]] = None,
        on_failure: Optional[Union[Callback, Callable[..., Any]]] = None,
        on_stopped: Optional[Union[Callback, Callable[..., Any]]] = None,
        pipeline: Optional['Pipeline'] = None,
    ) -> Job:
        """Creates a job to represent the delayed function call and enqueues it.

>>>>>>> 180c9afb
        It is much like `.enqueue()`, except that it takes the function's args
        and kwargs as explicit arguments.  Any kwargs passed to this function
        contain options for RQ itself.

        Args:
            func (FunctionReferenceType): The reference to the function
            args (Union[Tuple, List, None], optional): THe `*args` to pass to the function. Defaults to None.
            kwargs (Optional[Dict], optional): THe `**kwargs` to pass to the function. Defaults to None.
            timeout (Optional[int], optional): Function timeout. Defaults to None.
            result_ttl (Optional[int], optional): Result time to live. Defaults to None.
            ttl (Optional[int], optional): Time to live. Defaults to None.
            failure_ttl (Optional[int], optional): Failure time to live. Defaults to None.
            description (Optional[str], optional): The job description. Defaults to None.
            depends_on (Optional[JobDependencyType], optional): The job dependencies. Defaults to None.
            job_id (Optional[str], optional): The job ID. Defaults to None.
            at_front (bool, optional): Whether to enqueue the job at the front. Defaults to False.
            meta (Optional[Dict], optional): Metadata to attach to the job. Defaults to None.
            retry (Optional[Retry], optional): Retry object. Defaults to None.
            on_success (Optional[Union[Callback, Callable[..., Any]]], optional): Callback for on success. Defaults to
                None. Callable is deprecated.
            on_failure (Optional[Union[Callback, Callable[..., Any]]], optional): Callback for on failure. Defaults to
                None. Callable is deprecated.
            on_stopped (Optional[Union[Callback, Callable[..., Any]]], optional): Callback for on stopped. Defaults to
                None. Callable is deprecated.
            pipeline (Optional[Pipeline], optional): The Redis Pipeline. Defaults to None.

        Returns:
            Job: The enqueued Job
        """

        job = self.create_job(
<<<<<<< HEAD
            func, args=args, kwargs=kwargs, result_ttl=result_ttl, ttl=ttl,
            failure_ttl=failure_ttl, description=description, depends_on=depends_on,
            job_id=job_id, meta=meta, status=JobStatus.QUEUED, timeout=timeout,
            retry=retry, on_success=on_success, on_failure=on_failure,
            capture_stdout=capture_stdout, capture_stderr=capture_stderr
=======
            func,
            args=args,
            kwargs=kwargs,
            result_ttl=result_ttl,
            ttl=ttl,
            failure_ttl=failure_ttl,
            description=description,
            depends_on=depends_on,
            job_id=job_id,
            meta=meta,
            status=JobStatus.QUEUED,
            timeout=timeout,
            retry=retry,
            on_success=on_success,
            on_failure=on_failure,
            on_stopped=on_stopped,
>>>>>>> 180c9afb
        )
        return self.enqueue_job(job, pipeline=pipeline, at_front=at_front)

    @staticmethod
<<<<<<< HEAD
    def prepare_data(func, args=None, kwargs=None, timeout=None,
                     result_ttl=None, ttl=None, failure_ttl=None,
                     description=None, job_id=None,
                     at_front=False, meta=None, retry=None,
                     capture_stdout=False, capture_stderr=False):
        # Need this till support dropped for python_version < 3.7, where defaults can be specified for named tuples
        # And can keep this logic within EnqueueData
        return EnqueueData(
            func, args, kwargs, timeout,
            result_ttl, ttl, failure_ttl,
            description, job_id,
            at_front, meta, retry,
            capture_stdout, capture_stderr
=======
    def prepare_data(
        func: 'FunctionReferenceType',
        args: Union[Tuple, List, None] = None,
        kwargs: Optional[Dict] = None,
        timeout: Optional[int] = None,
        result_ttl: Optional[int] = None,
        ttl: Optional[int] = None,
        failure_ttl: Optional[int] = None,
        description: Optional[str] = None,
        depends_on: Optional[List] = None,
        job_id: Optional[str] = None,
        at_front: bool = False,
        meta: Optional[Dict] = None,
        retry: Optional['Retry'] = None,
        on_success: Optional[Union[Callback, Callable]] = None,
        on_failure: Optional[Union[Callback, Callable]] = None,
        on_stopped: Optional[Union[Callback, Callable]] = None,
    ) -> EnqueueData:
        """Need this till support dropped for python_version < 3.7, where defaults can be specified for named tuples
        And can keep this logic within EnqueueData

        Args:
            func (FunctionReferenceType): The reference to the function
            args (Union[Tuple, List, None], optional): THe `*args` to pass to the function. Defaults to None.
            kwargs (Optional[Dict], optional): THe `**kwargs` to pass to the function. Defaults to None.
            timeout (Optional[int], optional): Function timeout. Defaults to None.
            result_ttl (Optional[int], optional): Result time to live. Defaults to None.
            ttl (Optional[int], optional): Time to live. Defaults to None.
            failure_ttl (Optional[int], optional): Failure time to live. Defaults to None.
            description (Optional[str], optional): The job description. Defaults to None.
            depends_on (Optional[JobDependencyType], optional): The job dependencies. Defaults to None.
            job_id (Optional[str], optional): The job ID. Defaults to None.
            at_front (bool, optional): Whether to enqueue the job at the front. Defaults to False.
            meta (Optional[Dict], optional): Metadata to attach to the job. Defaults to None.
            retry (Optional[Retry], optional): Retry object. Defaults to None.
            on_success (Optional[Union[Callback, Callable[..., Any]]], optional): Callback for on success. Defaults to
                None. Callable is deprecated.
            on_failure (Optional[Union[Callback, Callable[..., Any]]], optional): Callback for on failure. Defaults to
                None. Callable is deprecated.
            on_stopped (Optional[Union[Callback, Callable[..., Any]]], optional): Callback for on stopped. Defaults to
                None. Callable is deprecated.

        Returns:
            EnqueueData: The EnqueueData
        """
        return EnqueueData(
            func,
            args,
            kwargs,
            timeout,
            result_ttl,
            ttl,
            failure_ttl,
            description,
            depends_on,
            job_id,
            at_front,
            meta,
            retry,
            on_success,
            on_failure,
            on_stopped,
>>>>>>> 180c9afb
        )

    def enqueue_many(
        self, job_datas: List['EnqueueData'], pipeline: Optional['Pipeline'] = None, group_id: str = None
    ) -> List[Job]:
        """Creates multiple jobs (created via `Queue.prepare_data` calls)
        to represent the delayed function calls and enqueues them.

        Args:
            job_datas (List['EnqueueData']): A List of job data
            pipeline (Optional[Pipeline], optional): The Redis Pipeline. Defaults to None.

        Returns:
            List[Job]: A list of enqueued jobs
        """
        pipe = pipeline if pipeline is not None else self.connection.pipeline()
<<<<<<< HEAD
        jobs = [
            self.enqueue_job(
                self.create_job(
                    job_data.func, args=job_data.args, kwargs=job_data.kwargs, result_ttl=job_data.result_ttl,
                    ttl=job_data.ttl,
                    failure_ttl=job_data.failure_ttl, description=job_data.description,
                    depends_on=None,
                    job_id=job_data.job_id, meta=job_data.meta, status=JobStatus.QUEUED,
                    timeout=job_data.timeout,
                    retry=job_data.retry,
                    capture_stdout=job_data.capture_stdout, capture_stderr=job_data.capture_stderr
                ),
                pipeline=pipe,
                at_front=job_data.at_front
=======
        jobs_without_dependencies = []
        jobs_with_unmet_dependencies = []
        jobs_with_met_dependencies = []

        def get_job_kwargs(job_data, initial_status):
            return {
                "func": job_data.func,
                "args": job_data.args,
                "kwargs": job_data.kwargs,
                "result_ttl": job_data.result_ttl,
                "ttl": job_data.ttl,
                "failure_ttl": job_data.failure_ttl,
                "description": job_data.description,
                "depends_on": job_data.depends_on,
                "job_id": job_data.job_id,
                "meta": job_data.meta,
                "status": initial_status,
                "timeout": job_data.timeout,
                "retry": job_data.retry,
                "on_success": job_data.on_success,
                "on_failure": job_data.on_failure,
                "on_stopped": job_data.on_stopped,
                "group_id": group_id,
            }

        # Enqueue jobs without dependencies
        job_datas_without_dependencies = [job_data for job_data in job_datas if not job_data.depends_on]
        if job_datas_without_dependencies:
            jobs_without_dependencies = [
                self._enqueue_job(
                    self.create_job(**get_job_kwargs(job_data, JobStatus.QUEUED)),
                    pipeline=pipe,
                    at_front=job_data.at_front,
                )
                for job_data in job_datas_without_dependencies
            ]
            if pipeline is None:
                pipe.execute()

        job_datas_with_dependencies = [job_data for job_data in job_datas if job_data.depends_on]
        if job_datas_with_dependencies:
            # Save all jobs with dependencies as deferred
            jobs_with_dependencies = [
                self.create_job(**get_job_kwargs(job_data, JobStatus.DEFERRED))
                for job_data in job_datas_with_dependencies
            ]
            for job in jobs_with_dependencies:
                job.save(pipeline=pipe)
            if pipeline is None:
                pipe.execute()

            # Enqueue the jobs whose dependencies have been met
            jobs_with_met_dependencies, jobs_with_unmet_dependencies = Dependency.get_jobs_with_met_dependencies(
                jobs_with_dependencies, pipeline=pipe
>>>>>>> 180c9afb
            )
            jobs_with_met_dependencies = [
                self._enqueue_job(job, pipeline=pipe, at_front=job.enqueue_at_front)
                for job in jobs_with_met_dependencies
            ]
            if pipeline is None:
                pipe.execute()

        return jobs_without_dependencies + jobs_with_unmet_dependencies + jobs_with_met_dependencies

    def run_job(self, job: 'Job') -> Job:
        """Run the job

        Args:
            job (Job): The job to run

        Returns:
            Job: _description_
        """
        job.perform()
        result_ttl = job.get_result_ttl(default_ttl=DEFAULT_RESULT_TTL)
        with self.connection.pipeline() as pipeline:
            job._handle_success(result_ttl=result_ttl, pipeline=pipeline)
            job.cleanup(result_ttl, pipeline=pipeline)
            pipeline.execute()
        return job

    @classmethod
    def parse_args(cls, f: 'FunctionReferenceType', *args, **kwargs):
        """
        Parses arguments passed to `queue.enqueue()` and `queue.enqueue_at()`

        The function argument `f` may be any of the following:

        * A reference to a function
        * A reference to an object's instance method
        * A string, representing the location of a function (must be
          meaningful to the import context of the workers)

        Args:
            f (FunctionReferenceType): The function reference
            args (*args): function args
            kwargs (*kwargs): function kargs
        """
        if not isinstance(f, str) and f.__module__ == '__main__':
            raise ValueError('Functions from the __main__ module cannot be processed by workers')

        # Detect explicit invocations, i.e. of the form:
        #     q.enqueue(foo, args=(1, 2), kwargs={'a': 1}, job_timeout=30)
        timeout = kwargs.pop('job_timeout', None)
        description = kwargs.pop('description', None)
        result_ttl = kwargs.pop('result_ttl', None)
        ttl = kwargs.pop('ttl', None)
        failure_ttl = kwargs.pop('failure_ttl', None)
        depends_on = kwargs.pop('depends_on', None)
        job_id = kwargs.pop('job_id', None)
        at_front = kwargs.pop('at_front', False)
        meta = kwargs.pop('meta', None)
        retry = kwargs.pop('retry', None)
        on_success = kwargs.pop('on_success', None)
        on_failure = kwargs.pop('on_failure', None)
        on_stopped = kwargs.pop('on_stopped', None)
        pipeline = kwargs.pop('pipeline', None)
        capture_stdout = kwargs.pop('capture_stdout', False)
        capture_stderr = kwargs.pop('capture_stderr', False)

        if 'args' in kwargs or 'kwargs' in kwargs:
            assert args == (), 'Extra positional arguments cannot be used when using explicit args and kwargs'  # noqa
            args = kwargs.pop('args', None)
            kwargs = kwargs.pop('kwargs', None)

<<<<<<< HEAD
        return (f, timeout, description, result_ttl, ttl, failure_ttl,
                depends_on, job_id, at_front, meta, retry, on_success, on_failure,
                pipeline, capture_stdout, capture_stderr, args, kwargs)
=======
        return (
            f,
            timeout,
            description,
            result_ttl,
            ttl,
            failure_ttl,
            depends_on,
            job_id,
            at_front,
            meta,
            retry,
            on_success,
            on_failure,
            on_stopped,
            pipeline,
            args,
            kwargs,
        )
>>>>>>> 180c9afb

    def enqueue(self, f: 'FunctionReferenceType', *args, **kwargs) -> 'Job':
        """Creates a job to represent the delayed function call and enqueues it.
        Receives the same parameters accepted by the `enqueue_call` method.

<<<<<<< HEAD
        (f, timeout, description, result_ttl, ttl, failure_ttl,
         depends_on, job_id, at_front, meta, retry, on_success,
         on_failure, pipeline, capture_stdout, capture_stderr, args, kwargs) = Queue.parse_args(f, *args, **kwargs)

        return self.enqueue_call(
            func=f, args=args, kwargs=kwargs, timeout=timeout,
            result_ttl=result_ttl, ttl=ttl, failure_ttl=failure_ttl,
            description=description, depends_on=depends_on, job_id=job_id,
            at_front=at_front, meta=meta, retry=retry, on_success=on_success, on_failure=on_failure,
            pipeline=pipeline, capture_stdout=capture_stdout, capture_stderr=capture_stderr
=======
        Args:
            f (FunctionReferenceType): The function reference
            args (*args): function args
            kwargs (*kwargs): function kargs

        Returns:
            job (Job): The created Job
        """
        (
            f,
            timeout,
            description,
            result_ttl,
            ttl,
            failure_ttl,
            depends_on,
            job_id,
            at_front,
            meta,
            retry,
            on_success,
            on_failure,
            on_stopped,
            pipeline,
            args,
            kwargs,
        ) = Queue.parse_args(f, *args, **kwargs)

        return self.enqueue_call(
            func=f,
            args=args,
            kwargs=kwargs,
            timeout=timeout,
            result_ttl=result_ttl,
            ttl=ttl,
            failure_ttl=failure_ttl,
            description=description,
            depends_on=depends_on,
            job_id=job_id,
            at_front=at_front,
            meta=meta,
            retry=retry,
            on_success=on_success,
            on_failure=on_failure,
            on_stopped=on_stopped,
            pipeline=pipeline,
>>>>>>> 180c9afb
        )

    def enqueue_at(self, datetime: datetime, f, *args, **kwargs):
        """Schedules a job to be enqueued at specified time

<<<<<<< HEAD
        (f, timeout, description, result_ttl, ttl, failure_ttl,
         depends_on, job_id, at_front, meta, retry, on_success, on_failure,
         pipeline, capture_stdout, capture_stderr, args, kwargs) = Queue.parse_args(f, *args, **kwargs)
        job = self.create_job(f, status=JobStatus.SCHEDULED, args=args, kwargs=kwargs,
                              timeout=timeout, result_ttl=result_ttl, ttl=ttl,
                              failure_ttl=failure_ttl, description=description,
                              depends_on=depends_on, job_id=job_id, meta=meta, retry=retry,
                              on_success=on_success, on_failure=on_failure,
                              capture_stdout=capture_stdout, capture_stderr=capture_stderr)
=======
        Args:
            datetime (datetime): _description_
            f (_type_): _description_
>>>>>>> 180c9afb

        Returns:
            _type_: _description_
        """
        (
            f,
            timeout,
            description,
            result_ttl,
            ttl,
            failure_ttl,
            depends_on,
            job_id,
            at_front,
            meta,
            retry,
            on_success,
            on_failure,
            on_stopped,
            pipeline,
            args,
            kwargs,
        ) = Queue.parse_args(f, *args, **kwargs)
        job = self.create_job(
            f,
            status=JobStatus.SCHEDULED,
            args=args,
            kwargs=kwargs,
            timeout=timeout,
            result_ttl=result_ttl,
            ttl=ttl,
            failure_ttl=failure_ttl,
            description=description,
            depends_on=depends_on,
            job_id=job_id,
            meta=meta,
            retry=retry,
            on_success=on_success,
            on_failure=on_failure,
            on_stopped=on_stopped,
        )
        if at_front:
            job.enqueue_at_front = True
        return self.schedule_job(job, datetime, pipeline=pipeline)

    def schedule_job(self, job: 'Job', datetime: datetime, pipeline: Optional['Pipeline'] = None):
        """Puts job on ScheduledJobRegistry

        Args:
            job (Job): _description_
            datetime (datetime): _description_
            pipeline (Optional[Pipeline], optional): _description_. Defaults to None.

        Returns:
            _type_: _description_
        """
        from .registry import ScheduledJobRegistry

        registry = ScheduledJobRegistry(queue=self)

        pipe = pipeline if pipeline is not None else self.connection.pipeline()

        # Add Queue key set
        pipe.sadd(self.redis_queues_keys, self.key)
        job.save(pipeline=pipe)
        registry.schedule(job, datetime, pipeline=pipe)
        if pipeline is None:
            pipe.execute()
        return job

    def enqueue_in(self, time_delta: timedelta, func: 'FunctionReferenceType', *args, **kwargs) -> 'Job':
        """Schedules a job to be executed in a given `timedelta` object

        Args:
            time_delta (timedelta): The timedelta object
            func (FunctionReferenceType): The function reference

        Returns:
            job (Job): The enqueued Job
        """
        return self.enqueue_at(datetime.now(timezone.utc) + time_delta, func, *args, **kwargs)

    def enqueue_job(self, job: 'Job', pipeline: Optional['Pipeline'] = None, at_front: bool = False) -> Job:
        """Enqueues a job for delayed execution checking dependencies.

        Args:
            job (Job): The job to enqueue
            pipeline (Optional[Pipeline], optional): The Redis pipeline to use. Defaults to None.
            at_front (bool, optional): Whether should enqueue at the front of the queue. Defaults to False.

        Returns:
            Job: The enqued job
        """
        job.origin = self.name
        job = self.setup_dependencies(job, pipeline=pipeline)
        # If we do not depend on an unfinished job, enqueue the job.
        if job.get_status(refresh=False) != JobStatus.DEFERRED:
            return self._enqueue_job(job, pipeline=pipeline, at_front=at_front)
        return job

    def _enqueue_job(self, job: 'Job', pipeline: Optional['Pipeline'] = None, at_front: bool = False) -> Job:
        """Enqueues a job for delayed execution without checking dependencies.

        If Queue is instantiated with is_async=False, job is executed immediately.

        Args:
            job (Job): The job to enqueue
            pipeline (Optional[Pipeline], optional): The Redis pipeline to use. Defaults to None.
            at_front (bool, optional): Whether should enqueue at the front of the queue. Defaults to False.

        Returns:
            Job: The enqued job
        """
        pipe = pipeline if pipeline is not None else self.connection.pipeline()

        # Add Queue key set
        pipe.sadd(self.redis_queues_keys, self.key)
        job.redis_server_version = self.get_redis_server_version()
        job.set_status(JobStatus.QUEUED, pipeline=pipe)

        job.origin = self.name
        job.enqueued_at = now()

        if job.timeout is None:
            job.timeout = self._default_timeout
        job.save(pipeline=pipe)
        job.cleanup(ttl=job.ttl, pipeline=pipe)

        if self._is_async:
            self.push_job_id(job.id, pipeline=pipe, at_front=at_front)

        if pipeline is None:
            pipe.execute()

        if not self._is_async:
            job = self.run_sync(job)

        return job

    def run_sync(self, job: 'Job') -> 'Job':
        """Run a job synchronously, meaning on the same process the method was called.

        Args:
            job (Job): The job to run

        Returns:
            Job: The job instance
        """
        with self.connection.pipeline() as pipeline:
            job.prepare_for_execution('sync', pipeline)

        try:
            job = self.run_job(job)
        except:  # noqa
            with self.connection.pipeline() as pipeline:
                job.set_status(JobStatus.FAILED, pipeline=pipeline)
                exc_string = ''.join(traceback.format_exception(*sys.exc_info()))
                job._handle_failure(exc_string, pipeline)
                pipeline.execute()

            if job.failure_callback:
                job.failure_callback(job, self.connection, *sys.exc_info())  # type: ignore
        else:
            if job.success_callback:
                job.success_callback(job, self.connection, job.return_value())  # type: ignore

        return job

    def enqueue_dependents(
        self, job: 'Job', pipeline: Optional['Pipeline'] = None, exclude_job_id: Optional[str] = None
    ):
        """Enqueues all jobs in the given job's dependents set and clears it.

        When called without a pipeline, this method uses WATCH/MULTI/EXEC.
        If you pass a pipeline, only MULTI is called. The rest is up to the
        caller.

        Args:
            job (Job): The Job to enqueue the dependents
            pipeline (Optional[Pipeline], optional): The Redis Pipeline. Defaults to None.
            exclude_job_id (Optional[str], optional): Whether to exclude the job id. Defaults to None.
        """
        from .registry import DeferredJobRegistry

        pipe = pipeline if pipeline is not None else self.connection.pipeline()
        dependents_key = job.dependents_key

        while True:
            try:
                # if a pipeline is passed, the caller is responsible for calling WATCH
                # to ensure all jobs are enqueued
                if pipeline is None:
                    pipe.watch(dependents_key)

                dependent_job_ids = {as_text(_id) for _id in pipe.smembers(dependents_key)}

                # There's no dependents
                if not dependent_job_ids:
                    break

                jobs_to_enqueue = [
                    dependent_job
                    for dependent_job in self.job_class.fetch_many(
                        dependent_job_ids, connection=self.connection, serializer=self.serializer
                    )
                    if dependent_job
                    and dependent_job.dependencies_are_met(
                        parent_job=job,
                        pipeline=pipe,
                        exclude_job_id=exclude_job_id,
                    )
                    and dependent_job.get_status(refresh=False) != JobStatus.CANCELED
                ]

                pipe.multi()

                if not jobs_to_enqueue:
                    break

                for dependent in jobs_to_enqueue:
                    enqueue_at_front = dependent.enqueue_at_front or False

                    registry = DeferredJobRegistry(
                        dependent.origin, self.connection, job_class=self.job_class, serializer=self.serializer
                    )
                    registry.remove(dependent, pipeline=pipe)

                    if dependent.origin == self.name:
                        self._enqueue_job(dependent, pipeline=pipe, at_front=enqueue_at_front)
                    else:
                        queue = self.__class__(name=dependent.origin, connection=self.connection)
                        queue._enqueue_job(dependent, pipeline=pipe, at_front=enqueue_at_front)

                # Only delete dependents_key if all dependents have been enqueued
                if len(jobs_to_enqueue) == len(dependent_job_ids):
                    pipe.delete(dependents_key)
                else:
                    enqueued_job_ids = [job.id for job in jobs_to_enqueue]
                    pipe.srem(dependents_key, *enqueued_job_ids)

                if pipeline is None:
                    pipe.execute()
                break
            except WatchError:
                if pipeline is None:
                    continue
                else:
                    # if the pipeline comes from the caller, we re-raise the
                    # exception as it it the responsibility of the caller to
                    # handle it
                    raise

    def pop_job_id(self) -> Optional[str]:
        """Pops a given job ID from this Redis queue.

        Returns:
            job_id (str): The job id
        """
        return as_text(self.connection.lpop(self.key))

    @classmethod
    def lpop(cls, queue_keys: List[str], timeout: Optional[int], connection: Optional['Redis'] = None):
        """Helper method to abstract away from some Redis API details
        where LPOP accepts only a single key, whereas BLPOP
        accepts multiple.  So if we want the non-blocking LPOP, we need to
        iterate over all queues, do individual LPOPs, and return the result.

        Until Redis receives a specific method for this, we'll have to wrap it
        this way.

        The timeout parameter is interpreted as follows:
            None - non-blocking (return immediately)
             > 0 - maximum number of seconds to block

        Args:
            queue_keys (_type_): _description_
            timeout (Optional[int]): _description_
            connection (Optional[Redis], optional): _description_. Defaults to None.

        Raises:
            ValueError: If timeout of 0 was passed
            DequeueTimeout: BLPOP Timeout

        Returns:
            _type_: _description_
        """
        if timeout is not None:  # blocking variant
            if timeout == 0:
                raise ValueError('RQ does not support indefinite timeouts. Please pick a timeout value > 0')
            colored_queues = ', '.join(map(str, [green(str(queue)) for queue in queue_keys]))
            logger.debug(f"Starting BLPOP operation for queues {colored_queues} with timeout of {timeout}")
            result = connection.blpop(queue_keys, timeout)
            if result is None:
                logger.debug(f"BLPOP timeout, no jobs found on queues {colored_queues}")
                raise DequeueTimeout(timeout, queue_keys)
            queue_key, job_id = result
            return queue_key, job_id
        else:  # non-blocking variant
            for queue_key in queue_keys:
                blob = connection.lpop(queue_key)
                if blob is not None:
                    return queue_key, blob
            return None

    @classmethod
    def lmove(cls, connection: 'Redis', queue_key: str, timeout: Optional[int]):
        """Similar to lpop, but accepts only a single queue key and immediately pushes
        the result to an intermediate queue.
        """
        intermediate_queue = IntermediateQueue(queue_key, connection)
        if timeout is not None:  # blocking variant
            if timeout == 0:
                raise ValueError('RQ does not support indefinite timeouts. Please pick a timeout value > 0')
            colored_queue = green(queue_key)
            logger.debug(f"Starting BLMOVE operation for {colored_queue} with timeout of {timeout}")
            result = connection.blmove(queue_key, intermediate_queue.key, timeout)
            if result is None:
                logger.debug(f"BLMOVE timeout, no jobs found on {colored_queue}")
                raise DequeueTimeout(timeout, queue_key)
            return queue_key, result
        else:  # non-blocking variant
            result = connection.lmove(queue_key, intermediate_queue.key)
            if result is not None:
                return queue_key, result
            return None

    @classmethod
    def dequeue_any(
        cls,
        queues: List['Queue'],
        timeout: Optional[int],
        connection: 'Redis',
        job_class: Optional[Type['Job']] = None,
        serializer: Any = None,
        death_penalty_class: Optional[Type[BaseDeathPenalty]] = None,
    ) -> Optional[Tuple['Job', 'Queue']]:
        """Class method returning the job_class instance at the front of the given
        set of Queues, where the order of the queues is important.

        When all of the Queues are empty, depending on the `timeout` argument,
        either blocks execution of this function for the duration of the
        timeout or until new messages arrive on any of the queues, or returns
        None.

        See the documentation of cls.lpop for the interpretation of timeout.

        Args:
            queues (List[Queue]): List of queue objects
            timeout (Optional[int]): Timeout for the LPOP
            connection (Optional[Redis], optional): Redis Connection. Defaults to None.
            job_class (Optional[Type[Job]], optional): The job class. Defaults to None.
            serializer (Any, optional): Serializer to use. Defaults to None.
            death_penalty_class (Optional[Type[BaseDeathPenalty]], optional): The death penalty class. Defaults to None.

        Raises:
            e: Any exception

        Returns:
            job, queue (Tuple[Job, Queue]): A tuple of Job, Queue
        """
        job_cls: Type[Job] = backend_class(cls, 'job_class', override=job_class)  # type: ignore

        while True:
            queue_keys = [q.key for q in queues]
            if len(queue_keys) == 1 and get_version(connection) >= (6, 2, 0):
                result = cls.lmove(connection, queue_keys[0], timeout)
            else:
                result = cls.lpop(queue_keys, timeout, connection=connection)
            if result is None:
                return None
            queue_key, job_id = map(as_text, result)
            queue = cls.from_queue_key(
                queue_key,
                connection=connection,
                job_class=job_cls,
                serializer=serializer,
                death_penalty_class=death_penalty_class,
            )
            try:
                job = job_cls.fetch(job_id, connection=connection, serializer=serializer)
            except NoSuchJobError:
                # Silently pass on jobs that don't exist (anymore),
                # and continue in the look
                continue
            except Exception as e:
                # Attach queue information on the exception for improved error
                # reporting
                e.job_id = job_id
                e.queue = queue
                raise e
            return job, queue
        return None, None

    # Total ordering definition (the rest of the required Python methods are
    # auto-generated by the @total_ordering decorator)
    def __eq__(self, other):  # noqa
        if not isinstance(other, Queue):
            raise TypeError('Cannot compare queues to other objects')
        return self.name == other.name

    def __lt__(self, other):
        if not isinstance(other, Queue):
            raise TypeError('Cannot compare queues to other objects')
        return self.name < other.name

    def __hash__(self):  # pragma: no cover
        return hash(self.name)

    def __repr__(self):  # noqa  # pragma: no cover
        return '{0}({1!r})'.format(self.__class__.__name__, self.name)

    def __str__(self):
        return '<{0} {1}>'.format(self.__class__.__name__, self.name)<|MERGE_RESOLUTION|>--- conflicted
+++ resolved
@@ -18,13 +18,6 @@
 
     from .job import Retry
 
-<<<<<<< HEAD
-class EnqueueData(namedtuple('EnqueueData', ["func", "args", "kwargs", "timeout",
-                                             "result_ttl", "ttl", "failure_ttl",
-                                             "description", "job_id",
-                                             "at_front", "meta", "retry",
-                                             "capture_stdout", "capture_stderr"])):
-=======
 from .defaults import DEFAULT_RESULT_TTL
 from .dependency import Dependency
 from .exceptions import DequeueTimeout, NoSuchJobError
@@ -58,10 +51,11 @@
             "on_success",
             "on_failure",
             "on_stopped",
+            "capture_stdout",
+            "capture_stderr"
         ],
     )
 ):
->>>>>>> 180c9afb
     """Helper type to use when calling enqueue_many
     NOTE: Does not support `depends_on` yet.
     """
@@ -502,17 +496,6 @@
         if pipeline is None:
             self.log.debug('Pushed job %s into %s, %s job(s) are in queue.', blue(job_id), green(self.name), result)
         else:
-<<<<<<< HEAD
-            connection.rpush(self.key, job_id)
-
-    def create_job(self, func, args=None, kwargs=None, timeout=None,
-                   result_ttl=None, ttl=None, failure_ttl=None,
-                   description=None, depends_on=None, job_id=None,
-                   meta=None, status=JobStatus.QUEUED, retry=None, *,
-                   on_success=None, on_failure=None, capture_stdout=False,
-                   capture_stderr=False):
-        """Creates a job based on parameters given."""
-=======
             # Pipelines do not return the number of jobs in the queue.
             self.log.debug('Pushed job %s into %s', blue(job_id), green(self.name))
 
@@ -536,6 +519,8 @@
         on_failure: Optional[Union[Callback, Callable]] = None,
         on_stopped: Optional[Union[Callback, Callable]] = None,
         group_id: Optional[str] = None,
+        capture_stdout: Optional[bool] = False,
+        capture_stderr: Optional[bool] = False
     ) -> Job:
         """Creates a job based on parameters given
 
@@ -569,7 +554,6 @@
         Returns:
             Job: The created job
         """
->>>>>>> 180c9afb
         timeout = parse_timeout(timeout)
 
         if timeout is None:
@@ -585,14 +569,6 @@
             raise ValueError('Job ttl must be greater than 0')
 
         job = self.job_class.create(
-<<<<<<< HEAD
-            func, args=args, kwargs=kwargs, connection=self.connection,
-            result_ttl=result_ttl, ttl=ttl, failure_ttl=failure_ttl,
-            status=status, description=description,
-            depends_on=depends_on, timeout=timeout, id=job_id,
-            origin=self.name, meta=meta, serializer=self.serializer, on_success=on_success,
-            on_failure=on_failure, capture_stdout=capture_stdout, capture_stderr=capture_stderr
-=======
             func,
             args=args,
             kwargs=kwargs,
@@ -612,7 +588,8 @@
             on_failure=on_failure,
             on_stopped=on_stopped,
             group_id=group_id,
->>>>>>> 180c9afb
+            capture_stdout=capture_stdout,
+            capture_stderr=capture_stderr
         )
 
         if retry:
@@ -678,16 +655,6 @@
             pipeline.multi()  # Ensure pipeline in multi mode before returning to caller
         return job
 
-<<<<<<< HEAD
-    def enqueue_call(self, func, args=None, kwargs=None, timeout=None,
-                     result_ttl=None, ttl=None, failure_ttl=None, description=None,
-                     depends_on=None, job_id=None, at_front=False, meta=None,
-                     retry=None, on_success=None, on_failure=None, pipeline=None,
-                     capture_stdout=False, capture_stderr=False):
-        """Creates a job to represent the delayed function call and enqueues
-        it.
-nd
-=======
     def enqueue_call(
         self,
         func: 'FunctionReferenceType',
@@ -707,10 +674,11 @@
         on_failure: Optional[Union[Callback, Callable[..., Any]]] = None,
         on_stopped: Optional[Union[Callback, Callable[..., Any]]] = None,
         pipeline: Optional['Pipeline'] = None,
+        capture_stdout=False,
+        capture_stderr=False
     ) -> Job:
         """Creates a job to represent the delayed function call and enqueues it.
 
->>>>>>> 180c9afb
         It is much like `.enqueue()`, except that it takes the function's args
         and kwargs as explicit arguments.  Any kwargs passed to this function
         contain options for RQ itself.
@@ -742,13 +710,6 @@
         """
 
         job = self.create_job(
-<<<<<<< HEAD
-            func, args=args, kwargs=kwargs, result_ttl=result_ttl, ttl=ttl,
-            failure_ttl=failure_ttl, description=description, depends_on=depends_on,
-            job_id=job_id, meta=meta, status=JobStatus.QUEUED, timeout=timeout,
-            retry=retry, on_success=on_success, on_failure=on_failure,
-            capture_stdout=capture_stdout, capture_stderr=capture_stderr
-=======
             func,
             args=args,
             kwargs=kwargs,
@@ -765,26 +726,12 @@
             on_success=on_success,
             on_failure=on_failure,
             on_stopped=on_stopped,
->>>>>>> 180c9afb
+            capture_stdout=capture_stdout,
+            capture_stderr=capture_stderr
         )
         return self.enqueue_job(job, pipeline=pipeline, at_front=at_front)
 
     @staticmethod
-<<<<<<< HEAD
-    def prepare_data(func, args=None, kwargs=None, timeout=None,
-                     result_ttl=None, ttl=None, failure_ttl=None,
-                     description=None, job_id=None,
-                     at_front=False, meta=None, retry=None,
-                     capture_stdout=False, capture_stderr=False):
-        # Need this till support dropped for python_version < 3.7, where defaults can be specified for named tuples
-        # And can keep this logic within EnqueueData
-        return EnqueueData(
-            func, args, kwargs, timeout,
-            result_ttl, ttl, failure_ttl,
-            description, job_id,
-            at_front, meta, retry,
-            capture_stdout, capture_stderr
-=======
     def prepare_data(
         func: 'FunctionReferenceType',
         args: Union[Tuple, List, None] = None,
@@ -802,6 +749,8 @@
         on_success: Optional[Union[Callback, Callable]] = None,
         on_failure: Optional[Union[Callback, Callable]] = None,
         on_stopped: Optional[Union[Callback, Callable]] = None,
+        capture_stdout: Optional[bool] = False,
+        capture_stderr: Optional[bool] = False
     ) -> EnqueueData:
         """Need this till support dropped for python_version < 3.7, where defaults can be specified for named tuples
         And can keep this logic within EnqueueData
@@ -847,7 +796,8 @@
             on_success,
             on_failure,
             on_stopped,
->>>>>>> 180c9afb
+            capture_stdout,
+            capture_stderr
         )
 
     def enqueue_many(
@@ -864,22 +814,6 @@
             List[Job]: A list of enqueued jobs
         """
         pipe = pipeline if pipeline is not None else self.connection.pipeline()
-<<<<<<< HEAD
-        jobs = [
-            self.enqueue_job(
-                self.create_job(
-                    job_data.func, args=job_data.args, kwargs=job_data.kwargs, result_ttl=job_data.result_ttl,
-                    ttl=job_data.ttl,
-                    failure_ttl=job_data.failure_ttl, description=job_data.description,
-                    depends_on=None,
-                    job_id=job_data.job_id, meta=job_data.meta, status=JobStatus.QUEUED,
-                    timeout=job_data.timeout,
-                    retry=job_data.retry,
-                    capture_stdout=job_data.capture_stdout, capture_stderr=job_data.capture_stderr
-                ),
-                pipeline=pipe,
-                at_front=job_data.at_front
-=======
         jobs_without_dependencies = []
         jobs_with_unmet_dependencies = []
         jobs_with_met_dependencies = []
@@ -903,6 +837,8 @@
                 "on_failure": job_data.on_failure,
                 "on_stopped": job_data.on_stopped,
                 "group_id": group_id,
+                "capture_stdout": job_data.capture_stdout,
+                "capture_stderr": job_data.capture_stderr
             }
 
         # Enqueue jobs without dependencies
@@ -934,7 +870,6 @@
             # Enqueue the jobs whose dependencies have been met
             jobs_with_met_dependencies, jobs_with_unmet_dependencies = Dependency.get_jobs_with_met_dependencies(
                 jobs_with_dependencies, pipeline=pipe
->>>>>>> 180c9afb
             )
             jobs_with_met_dependencies = [
                 self._enqueue_job(job, pipeline=pipe, at_front=job.enqueue_at_front)
@@ -1006,11 +941,6 @@
             args = kwargs.pop('args', None)
             kwargs = kwargs.pop('kwargs', None)
 
-<<<<<<< HEAD
-        return (f, timeout, description, result_ttl, ttl, failure_ttl,
-                depends_on, job_id, at_front, meta, retry, on_success, on_failure,
-                pipeline, capture_stdout, capture_stderr, args, kwargs)
-=======
         return (
             f,
             timeout,
@@ -1027,27 +957,16 @@
             on_failure,
             on_stopped,
             pipeline,
+            capture_stdout,
+            capture_stderr,
             args,
             kwargs,
         )
->>>>>>> 180c9afb
 
     def enqueue(self, f: 'FunctionReferenceType', *args, **kwargs) -> 'Job':
         """Creates a job to represent the delayed function call and enqueues it.
         Receives the same parameters accepted by the `enqueue_call` method.
 
-<<<<<<< HEAD
-        (f, timeout, description, result_ttl, ttl, failure_ttl,
-         depends_on, job_id, at_front, meta, retry, on_success,
-         on_failure, pipeline, capture_stdout, capture_stderr, args, kwargs) = Queue.parse_args(f, *args, **kwargs)
-
-        return self.enqueue_call(
-            func=f, args=args, kwargs=kwargs, timeout=timeout,
-            result_ttl=result_ttl, ttl=ttl, failure_ttl=failure_ttl,
-            description=description, depends_on=depends_on, job_id=job_id,
-            at_front=at_front, meta=meta, retry=retry, on_success=on_success, on_failure=on_failure,
-            pipeline=pipeline, capture_stdout=capture_stdout, capture_stderr=capture_stderr
-=======
         Args:
             f (FunctionReferenceType): The function reference
             args (*args): function args
@@ -1072,6 +991,8 @@
             on_failure,
             on_stopped,
             pipeline,
+            capture_stdout,
+            capture_stderr,
             args,
             kwargs,
         ) = Queue.parse_args(f, *args, **kwargs)
@@ -1094,27 +1015,16 @@
             on_failure=on_failure,
             on_stopped=on_stopped,
             pipeline=pipeline,
->>>>>>> 180c9afb
+            capture_stdout=capture_stdout,
+            capture_stderr=capture_stderr
         )
 
     def enqueue_at(self, datetime: datetime, f, *args, **kwargs):
         """Schedules a job to be enqueued at specified time
 
-<<<<<<< HEAD
-        (f, timeout, description, result_ttl, ttl, failure_ttl,
-         depends_on, job_id, at_front, meta, retry, on_success, on_failure,
-         pipeline, capture_stdout, capture_stderr, args, kwargs) = Queue.parse_args(f, *args, **kwargs)
-        job = self.create_job(f, status=JobStatus.SCHEDULED, args=args, kwargs=kwargs,
-                              timeout=timeout, result_ttl=result_ttl, ttl=ttl,
-                              failure_ttl=failure_ttl, description=description,
-                              depends_on=depends_on, job_id=job_id, meta=meta, retry=retry,
-                              on_success=on_success, on_failure=on_failure,
-                              capture_stdout=capture_stdout, capture_stderr=capture_stderr)
-=======
         Args:
             datetime (datetime): _description_
             f (_type_): _description_
->>>>>>> 180c9afb
 
         Returns:
             _type_: _description_
@@ -1135,6 +1045,8 @@
             on_failure,
             on_stopped,
             pipeline,
+            capture_stdout,
+            capture_stderr,
             args,
             kwargs,
         ) = Queue.parse_args(f, *args, **kwargs)
@@ -1155,6 +1067,8 @@
             on_success=on_success,
             on_failure=on_failure,
             on_stopped=on_stopped,
+            capture_stdout=capture_stdout,
+            capture_stderr=capture_stderr
         )
         if at_front:
             job.enqueue_at_front = True
