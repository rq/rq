--- conflicted
+++ resolved
@@ -1186,21 +1186,12 @@
 
     @classmethod
     def dequeue_any(
-<<<<<<< HEAD
-        cls,
-        queues: List['Queue'],
-        timeout: Optional[int],
-        connection: Optional['Redis'] = None,
-        job_class: Optional['Job'] = None,
-        serializer: Any = None,
-=======
             cls,
             queues: List['Queue'],
-            timeout: int,
+            timeout: Optional[int],
             connection: Optional['Redis'] = None,
             job_class: Optional['Job'] = None,
             serializer: Any = None,
->>>>>>> fc6d6952
     ) -> Tuple['Job', 'Queue']:
         """Class method returning the job_class instance at the front of the given
         set of Queues, where the order of the queues is important.
