--- conflicted
+++ resolved
@@ -390,17 +390,11 @@
     def enqueue_call(self, func, args=None, kwargs=None, timeout=None,
                      result_ttl=None, ttl=None, failure_ttl=None, description=None,
                      depends_on=None, job_id=None, at_front=False, meta=None,
-<<<<<<< HEAD
                      retry=None, on_success=None, on_failure=None, pipeline=None,
                      deferred_ttl=None):
         """Creates a job to represent the delayed function call and enqueues
         it.
-nd
-=======
-                     retry=None, on_success=None, on_failure=None, pipeline=None):
-        """Creates a job to represent the delayed function call and enqueues it.
-
->>>>>>> 98c200d0
+        
         It is much like `.enqueue()`, except that it takes the function's args
         and kwargs as explicit arguments.  Any kwargs passed to this function
         contain options for RQ itself.
