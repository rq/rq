--- conflicted
+++ resolved
@@ -371,15 +371,9 @@
         return job
 
     def enqueue_call(self, func, args=None, kwargs=None, timeout=None,
-<<<<<<< HEAD
                      result_ttl=None, ttl=None, failure_ttl=None, description=None,
                      depends_on=None, job_id=None, at_front=False, meta=None,
-                     retry=None, on_success=None, on_failure=None):
-=======
-                     result_ttl=None, ttl=None, failure_ttl=None,
-                     description=None, depends_on=None, job_id=None,
-                     at_front=False, meta=None, retry=None, pipeline=None):
->>>>>>> 456743b2
+                     retry=None, on_success=None, on_failure=None, pipeline=None):
         """Creates a job to represent the delayed function call and enqueues
         it.
 nd
@@ -483,12 +477,9 @@
         at_front = kwargs.pop('at_front', False)
         meta = kwargs.pop('meta', None)
         retry = kwargs.pop('retry', None)
-<<<<<<< HEAD
         on_success = kwargs.pop('on_success', None)
         on_failure = kwargs.pop('on_failure', None)
-=======
         pipeline = kwargs.pop('pipeline', None)
->>>>>>> 456743b2
 
         if 'args' in kwargs or 'kwargs' in kwargs:
             assert args == (), 'Extra positional arguments cannot be used when using explicit args and kwargs'  # noqa
@@ -496,43 +487,30 @@
             kwargs = kwargs.pop('kwargs', None)
 
         return (f, timeout, description, result_ttl, ttl, failure_ttl,
-<<<<<<< HEAD
-                depends_on, job_id, at_front, meta, retry, on_success, on_failure, args, kwargs)
-=======
-                depends_on, job_id, at_front, meta, retry, pipeline, args, kwargs)
->>>>>>> 456743b2
+                depends_on, job_id, at_front, meta, retry, on_success, on_failure,
+                pipeline, args, kwargs)
 
     def enqueue(self, f, *args, **kwargs):
         """Creates a job to represent the delayed function call and enqueues it."""
 
         (f, timeout, description, result_ttl, ttl, failure_ttl,
-<<<<<<< HEAD
          depends_on, job_id, at_front, meta, retry, on_success,
-         on_failure, args, kwargs) = Queue.parse_args(f, *args, **kwargs)
-=======
-         depends_on, job_id, at_front, meta, retry, pipeline, args, kwargs) = Queue.parse_args(f, *args, **kwargs)
->>>>>>> 456743b2
+         on_failure, pipeline, args, kwargs) = Queue.parse_args(f, *args, **kwargs)
 
         return self.enqueue_call(
             func=f, args=args, kwargs=kwargs, timeout=timeout,
             result_ttl=result_ttl, ttl=ttl, failure_ttl=failure_ttl,
             description=description, depends_on=depends_on, job_id=job_id,
-<<<<<<< HEAD
-            at_front=at_front, meta=meta, retry=retry, on_success=on_success, on_failure=on_failure
-=======
-            at_front=at_front, meta=meta, retry=retry, pipeline=pipeline
->>>>>>> 456743b2
+            at_front=at_front, meta=meta, retry=retry, on_success=on_success, on_failure=on_failure,
+            pipeline=pipeline
         )
 
     def enqueue_at(self, datetime, f, *args, **kwargs):
         """Schedules a job to be enqueued at specified time"""
 
         (f, timeout, description, result_ttl, ttl, failure_ttl,
-<<<<<<< HEAD
-         depends_on, job_id, at_front, meta, retry, on_success, on_failure, args, kwargs) = Queue.parse_args(f, *args, **kwargs)
-=======
-         depends_on, job_id, at_front, meta, retry, pipeline, args, kwargs) = Queue.parse_args(f, *args, **kwargs)
->>>>>>> 456743b2
+         depends_on, job_id, at_front, meta, retry, on_success, on_failure,
+         pipeline, args, kwargs) = Queue.parse_args(f, *args, **kwargs)
         job = self.create_job(f, status=JobStatus.SCHEDULED, args=args, kwargs=kwargs,
                               timeout=timeout, result_ttl=result_ttl, ttl=ttl,
                               failure_ttl=failure_ttl, description=description,
