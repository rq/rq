import logging
import sys
import traceback
import uuid
import warnings
from collections import namedtuple
from datetime import datetime, timezone, timedelta
from functools import total_ordering
from typing import TYPE_CHECKING, Dict, List, Any, Callable, Optional, Tuple, Type, Union

from redis import WatchError

from .timeouts import BaseDeathPenalty, UnixSignalDeathPenalty

if TYPE_CHECKING:
    from redis import Redis
    from redis.client import Pipeline
    from .job import Retry

from .utils import as_text
from .connections import resolve_connection
from .defaults import DEFAULT_RESULT_TTL
from .exceptions import DequeueTimeout, NoSuchJobError
from .job import Job, JobStatus
from .logutils import blue, green, yellow
from .types import FunctionReferenceType, JobDependencyType
from .serializers import resolve_serializer
from .utils import backend_class, get_version, import_attribute, parse_timeout, utcnow, compact


logger = logging.getLogger("rq.queue")


class EnqueueData(
    namedtuple(
        'EnqueueData',
        [
            "func",
            "args",
            "kwargs",
            "timeout",
            "result_ttl",
            "ttl",
            "failure_ttl",
            "description",
            "job_id",
            "at_front",
            "meta",
            "retry",
            "on_success",
            "on_failure",
        ],
    )
):
    """Helper type to use when calling enqueue_many
    NOTE: Does not support `depends_on` yet.
    """

    __slots__ = ()


@total_ordering
class Queue:
    job_class: Type['Job'] = Job
    death_penalty_class: Type[BaseDeathPenalty] = UnixSignalDeathPenalty
    DEFAULT_TIMEOUT: int = 180  # Default timeout seconds.
    redis_queue_namespace_prefix: str = 'rq:queue:'
    redis_queues_keys: str = 'rq:queues'

    @classmethod
    def all(
        cls,
        connection: Optional['Redis'] = None,
        job_class: Optional[Type['Job']] = None,
        serializer=None,
        death_penalty_class: Optional[Type[BaseDeathPenalty]] = None,
    ) -> List['Queue']:
        """Returns an iterable of all Queues.

        Args:
            connection (Optional[Redis], optional): The Redis Connection. Defaults to None.
            job_class (Optional[Job], optional): The Job class to use. Defaults to None.
            serializer (optional): The serializer to use. Defaults to None.
            death_penalty_class (Optional[Job], optional): The Death Penalty class to use. Defaults to None.

        Returns:
            queues (List[Queue]): A list of all queues.
        """
        connection = resolve_connection(connection)

        def to_queue(queue_key: Union[bytes, str]):
            return cls.from_queue_key(
                as_text(queue_key),
                connection=connection,
                job_class=job_class,
                serializer=serializer,
                death_penalty_class=death_penalty_class,
            )

        all_registerd_queues = connection.smembers(cls.redis_queues_keys)
        all_queues = [to_queue(rq_key) for rq_key in all_registerd_queues if rq_key]
        return all_queues

    @classmethod
    def from_queue_key(
        cls,
        queue_key: str,
        connection: Optional['Redis'] = None,
        job_class: Optional[Type['Job']] = None,
        serializer: Any = None,
        death_penalty_class: Optional[Type[BaseDeathPenalty]] = None,
    ) -> 'Queue':
        """Returns a Queue instance, based on the naming conventions for naming
        the internal Redis keys.  Can be used to reverse-lookup Queues by their
        Redis keys.

        Args:
            queue_key (str): The queue key
            connection (Optional[Redis], optional): Redis connection. Defaults to None.
            job_class (Optional[Job], optional): Job class. Defaults to None.
            serializer (Any, optional): Serializer. Defaults to None.
            death_penalty_class (Optional[BaseDeathPenalty], optional): Death penalty class. Defaults to None.

        Raises:
            ValueError: If the queue_key doesn't start with the defined prefix

        Returns:
            queue (Queue): The Queue object
        """
        prefix = cls.redis_queue_namespace_prefix
        if not queue_key.startswith(prefix):
            raise ValueError('Not a valid RQ queue key: {0}'.format(queue_key))
        name = queue_key[len(prefix) :]
        return cls(
            name,
            connection=connection,
            job_class=job_class,
            serializer=serializer,
            death_penalty_class=death_penalty_class,
        )

    def __init__(
        self,
        name: str = 'default',
        default_timeout: Optional[int] = None,
        connection: Optional['Redis'] = None,
        is_async: bool = True,
<<<<<<< HEAD
        job_class: Optional[Union[str, Type['Job']]] = None,
=======
        job_class: Union[str, Type['Job'], None] = None,
>>>>>>> 36f5c88c
        serializer: Any = None,
        death_penalty_class: Type[BaseDeathPenalty] = UnixSignalDeathPenalty,
        **kwargs,
    ):
        """Initializes a Queue object.

        Args:
            name (str, optional): The queue name. Defaults to 'default'.
            default_timeout (Optional[int], optional): Queue's default timeout. Defaults to None.
            connection (Optional[Redis], optional): Redis connection. Defaults to None.
            is_async (bool, optional): Whether jobs should run "async" (using the worker).
                If `is_async` is false, jobs will run on the same process from where it was called. Defaults to True.
            job_class (Union[str, 'Job', optional): Job class or a string referencing the Job class path. Defaults to None.
            serializer (Any, optional): Serializer. Defaults to None.
            death_penalty_class (Type[BaseDeathPenalty, optional): Job class or a string referencing the Job class path. Defaults to UnixSignalDeathPenalty.
        """
        self.connection = resolve_connection(connection)
        prefix = self.redis_queue_namespace_prefix
        self.name = name
        self._key = '{0}{1}'.format(prefix, name)
        self._default_timeout = parse_timeout(default_timeout) or self.DEFAULT_TIMEOUT
        self._is_async = is_async
        self.log = logger

        if 'async' in kwargs:
            self._is_async = kwargs['async']
            warnings.warn('The `async` keyword is deprecated. Use `is_async` instead', DeprecationWarning)

        # override class attribute job_class if one was passed
        if job_class is not None:
            if isinstance(job_class, str):
                job_class = import_attribute(job_class)
            self.job_class = job_class
        self.death_penalty_class = death_penalty_class

        self.serializer = resolve_serializer(serializer)
        self.redis_server_version: Optional[Tuple[int, int, int]] = None

    def __len__(self):
        return self.count

    def __bool__(self):
        return True

    def __iter__(self):
        yield self

    def get_redis_server_version(self) -> Tuple[int, int, int]:
        """Return Redis server version of connection

        Returns:
            redis_version (Tuple): A tuple with the parsed Redis version (eg: (5,0,0))
        """
        if not self.redis_server_version:
            self.redis_server_version = get_version(self.connection)
        return self.redis_server_version

    @property
    def key(self):
        """Returns the Redis key for this Queue."""
        return self._key

    @property
    def registry_cleaning_key(self):
        """Redis key used to indicate this queue has been cleaned."""
        return 'rq:clean_registries:%s' % self.name

    @property
    def scheduler_pid(self) -> int:
        from rq.scheduler import RQScheduler

        pid = self.connection.get(RQScheduler.get_locking_key(self.name))
        return int(pid.decode()) if pid is not None else None

    def acquire_cleaning_lock(self) -> bool:
        """Returns a boolean indicating whether a lock to clean this queue
        is acquired. A lock expires in 899 seconds (15 minutes - 1 second)

        Returns:
            lock_acquired (bool)
        """
        lock_acquired = self.connection.set(self.registry_cleaning_key, 1, nx=1, ex=899)
        if not lock_acquired:
            return False
        return lock_acquired

    def empty(self):
        """Removes all messages on the queue.
        This is currently being done using a Lua script,
        which iterates all queue messages and deletes the jobs and it's dependents.
        It registers the Lua script and calls it.
        Even though is currently being returned, this is not strictly necessary.

        Returns:
            script (...): The Lua Script is called.
        """
        script = """
            local prefix = "{0}"
            local q = KEYS[1]
            local count = 0
            while true do
                local job_id = redis.call("lpop", q)
                if job_id == false then
                    break
                end

                -- Delete the relevant keys
                redis.call("del", prefix..job_id)
                redis.call("del", prefix..job_id..":dependents")
                count = count + 1
            end
            return count
        """.format(
            self.job_class.redis_job_namespace_prefix
        ).encode(
            "utf-8"
        )
        script = self.connection.register_script(script)
        return script(keys=[self.key])

    def delete(self, delete_jobs: bool = True):
        """Deletes the queue.

        Args:
            delete_jobs (bool): If true, removes all the associated messages on the queue first.
        """
        if delete_jobs:
            self.empty()

        with self.connection.pipeline() as pipeline:
            pipeline.srem(self.redis_queues_keys, self._key)
            pipeline.delete(self._key)
            pipeline.execute()

    def is_empty(self) -> bool:
        """Returns whether the current queue is empty.

        Returns:
            is_empty (bool): Whether the queue is empty
        """
        return self.count == 0

    @property
    def is_async(self):
        """Returns whether the current queue is async."""
        return bool(self._is_async)

    def fetch_job(self, job_id: str) -> Optional['Job']:
        """Fetch a single job by Job ID.
        If the job key is not found, will run the `remove` method, to exclude the key.
        If the job has the same name as as the current job origin, returns the Job

        Args:
            job_id (str): The Job ID

        Returns:
            job (Optional[Job]): The job if found
        """
        try:
            job = self.job_class.fetch(job_id, connection=self.connection, serializer=self.serializer)
        except NoSuchJobError:
            self.remove(job_id)
        else:
            if job.origin == self.name:
                return job

    def get_job_position(self, job_or_id: Union['Job', str]) -> Optional[int]:
        """Returns the position of a job within the queue

        Using Redis before 6.0.6 and redis-py before 3.5.4 has a complexity of
        worse than O(N) and should not be used for very long job queues. Redis
        and redis-py version afterwards should support the LPOS command
        handling job positions within Redis c implementation.

        Args:
            job_or_id (Union[Job, str]): The Job instance or Job ID

        Returns:
            _type_: _description_
        """
        job_id = job_or_id.id if isinstance(job_or_id, self.job_class) else job_or_id

        if self.get_redis_server_version() >= (6, 0, 6):
            try:
                return self.connection.lpos(self.key, job_id)
            except AttributeError:
                # not yet implemented by redis-py
                pass

        if job_id in self.job_ids:
            return self.job_ids.index(job_id)
        return None

    def get_job_ids(self, offset: int = 0, length: int = -1) -> List[str]:
        """Returns a slice of job IDs in the queue.

        Args:
            offset (int, optional): The offset. Defaults to 0.
            length (int, optional): The slice length. Defaults to -1 (last element).

        Returns:
            _type_: _description_
        """
        start = offset
        if length >= 0:
            end = offset + (length - 1)
        else:
            end = length
        job_ids = [as_text(job_id) for job_id in self.connection.lrange(self.key, start, end)]
        self.log.debug('Getting jobs for queue %s: %d found.', green(self.name), len(job_ids))
        return job_ids

    def get_jobs(self, offset: int = 0, length: int = -1) -> List['Job']:
        """Returns a slice of jobs in the queue.

        Args:
            offset (int, optional): The offset. Defaults to 0.
            length (int, optional): The slice length. Defaults to -1.

        Returns:
            _type_: _description_
        """
        job_ids = self.get_job_ids(offset, length)
        return compact([self.fetch_job(job_id) for job_id in job_ids])

    @property
    def job_ids(self) -> List[str]:
        """Returns a list of all job IDS in the queue."""
        return self.get_job_ids()

    @property
    def jobs(self) -> List['Job']:
        """Returns a list of all (valid) jobs in the queue."""
        return self.get_jobs()

    @property
    def count(self) -> int:
        """Returns a count of all messages in the queue."""
        return self.connection.llen(self.key)

    @property
    def failed_job_registry(self):
        """Returns this queue's FailedJobRegistry."""
        from rq.registry import FailedJobRegistry

        return FailedJobRegistry(queue=self, job_class=self.job_class, serializer=self.serializer)

    @property
    def started_job_registry(self):
        """Returns this queue's StartedJobRegistry."""
        from rq.registry import StartedJobRegistry

        return StartedJobRegistry(queue=self, job_class=self.job_class, serializer=self.serializer)

    @property
    def finished_job_registry(self):
        """Returns this queue's FinishedJobRegistry."""
        from rq.registry import FinishedJobRegistry

        # TODO: Why was job_class only ommited here before?  Was it intentional?
        return FinishedJobRegistry(queue=self, job_class=self.job_class, serializer=self.serializer)

    @property
    def deferred_job_registry(self):
        """Returns this queue's DeferredJobRegistry."""
        from rq.registry import DeferredJobRegistry

        return DeferredJobRegistry(queue=self, job_class=self.job_class, serializer=self.serializer)

    @property
    def scheduled_job_registry(self):
        """Returns this queue's ScheduledJobRegistry."""
        from rq.registry import ScheduledJobRegistry

        return ScheduledJobRegistry(queue=self, job_class=self.job_class, serializer=self.serializer)

    @property
    def canceled_job_registry(self):
        """Returns this queue's CanceledJobRegistry."""
        from rq.registry import CanceledJobRegistry

        return CanceledJobRegistry(queue=self, job_class=self.job_class, serializer=self.serializer)

    def remove(self, job_or_id: Union['Job', str], pipeline: Optional['Pipeline'] = None):
        """Removes Job from queue, accepts either a Job instance or ID.

        Args:
            job_or_id (Union[Job, str]): The Job instance or Job ID string.
            pipeline (Optional[Pipeline], optional): The Redis Pipeline. Defaults to None.

        Returns:
            _type_: _description_
        """
        job_id: str = job_or_id.id if isinstance(job_or_id, self.job_class) else job_or_id

        if pipeline is not None:
            return pipeline.lrem(self.key, 1, job_id)

        return self.connection.lrem(self.key, 1, job_id)

    def compact(self):
        """Removes all "dead" jobs from the queue by cycling through it,
        while guaranteeing FIFO semantics.
        """
        COMPACT_QUEUE = '{0}_compact:{1}'.format(self.redis_queue_namespace_prefix, uuid.uuid4())  # noqa

        self.connection.rename(self.key, COMPACT_QUEUE)
        while True:
            job_id = self.connection.lpop(COMPACT_QUEUE)
            if job_id is None:
                break
            if self.job_class.exists(as_text(job_id), self.connection):
                self.connection.rpush(self.key, job_id)

    def push_job_id(self, job_id: str, pipeline: Optional['Pipeline'] = None, at_front: bool = False):
        """Pushes a job ID on the corresponding Redis queue.
        'at_front' allows you to push the job onto the front instead of the back of the queue

        Args:
            job_id (str): The Job ID
            pipeline (Optional[Pipeline], optional): The Redis Pipeline to use. Defaults to None.
            at_front (bool, optional): Whether to push the job to front of the queue. Defaults to False.
        """
        connection = pipeline if pipeline is not None else self.connection
        push = connection.lpush if at_front else connection.rpush
        result = push(self.key, job_id)
        if pipeline is None:
            self.log.debug('Pushed job %s into %s, %s job(s) are in queue.', blue(job_id), green(self.name), result)
        else:
            # Pipelines do not return the number of jobs in the queue.
            self.log.debug('Pushed job %s into %s', blue(job_id), green(self.name))

    def create_job(
        self,
        func: 'FunctionReferenceType',
        args: Union[Tuple, List, None] = None,
        kwargs: Optional[Dict] = None,
        timeout: Optional[int] = None,
        result_ttl: Optional[int] = None,
        ttl: Optional[int] = None,
        failure_ttl: Optional[int] = None,
        description: Optional[str] = None,
        depends_on: Optional['JobDependencyType'] = None,
        job_id: Optional[str] = None,
        meta: Optional[Dict] = None,
        status: JobStatus = JobStatus.QUEUED,
        retry: Optional['Retry'] = None,
        *,
        on_success: Optional[Callable] = None,
        on_failure: Optional[Callable] = None,
    ) -> Job:
        """Creates a job based on parameters given

        Args:
            func (FunctionReferenceType): The function referce: a callable or the path.
            args (Union[Tuple, List, None], optional): The `*args` to pass to the function. Defaults to None.
            kwargs (Optional[Dict], optional): The `**kwargs` to pass to the function. Defaults to None.
            timeout (Optional[int], optional): Function timeout. Defaults to None.
            result_ttl (Optional[int], optional): Result time to live. Defaults to None.
            ttl (Optional[int], optional): Time to live. Defaults to None.
            failure_ttl (Optional[int], optional): Failure time to live. Defaults to None.
            description (Optional[str], optional): The description. Defaults to None.
            depends_on (Optional[JobDependencyType], optional): The job dependencies. Defaults to None.
            job_id (Optional[str], optional): Job ID. Defaults to None.
            meta (Optional[Dict], optional): Job metadata. Defaults to None.
            status (JobStatus, optional): Job status. Defaults to JobStatus.QUEUED.
            retry (Optional[Retry], optional): The Retry Object. Defaults to None.
            on_success (Optional[Callable], optional): On success callable. Defaults to None.
            on_failure (Optional[Callable], optional): On failure callable. Defaults to None.

        Raises:
            ValueError: If the timeout is 0
            ValueError: If the job TTL is 0 or negative

        Returns:
            Job: The created job
        """
        timeout = parse_timeout(timeout)

        if timeout is None:
            timeout = self._default_timeout
        elif timeout == 0:
            raise ValueError('0 timeout is not allowed. Use -1 for infinite timeout')

        result_ttl = parse_timeout(result_ttl)
        failure_ttl = parse_timeout(failure_ttl)

        ttl = parse_timeout(ttl)
        if ttl is not None and ttl <= 0:
            raise ValueError('Job ttl must be greater than 0')

        job = self.job_class.create(
            func,
            args=args,
            kwargs=kwargs,
            connection=self.connection,
            result_ttl=result_ttl,
            ttl=ttl,
            failure_ttl=failure_ttl,
            status=status,
            description=description,
            depends_on=depends_on,
            timeout=timeout,
            id=job_id,
            origin=self.name,
            meta=meta,
            serializer=self.serializer,
            on_success=on_success,
            on_failure=on_failure,
        )

        if retry:
            job.retries_left = retry.max
            job.retry_intervals = retry.intervals

        return job

    def setup_dependencies(self, job: 'Job', pipeline: Optional['Pipeline'] = None) -> 'Job':
        """If a _dependent_ job depends on any unfinished job, register all the
        _dependent_ job's dependencies instead of enqueueing it.

        `Job#fetch_dependencies` sets WATCH on all dependencies. If
        WatchError is raised in the when the pipeline is executed, that means
        something else has modified either the set of dependencies or the
        status of one of them. In this case, we simply retry.

        Args:
            job (Job): The job
            pipeline (Optional[Pipeline], optional): The Redis Pipeline. Defaults to None.

        Returns:
            job (Job): The Job
        """
        if len(job._dependency_ids) > 0:
            orig_status = job.get_status(refresh=False)
            pipe = pipeline if pipeline is not None else self.connection.pipeline()
            while True:
                try:
                    # Also calling watch even if caller
                    # passed in a pipeline since Queue#create_job
                    # is called from within this method.
                    pipe.watch(job.dependencies_key)

                    dependencies = job.fetch_dependencies(watch=True, pipeline=pipe)

                    pipe.multi()

                    for dependency in dependencies:
                        if dependency.get_status(refresh=False) != JobStatus.FINISHED:
                            # NOTE: If the following code changes local variables, those values probably have
                            # to be set back to their original values in the handling of WatchError below!
                            job.set_status(JobStatus.DEFERRED, pipeline=pipe)
                            job.register_dependency(pipeline=pipe)
                            job.save(pipeline=pipe)
                            job.cleanup(ttl=job.ttl, pipeline=pipe)
                            if pipeline is None:
                                pipe.execute()
                            return job
                    break
                except WatchError:
                    if pipeline is None:
                        # The call to job.set_status(JobStatus.DEFERRED, pipeline=pipe) above has changed the
                        # internal "_status". We have to reset it to its original value (probably QUEUED), so
                        # if during the next run no unfinished dependencies exist anymore, the job gets
                        # enqueued correctly by enqueue_call().
                        job._status = orig_status
                        continue
                    else:
                        # if pipeline comes from caller, re-raise to them
                        raise
        elif pipeline is not None:
            pipeline.multi()  # Ensure pipeline in multi mode before returning to caller
        return job

    def enqueue_call(
        self,
        func: 'FunctionReferenceType',
        args: Union[Tuple, List, None] = None,
        kwargs: Optional[Dict] = None,
        timeout: Optional[int] = None,
        result_ttl: Optional[int] = None,
        ttl: Optional[int] = None,
        failure_ttl: Optional[int] = None,
        description: Optional[str] = None,
        depends_on: Optional['JobDependencyType'] = None,
        job_id: Optional[str] = None,
        at_front: bool = False,
        meta: Optional[Dict] = None,
        retry: Optional['Retry'] = None,
        on_success: Optional[Callable[..., Any]] = None,
        on_failure: Optional[Callable[..., Any]] = None,
        pipeline: Optional['Pipeline'] = None,
    ) -> Job:
        """Creates a job to represent the delayed function call and enqueues it.

        It is much like `.enqueue()`, except that it takes the function's args
        and kwargs as explicit arguments.  Any kwargs passed to this function
        contain options for RQ itself.

        Args:
            func (FunctionReferenceType): The reference to the function
            args (Union[Tuple, List, None], optional): THe `*args` to pass to the function. Defaults to None.
            kwargs (Optional[Dict], optional): THe `**kwargs` to pass to the function. Defaults to None.
            timeout (Optional[int], optional): Function timeout. Defaults to None.
            result_ttl (Optional[int], optional): Result time to live. Defaults to None.
            ttl (Optional[int], optional): Time to live. Defaults to None.
            failure_ttl (Optional[int], optional): Failure time to live. Defaults to None.
            description (Optional[str], optional): The job description. Defaults to None.
            depends_on (Optional[JobDependencyType], optional): The job dependencies. Defaults to None.
            job_id (Optional[str], optional): The job ID. Defaults to None.
            at_front (bool, optional): Whether to enqueue the job at the front. Defaults to False.
            meta (Optional[Dict], optional): Metadata to attach to the job. Defaults to None.
            retry (Optional[Retry], optional): Retry object. Defaults to None.
            on_success (Optional[Callable[..., Any]], optional): Callable for on success. Defaults to None.
            on_failure (Optional[Callable[..., Any]], optional): Callable for on failure. Defaults to None.
            pipeline (Optional[Pipeline], optional): The Redis Pipeline. Defaults to None.

        Returns:
            Job: The enqueued Job
        """

        job = self.create_job(
            func,
            args=args,
            kwargs=kwargs,
            result_ttl=result_ttl,
            ttl=ttl,
            failure_ttl=failure_ttl,
            description=description,
            depends_on=depends_on,
            job_id=job_id,
            meta=meta,
            status=JobStatus.QUEUED,
            timeout=timeout,
            retry=retry,
            on_success=on_success,
            on_failure=on_failure,
        )
        return self.enqueue_job(job, pipeline=pipeline, at_front=at_front)

    @staticmethod
    def prepare_data(
        func: 'FunctionReferenceType',
        args: Union[Tuple, List, None] = None,
        kwargs: Optional[Dict] = None,
        timeout: Optional[int] = None,
        result_ttl: Optional[int] = None,
        ttl: Optional[int] = None,
        failure_ttl: Optional[int] = None,
        description: Optional[str] = None,
        job_id: Optional[str] = None,
        at_front: bool = False,
        meta: Optional[Dict] = None,
        retry: Optional['Retry'] = None,
        on_success: Optional[Callable] = None,
        on_failure: Optional[Callable] = None,
    ) -> EnqueueData:
        """Need this till support dropped for python_version < 3.7, where defaults can be specified for named tuples
        And can keep this logic within EnqueueData

        Args:
            func (FunctionReferenceType): The reference to the function
            args (Union[Tuple, List, None], optional): THe `*args` to pass to the function. Defaults to None.
            kwargs (Optional[Dict], optional): THe `**kwargs` to pass to the function. Defaults to None.
            timeout (Optional[int], optional): Function timeout. Defaults to None.
            result_ttl (Optional[int], optional): Result time to live. Defaults to None.
            ttl (Optional[int], optional): Time to live. Defaults to None.
            failure_ttl (Optional[int], optional): Failure time to live. Defaults to None.
            description (Optional[str], optional): The job description. Defaults to None.
            job_id (Optional[str], optional): The job ID. Defaults to None.
            at_front (bool, optional): Whether to enqueue the job at the front. Defaults to False.
            meta (Optional[Dict], optional): Metadata to attach to the job. Defaults to None.
            retry (Optional[Retry], optional): Retry object. Defaults to None.
            on_success (Optional[Callable[..., Any]], optional): Callable for on success. Defaults to None.
            on_failure (Optional[Callable[..., Any]], optional): Callable for on failure. Defaults to None.

        Returns:
            EnqueueData: The EnqueueData
        """
        return EnqueueData(
            func,
            args,
            kwargs,
            timeout,
            result_ttl,
            ttl,
            failure_ttl,
            description,
            job_id,
            at_front,
            meta,
            retry,
            on_success,
            on_failure,
        )

    def enqueue_many(self, job_datas: List['EnqueueData'], pipeline: Optional['Pipeline'] = None) -> List[Job]:
        """Creates multiple jobs (created via `Queue.prepare_data` calls)
        to represent the delayed function calls and enqueues them.

        Args:
            job_datas (List['EnqueueData']): A List of job data
            pipeline (Optional[Pipeline], optional): The Redis Pipeline. Defaults to None.

        Returns:
            List[Job]: A list of enqueued jobs
        """
        pipe = pipeline if pipeline is not None else self.connection.pipeline()
        jobs = [
            self._enqueue_job(
                self.create_job(
                    job_data.func,
                    args=job_data.args,
                    kwargs=job_data.kwargs,
                    result_ttl=job_data.result_ttl,
                    ttl=job_data.ttl,
                    failure_ttl=job_data.failure_ttl,
                    description=job_data.description,
                    depends_on=None,
                    job_id=job_data.job_id,
                    meta=job_data.meta,
                    status=JobStatus.QUEUED,
                    timeout=job_data.timeout,
                    retry=job_data.retry,
                    on_success=job_data.on_success,
                    on_failure=job_data.on_failure,
                ),
                pipeline=pipe,
                at_front=job_data.at_front,
            )
            for job_data in job_datas
        ]
        if pipeline is None:
            pipe.execute()
        return jobs

    def run_job(self, job: 'Job') -> Job:
        """Run the job

        Args:
            job (Job): The job to run

        Returns:
            Job: _description_
        """
        job.perform()
        result_ttl = job.get_result_ttl(default_ttl=DEFAULT_RESULT_TTL)
        with self.connection.pipeline() as pipeline:
            job._handle_success(result_ttl=result_ttl, pipeline=pipeline)
            job.cleanup(result_ttl, pipeline=pipeline)
            pipeline.execute()
        return job

    @classmethod
    def parse_args(cls, f: 'FunctionReferenceType', *args, **kwargs):
        """
        Parses arguments passed to `queue.enqueue()` and `queue.enqueue_at()`

        The function argument `f` may be any of the following:

        * A reference to a function
        * A reference to an object's instance method
        * A string, representing the location of a function (must be
          meaningful to the import context of the workers)

        Args:
            f (FunctionReferenceType): The function reference
            args (*args): function args
            kwargs (*kwargs): function kargs
        """
        if not isinstance(f, str) and f.__module__ == '__main__':
            raise ValueError('Functions from the __main__ module cannot be processed ' 'by workers')

        # Detect explicit invocations, i.e. of the form:
        #     q.enqueue(foo, args=(1, 2), kwargs={'a': 1}, job_timeout=30)
        timeout = kwargs.pop('job_timeout', None)
        description = kwargs.pop('description', None)
        result_ttl = kwargs.pop('result_ttl', None)
        ttl = kwargs.pop('ttl', None)
        failure_ttl = kwargs.pop('failure_ttl', None)
        depends_on = kwargs.pop('depends_on', None)
        job_id = kwargs.pop('job_id', None)
        at_front = kwargs.pop('at_front', False)
        meta = kwargs.pop('meta', None)
        retry = kwargs.pop('retry', None)
        on_success = kwargs.pop('on_success', None)
        on_failure = kwargs.pop('on_failure', None)
        pipeline = kwargs.pop('pipeline', None)

        if 'args' in kwargs or 'kwargs' in kwargs:
            assert args == (), 'Extra positional arguments cannot be used when using explicit args and kwargs'  # noqa
            args = kwargs.pop('args', None)
            kwargs = kwargs.pop('kwargs', None)

        return (
            f,
            timeout,
            description,
            result_ttl,
            ttl,
            failure_ttl,
            depends_on,
            job_id,
            at_front,
            meta,
            retry,
            on_success,
            on_failure,
            pipeline,
            args,
            kwargs,
        )

    def enqueue(self, f: 'FunctionReferenceType', *args, **kwargs) -> 'Job':
        """Creates a job to represent the delayed function call and enqueues it.
        Receives the same parameters accepted by the `enqueue_call` method.

        Args:
            f (FunctionReferenceType): The function reference
            args (*args): function args
            kwargs (*kwargs): function kargs

        Returns:
            job (Job): The created Job
        """
        (
            f,
            timeout,
            description,
            result_ttl,
            ttl,
            failure_ttl,
            depends_on,
            job_id,
            at_front,
            meta,
            retry,
            on_success,
            on_failure,
            pipeline,
            args,
            kwargs,
        ) = Queue.parse_args(f, *args, **kwargs)

        return self.enqueue_call(
            func=f,
            args=args,
            kwargs=kwargs,
            timeout=timeout,
            result_ttl=result_ttl,
            ttl=ttl,
            failure_ttl=failure_ttl,
            description=description,
            depends_on=depends_on,
            job_id=job_id,
            at_front=at_front,
            meta=meta,
            retry=retry,
            on_success=on_success,
            on_failure=on_failure,
            pipeline=pipeline,
        )

    def enqueue_at(self, datetime: datetime, f, *args, **kwargs):
        """Schedules a job to be enqueued at specified time

        Args:
            datetime (datetime): _description_
            f (_type_): _description_

        Returns:
            _type_: _description_
        """
        (
            f,
            timeout,
            description,
            result_ttl,
            ttl,
            failure_ttl,
            depends_on,
            job_id,
            at_front,
            meta,
            retry,
            on_success,
            on_failure,
            pipeline,
            args,
            kwargs,
        ) = Queue.parse_args(f, *args, **kwargs)
        job = self.create_job(
            f,
            status=JobStatus.SCHEDULED,
            args=args,
            kwargs=kwargs,
            timeout=timeout,
            result_ttl=result_ttl,
            ttl=ttl,
            failure_ttl=failure_ttl,
            description=description,
            depends_on=depends_on,
            job_id=job_id,
            meta=meta,
            retry=retry,
            on_success=on_success,
            on_failure=on_failure,
        )
        if at_front:
            job.enqueue_at_front = True
        return self.schedule_job(job, datetime, pipeline=pipeline)

    def schedule_job(self, job: 'Job', datetime: datetime, pipeline: Optional['Pipeline'] = None):
        """Puts job on ScheduledJobRegistry

        Args:
            job (Job): _description_
            datetime (datetime): _description_
            pipeline (Optional[Pipeline], optional): _description_. Defaults to None.

        Returns:
            _type_: _description_
        """
        from .registry import ScheduledJobRegistry

        registry = ScheduledJobRegistry(queue=self)

        pipe = pipeline if pipeline is not None else self.connection.pipeline()

        # Add Queue key set
        pipe.sadd(self.redis_queues_keys, self.key)
        job.save(pipeline=pipe)
        registry.schedule(job, datetime, pipeline=pipe)
        if pipeline is None:
            pipe.execute()
        return job

    def enqueue_in(self, time_delta: timedelta, func: 'FunctionReferenceType', *args, **kwargs) -> 'Job':
        """Schedules a job to be executed in a given `timedelta` object

        Args:
            time_delta (timedelta): The timedelta object
            func (FunctionReferenceType): The function reference

        Returns:
            job (Job): The enqueued Job
        """
        return self.enqueue_at(datetime.now(timezone.utc) + time_delta, func, *args, **kwargs)

    def enqueue_job(self, job: 'Job', pipeline: Optional['Pipeline'] = None, at_front: bool = False) -> Job:
        """Enqueues a job for delayed execution checking dependencies.

        Args:
            job (Job): The job to enqueue
            pipeline (Optional[Pipeline], optional): The Redis pipeline to use. Defaults to None.
            at_front (bool, optional): Whether should enqueue at the front of the queue. Defaults to False.

        Returns:
            Job: The enqued job
        """
        job.origin = self.name
        job = self.setup_dependencies(job, pipeline=pipeline)
        # If we do not depend on an unfinished job, enqueue the job.
        if job.get_status(refresh=False) != JobStatus.DEFERRED:
            return self._enqueue_job(job, pipeline=pipeline, at_front=at_front)
        return job

    def _enqueue_job(self, job: 'Job', pipeline: Optional['Pipeline'] = None, at_front: bool = False) -> Job:
        """Enqueues a job for delayed execution without checking dependencies.

        If Queue is instantiated with is_async=False, job is executed immediately.

        Args:
            job (Job): The job to enqueue
            pipeline (Optional[Pipeline], optional): The Redis pipeline to use. Defaults to None.
            at_front (bool, optional): Whether should enqueue at the front of the queue. Defaults to False.

        Returns:
            Job: The enqued job
        """
        pipe = pipeline if pipeline is not None else self.connection.pipeline()

        # Add Queue key set
        pipe.sadd(self.redis_queues_keys, self.key)
        job.redis_server_version = self.get_redis_server_version()
        job.set_status(JobStatus.QUEUED, pipeline=pipe)

        job.origin = self.name
        job.enqueued_at = utcnow()

        if job.timeout is None:
            job.timeout = self._default_timeout
        job.save(pipeline=pipe)
        job.cleanup(ttl=job.ttl, pipeline=pipe)

        if self._is_async:
            self.push_job_id(job.id, pipeline=pipe, at_front=at_front)

        if pipeline is None:
            pipe.execute()

        if not self._is_async:
            job = self.run_sync(job)

        return job

    def run_sync(self, job: 'Job') -> 'Job':
        """Run a job synchronously, meaning on the same process the method was called.

        Args:
            job (Job): The job to run

        Returns:
            Job: The job instance
        """
        with self.connection.pipeline() as pipeline:
            job.prepare_for_execution('sync', pipeline)

        try:
            job = self.run_job(job)
        except:  # noqa
            with self.connection.pipeline() as pipeline:
                job.set_status(JobStatus.FAILED, pipeline=pipeline)
                exc_string = ''.join(traceback.format_exception(*sys.exc_info()))
                job._handle_failure(exc_string, pipeline)
                pipeline.execute()

            if job.failure_callback:
                job.failure_callback(job, self.connection, *sys.exc_info())  # type: ignore
        else:
            if job.success_callback:
                job.success_callback(job, self.connection, job.return_value())  # type: ignore

        return job

    def enqueue_dependents(
        self, job: 'Job', pipeline: Optional['Pipeline'] = None, exclude_job_id: Optional[str] = None
    ):
        """Enqueues all jobs in the given job's dependents set and clears it.

        When called without a pipeline, this method uses WATCH/MULTI/EXEC.
        If you pass a pipeline, only MULTI is called. The rest is up to the
        caller.

        Args:
            job (Job): The Job to enqueue the dependents
            pipeline (Optional[Pipeline], optional): The Redis Pipeline. Defaults to None.
            exclude_job_id (Optional[str], optional): Whether to exclude the job id. Defaults to None.
        """
        from .registry import DeferredJobRegistry

        pipe = pipeline if pipeline is not None else self.connection.pipeline()
        dependents_key = job.dependents_key

        while True:
            try:
                # if a pipeline is passed, the caller is responsible for calling WATCH
                # to ensure all jobs are enqueued
                if pipeline is None:
                    pipe.watch(dependents_key)

                dependent_job_ids = {as_text(_id) for _id in pipe.smembers(dependents_key)}

                # There's no dependents
                if not dependent_job_ids:
                    break

                jobs_to_enqueue = [
                    dependent_job
                    for dependent_job in self.job_class.fetch_many(
                        dependent_job_ids, connection=self.connection, serializer=self.serializer
                    )
                    if dependent_job
                    and dependent_job.dependencies_are_met(
                        parent_job=job,
                        pipeline=pipe,
                        exclude_job_id=exclude_job_id,
                    )
                ]

                pipe.multi()

                if not jobs_to_enqueue:
                    break

                for dependent in jobs_to_enqueue:
                    enqueue_at_front = dependent.enqueue_at_front or False

                    registry = DeferredJobRegistry(
                        dependent.origin, self.connection, job_class=self.job_class, serializer=self.serializer
                    )
                    registry.remove(dependent, pipeline=pipe)

                    if dependent.origin == self.name:
                        self._enqueue_job(dependent, pipeline=pipe, at_front=enqueue_at_front)
                    else:
                        queue = self.__class__(name=dependent.origin, connection=self.connection)
                        queue._enqueue_job(dependent, pipeline=pipe, at_front=enqueue_at_front)

                # Only delete dependents_key if all dependents have been enqueued
                if len(jobs_to_enqueue) == len(dependent_job_ids):
                    pipe.delete(dependents_key)
                else:
                    enqueued_job_ids = [job.id for job in jobs_to_enqueue]
                    pipe.srem(dependents_key, *enqueued_job_ids)

                if pipeline is None:
                    pipe.execute()
                break
            except WatchError:
                if pipeline is None:
                    continue
                else:
                    # if the pipeline comes from the caller, we re-raise the
                    # exception as it it the responsibility of the caller to
                    # handle it
                    raise

    def pop_job_id(self) -> Optional[str]:
        """Pops a given job ID from this Redis queue.

        Returns:
            job_id (str): The job id
        """
        return as_text(self.connection.lpop(self.key))

    @classmethod
    def lpop(cls, queue_keys: List[str], timeout: Optional[int], connection: Optional['Redis'] = None):
        """Helper method.  Intermediate method to abstract away from some
        Redis API details, where LPOP accepts only a single key, whereas BLPOP
        accepts multiple.  So if we want the non-blocking LPOP, we need to
        iterate over all queues, do individual LPOPs, and return the result.

        Until Redis receives a specific method for this, we'll have to wrap it
        this way.

        The timeout parameter is interpreted as follows:
            None - non-blocking (return immediately)
             > 0 - maximum number of seconds to block

        Args:
            queue_keys (_type_): _description_
            timeout (Optional[int]): _description_
            connection (Optional[Redis], optional): _description_. Defaults to None.

        Raises:
            ValueError: If timeout of 0 was passed
            DequeueTimeout: BLPOP Timeout

        Returns:
            _type_: _description_
        """
        connection = resolve_connection(connection)
        if timeout is not None:  # blocking variant
            if timeout == 0:
                raise ValueError('RQ does not support indefinite timeouts. Please pick a timeout value > 0')
            colored_queues = ''.join(map(str, [green(str(queue)) for queue in queue_keys]))
            logger.debug(f"Starting BLPOP operation for queues {colored_queues} with timeout of {timeout}")
            result = connection.blpop(queue_keys, timeout)
            if result is None:
                logger.debug(f"BLPOP Timeout, no jobs found on queues {colored_queues}")
                raise DequeueTimeout(timeout, queue_keys)
            queue_key, job_id = result
            return queue_key, job_id
        else:  # non-blocking variant
            for queue_key in queue_keys:
                blob = connection.lpop(queue_key)
                if blob is not None:
                    return queue_key, blob
            return None

    @classmethod
    def dequeue_any(
        cls,
        queues: List['Queue'],
        timeout: Optional[int],
        connection: Optional['Redis'] = None,
        job_class: Optional['Job'] = None,
        serializer: Any = None,
        death_penalty_class: Optional[Type[BaseDeathPenalty]] = None,
    ) -> Tuple['Job', 'Queue']:
        """Class method returning the job_class instance at the front of the given
        set of Queues, where the order of the queues is important.

        When all of the Queues are empty, depending on the `timeout` argument,
        either blocks execution of this function for the duration of the
        timeout or until new messages arrive on any of the queues, or returns
        None.

        See the documentation of cls.lpop for the interpretation of timeout.

        Args:
            queues (List[Queue]): List of queue objects
            timeout (Optional[int]): Timeout for the LPOP
            connection (Optional[Redis], optional): Redis Connection. Defaults to None.
            job_class (Optional[Type[Job]], optional): The job class. Defaults to None.
            serializer (Any, optional): Serializer to use. Defaults to None.
            death_penalty_class (Optional[Type[BaseDeathPenalty]], optional): The death penalty class. Defaults to None.

        Raises:
            e: Any exception

        Returns:
            job, queue (Tuple[Job, Queue]): A tuple of Job, Queue
        """
        job_class: Job = backend_class(cls, 'job_class', override=job_class)

        while True:
            queue_keys = [q.key for q in queues]
            result = cls.lpop(queue_keys, timeout, connection=connection)
            if result is None:
                return None
            queue_key, job_id = map(as_text, result)
            queue = cls.from_queue_key(
                queue_key,
                connection=connection,
                job_class=job_class,
                serializer=serializer,
                death_penalty_class=death_penalty_class,
            )
            try:
                job = job_class.fetch(job_id, connection=connection, serializer=serializer)
            except NoSuchJobError:
                # Silently pass on jobs that don't exist (anymore),
                # and continue in the look
                continue
            except Exception as e:
                # Attach queue information on the exception for improved error
                # reporting
                e.job_id = job_id
                e.queue = queue
                raise e
            return job, queue
        return None, None

    # Total ordering definition (the rest of the required Python methods are
    # auto-generated by the @total_ordering decorator)
    def __eq__(self, other):  # noqa
        if not isinstance(other, Queue):
            raise TypeError('Cannot compare queues to other objects')
        return self.name == other.name

    def __lt__(self, other):
        if not isinstance(other, Queue):
            raise TypeError('Cannot compare queues to other objects')
        return self.name < other.name

    def __hash__(self):  # pragma: no cover
        return hash(self.name)

    def __repr__(self):  # noqa  # pragma: no cover
        return '{0}({1!r})'.format(self.__class__.__name__, self.name)

    def __str__(self):
        return '<{0} {1}>'.format(self.__class__.__name__, self.name)<|MERGE_RESOLUTION|>--- conflicted
+++ resolved
@@ -145,11 +145,7 @@
         default_timeout: Optional[int] = None,
         connection: Optional['Redis'] = None,
         is_async: bool = True,
-<<<<<<< HEAD
         job_class: Optional[Union[str, Type['Job']]] = None,
-=======
-        job_class: Union[str, Type['Job'], None] = None,
->>>>>>> 36f5c88c
         serializer: Any = None,
         death_penalty_class: Type[BaseDeathPenalty] = UnixSignalDeathPenalty,
         **kwargs,
