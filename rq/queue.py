--- conflicted
+++ resolved
@@ -24,13 +24,9 @@
 from .job import Job, JobStatus
 from .logutils import blue, green
 from .serializers import resolve_serializer
-<<<<<<< HEAD
-from .utils import backend_class, get_version, import_attribute, parse_timeout, utcnow, compact
-from .dependency import Dependency
-=======
 from .types import FunctionReferenceType, JobDependencyType
 from .utils import as_text, backend_class, compact, get_version, import_attribute, parse_timeout, utcnow
->>>>>>> 37ddcb51
+from .dependency import Dependency
 
 logger = logging.getLogger("rq.queue")
 
