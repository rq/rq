--- conflicted
+++ resolved
@@ -1327,11 +1327,7 @@
         cls,
         queues: List['Queue'],
         timeout: Optional[int],
-<<<<<<< HEAD
-        connection: Optional['Redis'] = None,
-=======
         connection: 'Redis',
->>>>>>> 0f4d0415
         job_class: Optional[Type['Job']] = None,
         serializer: Any = None,
         death_penalty_class: Optional[Type[BaseDeathPenalty]] = None,
@@ -1360,11 +1356,7 @@
         Returns:
             job, queue (Tuple[Job, Queue]): A tuple of Job, Queue
         """
-<<<<<<< HEAD
-        job_cls: Job = backend_class(cls, 'job_class', override=job_class)  # type: ignore
-=======
         job_cls: Type[Job] = backend_class(cls, 'job_class', override=job_class)  # type: ignore
->>>>>>> 0f4d0415
 
         while True:
             queue_keys = [q.key for q in queues]
