# -*- coding: utf-8 -*-
from __future__ import (absolute_import, division, print_function,
                        unicode_literals)

import uuid
import warnings

from redis import WatchError

from .compat import as_text, string_types, total_ordering
from .connections import resolve_connection
from .defaults import DEFAULT_RESULT_TTL
from .exceptions import (DequeueTimeout, InvalidJobDependency,
                         InvalidJobOperationError, NoSuchJobError, UnpickleError)
from .job import Job, JobStatus
from .utils import backend_class, import_attribute, utcnow, parse_timeout


def compact(lst):
    return [item for item in lst if item is not None]


@total_ordering
class Queue(object):
    job_class = Job
    DEFAULT_TIMEOUT = 180  # Default timeout seconds.
    redis_queue_namespace_prefix = 'rq:queue:'
    redis_queues_keys = 'rq:queues'

    @classmethod
    def all(cls, connection=None, job_class=None):
        """Returns an iterable of all Queues.
        """
        connection = resolve_connection(connection)

        def to_queue(queue_key):
            return cls.from_queue_key(as_text(queue_key),
                                      connection=connection,
                                      job_class=job_class)
        return [to_queue(rq_key)
                for rq_key in connection.smembers(cls.redis_queues_keys)
                if rq_key]

    @classmethod
    def from_queue_key(cls, queue_key, connection=None, job_class=None):
        """Returns a Queue instance, based on the naming conventions for naming
        the internal Redis keys.  Can be used to reverse-lookup Queues by their
        Redis keys.
        """
        prefix = cls.redis_queue_namespace_prefix
        if not queue_key.startswith(prefix):
            raise ValueError('Not a valid RQ queue key: {0}'.format(queue_key))
        name = queue_key[len(prefix):]
        return cls(name, connection=connection, job_class=job_class)

    def __init__(self, name='default', default_timeout=None, connection=None,
                 is_async=True, job_class=None, **kwargs):
        self.connection = resolve_connection(connection)
        prefix = self.redis_queue_namespace_prefix
        self.name = name
        self._key = '{0}{1}'.format(prefix, name)
        self._default_timeout = parse_timeout(default_timeout)
        self._is_async = is_async

        if 'async' in kwargs:
            self._is_async = kwargs['async']
            warnings.warn('The `async` keyword is deprecated. Use `is_async` instead', DeprecationWarning)

        # override class attribute job_class if one was passed
        if job_class is not None:
            if isinstance(job_class, string_types):
                job_class = import_attribute(job_class)
            self.job_class = job_class

    def __len__(self):
        return self.count

    def __nonzero__(self):
        return True

    def __bool__(self):
        return True

    def __iter__(self):
        yield self

    @property
    def key(self):
        """Returns the Redis key for this Queue."""
        return self._key

    def empty(self):
        """Removes all messages on the queue."""
        script = """
            local prefix = "{0}"
            local q = KEYS[1]
            local count = 0
            while true do
                local job_id = redis.call("lpop", q)
                if job_id == false then
                    break
                end

                -- Delete the relevant keys
                redis.call("del", prefix..job_id)
                redis.call("del", prefix..job_id..":dependents")
                count = count + 1
            end
            return count
        """.format(self.job_class.redis_job_namespace_prefix).encode("utf-8")
        script = self.connection.register_script(script)
        return script(keys=[self.key])

    def delete(self, delete_jobs=True):
        """Deletes the queue. If delete_jobs is true it removes all the associated messages on the queue first."""
        if delete_jobs:
            self.empty()

        with self.connection.pipeline() as pipeline:
            pipeline.srem(self.redis_queues_keys, self._key)
            pipeline.delete(self._key)
            pipeline.execute()

    def is_empty(self):
        """Returns whether the current queue is empty."""
        return self.count == 0

    @property
    def is_async(self):
        """Returns whether the current queue is async."""
        return bool(self._is_async)

    def fetch_job(self, job_id):
        try:
            job = self.job_class.fetch(job_id, connection=self.connection)
        except NoSuchJobError:
            self.remove(job_id)
        else:
            if job.origin == self.name:
                return job

    def get_job_ids(self, offset=0, length=-1):
        """Returns a slice of job IDs in the queue."""
        start = offset
        if length >= 0:
            end = offset + (length - 1)
        else:
            end = length
        return [as_text(job_id) for job_id in
                self.connection.lrange(self.key, start, end)]

    def get_jobs(self, offset=0, length=-1):
        """Returns a slice of jobs in the queue."""
        job_ids = self.get_job_ids(offset, length)
        return compact([self.fetch_job(job_id) for job_id in job_ids])

    @property
    def job_ids(self):
        """Returns a list of all job IDS in the queue."""
        return self.get_job_ids()

    @property
    def jobs(self):
        """Returns a list of all (valid) jobs in the queue."""
        return self.get_jobs()

    @property
    def count(self):
        """Returns a count of all messages in the queue."""
        return self.connection.llen(self.key)

    @property
    def failed_job_registry(self):
        """Returns this queue's FailedJobRegistry."""
        from rq.registry import FailedJobRegistry
        return FailedJobRegistry(queue=self)

    def remove(self, job_or_id, pipeline=None):
        """Removes Job from queue, accepts either a Job instance or ID."""
        job_id = job_or_id.id if isinstance(job_or_id, self.job_class) else job_or_id

        if pipeline is not None:
            pipeline.lrem(self.key, 1, job_id)
            return

        return self.connection.lrem(self.key, 1, job_id)

    def compact(self):
        """Removes all "dead" jobs from the queue by cycling through it, while
        guaranteeing FIFO semantics.
        """
        COMPACT_QUEUE = '{0}_compact:{1}'.format(
            self.redis_queue_namespace_prefix, uuid.uuid4())  # noqa

        self.connection.rename(self.key, COMPACT_QUEUE)
        while True:
            job_id = as_text(self.connection.lpop(COMPACT_QUEUE))
            if job_id is None:
                break
            if self.job_class.exists(job_id, self.connection):
                self.connection.rpush(self.key, job_id)

    def push_job_id(self, job_id, pipeline=None, at_front=False):
        """Pushes a job ID on the corresponding Redis queue.
        'at_front' allows you to push the job onto the front instead of the back of the queue"""
        connection = pipeline if pipeline is not None else self.connection
        if at_front:
            connection.lpush(self.key, job_id)
        else:
            connection.rpush(self.key, job_id)

    def enqueue_call(self, func, args=None, kwargs=None, timeout=None,
                     result_ttl=None, ttl=None, failure_ttl=None,
                     description=None, depends_on=None, job_id=None,
                     at_front=False, meta=None):
        """Creates a job to represent the delayed function call and enqueues
        it.

        It is much like `.enqueue()`, except that it takes the function's args
        and kwargs as explicit arguments.  Any kwargs passed to this function
        contain options for RQ itself.
        """
        timeout = parse_timeout(timeout) or self._default_timeout
        result_ttl = parse_timeout(result_ttl)
        failure_ttl = parse_timeout(failure_ttl)
        ttl = parse_timeout(ttl)

        job = self.job_class.create(
            func, args=args, kwargs=kwargs, connection=self.connection,
            result_ttl=result_ttl, ttl=ttl, failure_ttl=failure_ttl,
            status=JobStatus.QUEUED, description=description,
            depends_on=depends_on, timeout=timeout, id=job_id,
            origin=self.name, meta=meta)

        # If job depends on an unfinished job, register itself on it's
        # parent's dependents instead of enqueueing it.
        # If WatchError is raised in the process, that means something else is
        # modifying the dependency. In this case we simply retry
        if depends_on is not None:
            if not isinstance(depends_on, self.job_class):
                depends_on = self.job_class(id=depends_on,
                                            connection=self.connection)
            with self.connection.pipeline() as pipe:
                while True:
                    try:
                        pipe.watch(depends_on.key)

                        # If the dependency does not exist, raise an
                        # exception to avoid creating an orphaned job.
                        if not self.job_class.exists(depends_on.id,
                                                     self.connection):
                            raise InvalidJobDependency('Job {0} does not exist'.format(depends_on.id))

                        if depends_on.get_status() != JobStatus.FINISHED:
                            pipe.multi()
                            job.set_status(JobStatus.DEFERRED)
                            job.register_dependency(pipeline=pipe)
                            job.save(pipeline=pipe)
                            job.cleanup(ttl=job.ttl, pipeline=pipe)
                            pipe.execute()
                            return job
                        break
                    except WatchError:
                        continue

        job = self.enqueue_job(job, at_front=at_front)

        return job

    def run_job(self, job):
        job.perform()
        job.set_status(JobStatus.FINISHED)
        job.save(include_meta=False)
        job.cleanup(DEFAULT_RESULT_TTL)
        return job

    def enqueue(self, f, *args, **kwargs):
        """Creates a job to represent the delayed function call and enqueues
        it.

        Expects the function to call, along with the arguments and keyword
        arguments.

        The function argument `f` may be any of the following:

        * A reference to a function
        * A reference to an object's instance method
        * A string, representing the location of a function (must be
          meaningful to the import context of the workers)
        """
        if not isinstance(f, string_types) and f.__module__ == '__main__':
            raise ValueError('Functions from the __main__ module cannot be processed '
                             'by workers')

        # Detect explicit invocations, i.e. of the form:
        #     q.enqueue(foo, args=(1, 2), kwargs={'a': 1}, timeout=30)
        timeout = kwargs.pop('job_timeout', None)
        if timeout is None:
            timeout = kwargs.pop('timeout', None)
            if timeout:
                warnings.warn('The `timeout` keyword is deprecated. Use `job_timeout` instead', DeprecationWarning)

        description = kwargs.pop('description', None)
        result_ttl = kwargs.pop('result_ttl', None)
        ttl = kwargs.pop('ttl', None)
        failure_ttl = kwargs.pop('failure_ttl', None)
        depends_on = kwargs.pop('depends_on', None)
        job_id = kwargs.pop('job_id', None)
        at_front = kwargs.pop('at_front', False)
        meta = kwargs.pop('meta', None)

        if 'args' in kwargs or 'kwargs' in kwargs:
            assert args == (), 'Extra positional arguments cannot be used when using explicit args and kwargs'  # noqa
            args = kwargs.pop('args', None)
            kwargs = kwargs.pop('kwargs', None)

        return self.enqueue_call(
            func=f, args=args, kwargs=kwargs, timeout=timeout,
            result_ttl=result_ttl, ttl=ttl, failure_ttl=failure_ttl,
            description=description, depends_on=depends_on, job_id=job_id,
            at_front=at_front, meta=meta
        )

    def enqueue_job(self, job, pipeline=None, at_front=False):
        """Enqueues a job for delayed execution.

        If Queue is instantiated with is_async=False, job is executed immediately.
        """
        pipe = pipeline if pipeline is not None else self.connection.pipeline()

        # Add Queue key set
        pipe.sadd(self.redis_queues_keys, self.key)
        job.set_status(JobStatus.QUEUED, pipeline=pipe)

        job.origin = self.name
        job.enqueued_at = utcnow()

        if job.timeout is None:
            job.timeout = self.DEFAULT_TIMEOUT
        job.save(pipeline=pipe)
        job.cleanup(ttl=job.ttl, pipeline=pipe)

        if self._is_async:
            self.push_job_id(job.id, pipeline=pipe, at_front=at_front)

        if pipeline is None:
            pipe.execute()

        if not self._is_async:
            job = self.run_job(job)

        return job

    def enqueue_dependents(self, job, pipeline=None):
        """Enqueues all jobs in the given job's dependents set and clears it.

        When called without a pipeline, this method uses WATCH/MULTI/EXEC.
        If you pass a pipeline, only MULTI is called. The rest is up to the
        caller.
        """
        from .registry import DeferredJobRegistry

        pipe = pipeline if pipeline is not None else self.connection.pipeline()
        dependents_key = job.dependents_key

        while True:
            try:
                # if a pipeline is passed, the caller is responsible for calling WATCH
                # to ensure all jobs are enqueued
                if pipeline is None:
                    pipe.watch(dependents_key)

                dependent_jobs = [self.job_class.fetch(as_text(job_id), connection=self.connection)
                                  for job_id in pipe.smembers(dependents_key)]

                pipe.multi()

                for dependent in dependent_jobs:
                    registry = DeferredJobRegistry(dependent.origin,
                                                   self.connection,
                                                   job_class=self.job_class)
                    registry.remove(dependent, pipeline=pipe)
                    if dependent.origin == self.name:
                        self.enqueue_job(dependent, pipeline=pipe)
                    else:
                        queue = Queue(name=dependent.origin, connection=self.connection)
                        queue.enqueue_job(dependent, pipeline=pipe)

                pipe.delete(dependents_key)

                if pipeline is None:
                    pipe.execute()

                break
            except WatchError:
                if pipeline is None:
                    continue
                else:
                    # if the pipeline comes from the caller, we re-raise the
                    # exception as it it the responsibility of the caller to
                    # handle it
                    raise

    def pop_job_id(self):
        """Pops a given job ID from this Redis queue."""
        return as_text(self.connection.lpop(self.key))

    @classmethod
    def lpop(cls, queue_keys, timeout, connection=None):
        """Helper method.  Intermediate method to abstract away from some
        Redis API details, where LPOP accepts only a single key, whereas BLPOP
        accepts multiple.  So if we want the non-blocking LPOP, we need to
        iterate over all queues, do individual LPOPs, and return the result.

        Until Redis receives a specific method for this, we'll have to wrap it
        this way.

        The timeout parameter is interpreted as follows:
            None - non-blocking (return immediately)
             > 0 - maximum number of seconds to block
        """
        connection = resolve_connection(connection)
        if timeout is not None:  # blocking variant
            if timeout == 0:
                raise ValueError('RQ does not support indefinite timeouts. Please pick a timeout value > 0')
            result = connection.blpop(queue_keys, timeout)
            if result is None:
                raise DequeueTimeout(timeout, queue_keys)
            queue_key, job_id = result
            return queue_key, job_id
        else:  # non-blocking variant
            for queue_key in queue_keys:
                blob = connection.lpop(queue_key)
                if blob is not None:
                    return queue_key, blob
            return None

    def dequeue(self):
        """Dequeues the front-most job from this queue.

        Returns a job_class instance, which can be executed or inspected.
        """
        while True:
            job_id = self.pop_job_id()
            if job_id is None:
                return None
            try:
                job = self.job_class.fetch(job_id, connection=self.connection)
            except NoSuchJobError as e:
                # Silently pass on jobs that don't exist (anymore),
                continue
            except UnpickleError as e:
                # Attach queue information on the exception for improved error
                # reporting
                e.job_id = job_id
                e.queue = self
                raise e
            return job

    @classmethod
    def dequeue_any(cls, queues, timeout, connection=None, job_class=None):
        """Class method returning the job_class instance at the front of the given
        set of Queues, where the order of the queues is important.

        When all of the Queues are empty, depending on the `timeout` argument,
        either blocks execution of this function for the duration of the
        timeout or until new messages arrive on any of the queues, or returns
        None.

        See the documentation of cls.lpop for the interpretation of timeout.
        """
        job_class = backend_class(cls, 'job_class', override=job_class)

        while True:
            queue_keys = [q.key for q in queues]
            result = cls.lpop(queue_keys, timeout, connection=connection)
            if result is None:
                return None
            queue_key, job_id = map(as_text, result)
            queue = cls.from_queue_key(queue_key,
                                       connection=connection,
                                       job_class=job_class)
            try:
                job = job_class.fetch(job_id, connection=connection)
            except NoSuchJobError:
                # Silently pass on jobs that don't exist (anymore),
                # and continue in the look
                continue
            except UnpickleError as e:
                # Attach queue information on the exception for improved error
                # reporting
                e.job_id = job_id
                e.queue = queue
                raise e
            return job, queue
        return None, None

    # Total ordering defition (the rest of the required Python methods are
    # auto-generated by the @total_ordering decorator)
    def __eq__(self, other):  # noqa
        if not isinstance(other, Queue):
            raise TypeError('Cannot compare queues to other objects')
        return self.name == other.name

    def __lt__(self, other):
        if not isinstance(other, Queue):
            raise TypeError('Cannot compare queues to other objects')
        return self.name < other.name

    def __hash__(self):  # pragma: no cover
        return hash(self.name)

    def __repr__(self):  # noqa  # pragma: no cover
        return '{0}({1!r})'.format(self.__class__.__name__, self.name)

    def __str__(self):
<<<<<<< HEAD
        return '<{0} {1}>'.format(self.__class__.__name__, self.name)
=======
        return '<{0} {1}>'.format(self.__class__.__name__, self.name)


class FailedQueue(Queue):
    def __init__(self, connection=None, job_class=None):
        super(FailedQueue, self).__init__(JobStatus.FAILED,
                                          connection=connection,
                                          job_class=job_class)

    def quarantine(self, job, exc_info):
        """Puts the given Job in quarantine (i.e. put it on the failed
        queue).
        """

        with self.connection.pipeline() as pipeline:
            # Add Queue key set
            self.connection.sadd(self.redis_queues_keys, self.key)

            job.exc_info = exc_info
            job.save(pipeline=pipeline, include_meta=False)
            job.cleanup(ttl=-1, pipeline=pipeline)  # failed job won't expire

            self.push_job_id(str(job.id), pipeline=pipeline)
            pipeline.execute()

        return job

    def requeue(self, job_id):
        """Requeues the job with the given job ID."""
        try:
            job = self.job_class.fetch(job_id, connection=self.connection)
        except NoSuchJobError:
            # Silently ignore/remove this job and return (i.e. do nothing)
            self.remove(job_id)
            return

        # Delete it from the failed queue (raise an error if that failed)
        if self.remove(job) == 0:
            raise InvalidJobOperationError('Cannot requeue non-failed jobs')

        job.set_status(JobStatus.QUEUED)
        job.exc_info = None
        queue = Queue(job.origin,
                      connection=self.connection,
                      job_class=self.job_class)
        return queue.enqueue_job(job)
>>>>>>> ada2ad03
<|MERGE_RESOLUTION|>--- conflicted
+++ resolved
@@ -514,53 +514,4 @@
         return '{0}({1!r})'.format(self.__class__.__name__, self.name)
 
     def __str__(self):
-<<<<<<< HEAD
-        return '<{0} {1}>'.format(self.__class__.__name__, self.name)
-=======
-        return '<{0} {1}>'.format(self.__class__.__name__, self.name)
-
-
-class FailedQueue(Queue):
-    def __init__(self, connection=None, job_class=None):
-        super(FailedQueue, self).__init__(JobStatus.FAILED,
-                                          connection=connection,
-                                          job_class=job_class)
-
-    def quarantine(self, job, exc_info):
-        """Puts the given Job in quarantine (i.e. put it on the failed
-        queue).
-        """
-
-        with self.connection.pipeline() as pipeline:
-            # Add Queue key set
-            self.connection.sadd(self.redis_queues_keys, self.key)
-
-            job.exc_info = exc_info
-            job.save(pipeline=pipeline, include_meta=False)
-            job.cleanup(ttl=-1, pipeline=pipeline)  # failed job won't expire
-
-            self.push_job_id(str(job.id), pipeline=pipeline)
-            pipeline.execute()
-
-        return job
-
-    def requeue(self, job_id):
-        """Requeues the job with the given job ID."""
-        try:
-            job = self.job_class.fetch(job_id, connection=self.connection)
-        except NoSuchJobError:
-            # Silently ignore/remove this job and return (i.e. do nothing)
-            self.remove(job_id)
-            return
-
-        # Delete it from the failed queue (raise an error if that failed)
-        if self.remove(job) == 0:
-            raise InvalidJobOperationError('Cannot requeue non-failed jobs')
-
-        job.set_status(JobStatus.QUEUED)
-        job.exc_info = None
-        queue = Queue(job.origin,
-                      connection=self.connection,
-                      job_class=self.job_class)
-        return queue.enqueue_job(job)
->>>>>>> ada2ad03
+        return '<{0} {1}>'.format(self.__class__.__name__, self.name)