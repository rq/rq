--- conflicted
+++ resolved
@@ -130,12 +130,7 @@
     def get_redis_server_version(self):
         """Return Redis server version of connection"""
         if not self.redis_server_version:
-<<<<<<< HEAD
-            self.redis_server_version = StrictVersion(self.connection.info("server")["redis_version"])
-
-=======
             self.redis_server_version = get_version(self.connection)
->>>>>>> 55dce19a
         return self.redis_server_version
 
     @property
@@ -580,7 +575,6 @@
     def enqueue_at(self, datetime, f, *args, **kwargs):
         """Schedules a job to be enqueued at specified time"""
 
-<<<<<<< HEAD
         (
             f,
             timeout,
@@ -609,15 +603,8 @@
             depends_on=depends_on,
             job_id=job_id,
             meta=meta,
+            retry=retry,
         )
-=======
-        (f, timeout, description, result_ttl, ttl, failure_ttl,
-         depends_on, job_id, at_front, meta, retry, args, kwargs) = Queue.parse_args(f, *args, **kwargs)
-        job = self.create_job(f, status=JobStatus.SCHEDULED, args=args, kwargs=kwargs,
-                              timeout=timeout, result_ttl=result_ttl, ttl=ttl,
-                              failure_ttl=failure_ttl, description=description,
-                              depends_on=depends_on, job_id=job_id, meta=meta, retry=retry)
->>>>>>> 55dce19a
 
         return self.schedule_job(job, datetime)
 
