--- conflicted
+++ resolved
@@ -1,11 +1,8 @@
-<<<<<<< HEAD
-=======
 ### 0.7.0
 
 - ...
 
 
->>>>>>> 11f98338
 ### 0.6.0
 
 - Jobs that depend on job with result_ttl == 0 are now properly enqueued.
