<<<<<<< HEAD
### RQ 2.0 (unreleased)

New Features:
* Support for multiple job executions. A job can now properly manage multiple executions running simultaneously, allowing future support for long running scheduled jobs.

Breaking Changes:
* Dropped support for Redis server < 4
* `RoundRobinWorker` and `RandomWorker` are deprecated. Use  `--dequeue-strategy <round-robin/random>` instead.
* `Job.__init__` requires both `id` and `connection` to be passed in.
* `Job.exists()` requires `connection` argument to be passed in.
* `Queue.all()` requires `connection` argument.
* `@job` decorator now requires `connection` argument.
=======
### RQ 1.16.2 (2024-05-01)
* Fixed a bug that may cause jobs from intermediate queue to be moved to FailedJobRegistry. Thanks @selwin!
>>>>>>> 0e15b2a9

### RQ 1.16.1 (2024-03-09)
* Added `worker_pool.get_worker_process()` to make `WorkerPool` easier to extend. Thanks @selwin!

### RQ 1.16 (2024-02-24)
* Added a way for jobs to wait for latest result `job.latest_result(timeout=60)`. Thanks @ajnisbet!
* Fixed an issue where `stopped_callback` is not respected when job is enqueued via `enqueue_many()`. Thanks @eswolinsky3241!
* `worker-pool` no longer ignores `--quiet`. Thanks @Mindiell!
* Added compatibility with AWS Serverless Redis. Thanks @peter-gy!
* `worker-pool` now starts with scheduler. Thanks @chromium7!

### RQ 1.15.1 (2023-06-20)
* Fixed a bug that may cause a crash when cleaning intermediate queue. Thanks @selwin!
* Fixed a bug that may cause canceled jobs to still run dependent jobs. Thanks @fredsod!

### RQ 1.15 (2023-05-24)
* Added `Callback(on_stopped='my_callback)`. Thanks @eswolinsky3241!
* `Callback` now accepts dotted path to function as input. Thanks @rishabh-ranjan!
* `queue.enqueue_many()` now supports job dependencies. Thanks @eswolinsky3241!
* `rq worker` CLI script now configures logging based on `DICT_CONFIG` key present in config file. Thanks @juur!
* Whenever possible, `Worker` now uses `lmove()` to implement [reliable queue pattern](https://redis.io/commands/lmove/). Thanks @selwin!
* Require `redis>=4.0.0`
* `Scheduler` should only release locks that it successfully acquires. Thanks @xzander!
* Fixes crashes that may happen by changes to `as_text()` function in v1.14. Thanks @tchapi!
* Various linting, CI and code quality improvements. Thanks @robhudson!

### RQ 1.14.1 (2023-05-05)
* Fixes a crash that happens if Redis connection uses SSL. Thanks @tchapi!
* Fixes a crash if `job.meta()` is loaded using the wrong serializer. Thanks @gabriels1234!

### RQ 1.14.0 (2023-05-01)
* Added `WorkerPool` (beta) that manages multiple workers in a single CLI. Thanks @selwin!
* Added a new `Callback` class that allows more flexibility in declaring job callbacks. Thanks @ronlut!
* Fixed a regression where jobs with unserializable return value crashes RQ. Thanks @tchapi!
* Added `--dequeue-strategy` option to RQ's CLI. Thanks @ccrvlh!
* Added `--max-idle-time` option to RQ's worker CLI. Thanks @ronlut!
* Added `--maintenance-interval` option to RQ's worker CLI. Thanks @ronlut!
* Fixed RQ usage in Windows as well as various other refactorings. Thanks @ccrvlh!
* Show more info on `rq info` CLI command. Thanks @iggeehu!
* `queue.enqueue_jobs()` now properly account for job dependencies. Thanks @sim6!
* `TimerDeathPenalty` now properly handles negative/infinite timeout. Thanks @marqueurs404!

### RQ 1.13.0 (2023-02-19)
* Added `work_horse_killed_handler` argument to `Worker`. Thanks @ronlut!
* Fixed an issue where results aren't properly persisted on synchronous jobs. Thanks @selwin!
* Fixed a bug where job results are not properly persisted when `result_ttl` is `-1`. Thanks @sim6!
* Various documentation and logging fixes. Thanks @lowercase00!
* Improve Redis connection reliability. Thanks @lowercase00!
* Scheduler reliability improvements. Thanks @OlegZv and @lowercase00!
* Fixed a bug where `dequeue_timeout` ignores `worker_ttl`. Thanks @ronlut!
* Use `job.return_value()` instead of `job.result` when processing callbacks. Thanks @selwin!
* Various internal refactorings to make `Worker` code more easily extendable. Thanks @lowercase00!
* RQ's source code is now black formatted. Thanks @aparcar!

### RQ 1.12.0 (2023-01-15)
* RQ now stores multiple job execution results. This feature is only available on Redis >= 5.0 Redis Streams. Please refer to [the docs](https://python-rq.org/docs/results/) for more info. Thanks @selwin!
* Improve performance when enqueueing many jobs at once. Thanks @rggjan!
* Redis server version is now cached in connection object. Thanks @odarbelaeze!
* Properly handle `at_front` argument when jobs are scheduled. Thanks @gabriels1234!
* Add type hints to RQ's code base. Thanks @lowercase00!
* Fixed a bug where exceptions are logged twice. Thanks @selwin!
* Don't delete `job.worker_name` after job is finished. Thanks @eswolinsky3241!

### RQ 1.11.1 (2022-09-25)
* `queue.enqueue_many()` now supports `on_success` and on `on_failure` arguments. Thanks @y4n9squared!
* You can now pass `enqueue_at_front` to `Dependency()` objects to put dependent jobs at the front when they are enqueued. Thanks @jtfidje!
* Fixed a bug where workers may wrongly acquire scheduler locks. Thanks @milesjwinter!
* Jobs should not be enqueued if any one of it's dependencies is canceled. Thanks @selwin!
* Fixed a bug when handling jobs that have been stopped. Thanks @ronlut!
* Fixed a bug in handling Redis connections that don't allow `SETNAME` command. Thanks @yilmaz-burak!

### RQ 1.11 (2022-07-31)
* This will be the last RQ version that supports Python 3.5.
* Allow jobs to be enqueued even when their dependencies fail via `Dependency(allow_failure=True)`. Thanks @mattchan-tencent, @caffeinatedMike and @selwin!
* When stopped jobs are deleted, they should also be removed from FailedJobRegistry. Thanks @selwin!
* `job.requeue()` now supports `at_front()` argument. Thanks @buroa!
* Added ssl support for sentinel connections. Thanks @nevious!
* `SimpleWorker` now works better on Windows. Thanks @caffeinatedMike!
* Added `on_failure` and `on_success` arguments to @job decorator. Thanks @nepta1998!
* Fixed a bug in dependency handling. Thanks @th3hamm0r!
* Minor fixes and optimizations by @xavfernandez, @olaure, @kusaku.

### RQ 1.10.1 (2021-12-07)
* **BACKWARDS INCOMPATIBLE**: synchronous execution of jobs now correctly mimics async job execution. Exception is no longer raised when a job fails, job status will now be correctly set to `FAILED` and failure callbacks are now properly called when job is run synchronously. Thanks @ericman93!
* Fixes a bug that could cause job keys to be left over when `result_ttl=0`. Thanks @selwin!
* Allow `ssl_cert_reqs` argument to be passed to Redis. Thanks @mgcdanny!
* Better compatibility with Python 3.10. Thanks @rpkak!
* `job.cancel()` should also remove itself from registries. Thanks @joshcoden!
* Pubsub threads are now launched in `daemon` mode. Thanks @mik3y!

### RQ 1.10.0 (2021-09-09)
* You can now enqueue jobs from CLI. Docs [here](https://python-rq.org/docs/#cli-enqueueing). Thanks @rpkak!
* Added a new `CanceledJobRegistry` to keep track of canceled jobs. Thanks @selwin!
* Added custom serializer support to various places in RQ. Thanks @joshcoden!
* `cancel_job(job_id, enqueue_dependents=True)` allows you to cancel a job while enqueueing its dependents. Thanks @joshcoden!
* Added `job.get_meta()` to fetch fresh meta value directly from Redis. Thanks @aparcar!
* Fixes a race condition that could cause jobs to be incorrectly added to FailedJobRegistry. Thanks @selwin!
* Requeueing a job now clears `job.exc_info`. Thanks @selwin!
* Repo infrastructure improvements by @rpkak.
* Other minor fixes by @cesarferradas and @bbayles.

### RQ 1.9.0 (2021-06-30)
* Added success and failure callbacks. You can now do `queue.enqueue(foo, on_success=do_this, on_failure=do_that)`. Thanks @selwin!
* Added `queue.enqueue_many()` to enqueue many jobs in one go. Thanks @joshcoden!
* Various improvements to CLI commands. Thanks @rpkak!
* Minor logging improvements. Thanks @clavigne and @natbusa!

### RQ 1.8.1 (2021-05-17)
* Jobs that fail due to hard shutdowns are now retried. Thanks @selwin!
* `Scheduler` now works with custom serializers. Thanks @alella!
* Added support for click 8.0. Thanks @rpkak!
* Enqueueing static methods are now supported. Thanks @pwws!
* Job exceptions no longer get printed twice. Thanks @petrem!

### RQ 1.8.0 (2021-03-31)
* You can now declare multiple job dependencies. Thanks @skieffer and @thomasmatecki for laying the groundwork for multi dependency support in RQ.
* Added `RoundRobinWorker` and `RandomWorker` classes to control how jobs are dequeued from multiple queues. Thanks @bielcardona!
* Added `--serializer` option to `rq worker` CLI. Thanks @f0cker!
* Added support for running asyncio tasks. Thanks @MyrikLD!
* Added a new `STOPPED` job status so that you can differentiate between failed and manually stopped jobs. Thanks @dralley!
* Fixed a serialization bug when used with job dependency feature. Thanks @jtfidje!
* `clean_worker_registry()` now works in batches of 1,000 jobs to prevent modifying too many keys at once. Thanks @AxeOfMen and @TheSneak!
* Workers will now wait and try to reconnect in case of Redis connection errors. Thanks @Asrst!

### RQ 1.7.0 (2020-11-29)
* Added `job.worker_name` attribute that tells you which worker is executing a job. Thanks @selwin!
* Added `send_stop_job_command()` that tells a worker to stop executing a job. Thanks @selwin!
* Added `JSONSerializer` as an alternative to the default `pickle` based serializer. Thanks @JackBoreczky!
* Fixes `RQScheduler` running on Redis with `ssl=True`. Thanks @BobReid!

### RQ 1.6.1 (2020-11-08)
* Worker now properly releases scheduler lock when run in burst mode. Thanks @selwin!

### RQ 1.6.0 (2020-11-08)
* Workers now listen to external commands via pubsub. The first two features taking advantage of this infrastructure are `send_shutdown_command()` and `send_kill_horse_command()`. Thanks @selwin!
* Added `job.last_heartbeat` property that's periodically updated when job is running. Thanks @theambient!
* Now horses are killed by their parent group. This helps in cleanly killing all related processes if job uses multiprocessing. Thanks @theambient!
* Fixed scheduler usage with Redis connections that uses custom parser classes. Thanks @selwin!
* Scheduler now enqueue jobs in batches to prevent lock timeouts. Thanks @nikkonrom!
* Scheduler now follows RQ worker's logging configuration. Thanks @christopher-dG!

### RQ 1.5.2 (2020-09-10)
* Scheduler now uses the class of connection that's used. Thanks @pacahon!
* Fixes a bug that puts retried jobs in `FailedJobRegistry`. Thanks @selwin!
* Fixed a deprecated import. Thanks @elmaghallawy!

### RQ 1.5.1 (2020-08-21)
* Fixes for Redis server version parsing. Thanks @selwin!
* Retries can now be set through @job decorator. Thanks @nerok!
* Log messages below logging.ERROR is now sent to stdout. Thanks @selwin!
* Better logger name for RQScheduler. Thanks @atainter!
* Better handling of exceptions thrown by horses. Thanks @theambient!

### RQ 1.5.0 (2020-07-26)
* Failed jobs can now be retried. Thanks @selwin!
* Fixed scheduler on Python > 3.8.0. Thanks @selwin!
* RQ is now aware of which version of Redis server it's running on. Thanks @aparcar!
* RQ now uses `hset()` on redis-py >= 3.5.0. Thanks @aparcar!
* Fix incorrect worker timeout calculation in SimpleWorker.execute_job(). Thanks @davidmurray!
* Make horse handling logic more robust. Thanks @wevsty!

### RQ 1.4.3 (2020-06-28)
* Added `job.get_position()` and `queue.get_job_position()`. Thanks @aparcar!
* Longer TTLs for worker keys to prevent them from expiring inside the worker lifecycle. Thanks @selwin!
* Long job args/kwargs are now truncated during logging. Thanks @JhonnyBn!
* `job.requeue()` now returns the modified job. Thanks @ericatkin!

### RQ 1.4.2 (2020-05-26)
* Reverted changes to `hmset` command which causes workers on Redis server < 4 to crash. Thanks @selwin!
* Merged in more groundwork to enable jobs with multiple dependencies. Thanks @thomasmatecki!

### RQ 1.4.1 (2020-05-16)
* Default serializer now uses `pickle.HIGHEST_PROTOCOL` for backward compatibility reasons. Thanks @bbayles!
* Avoid deprecation warnings on redis-py >= 3.5.0. Thanks @bbayles!

### RQ 1.4.0 (2020-05-13)
* Custom serializer is now supported. Thanks @solababs!
* `delay()` now accepts `job_id` argument. Thanks @grayshirt!
* Fixed a bug that may cause early termination of scheduled or requeued jobs. Thanks @rmartin48!
* When a job is scheduled, always add queue name to a set containing active RQ queue names. Thanks @mdawar!
* Added `--sentry-ca-certs` and `--sentry-debug` parameters to `rq worker` CLI. Thanks @kichawa!
* Jobs cleaned up by `StartedJobRegistry` are given an exception info. Thanks @selwin!
* Python 2.7 is no longer supported. Thanks @selwin!

### RQ 1.3.0 (2020-03-09)
* Support for infinite job timeout. Thanks @theY4Kman!
* Added `__main__` file so you can now do `python -m rq.cli`. Thanks @bbayles!
* Fixes an issue that may cause zombie processes. Thanks @wevsty!
* `job_id` is now passed to logger during failed jobs. Thanks @smaccona!
* `queue.enqueue_at()` and `queue.enqueue_in()` now supports explicit `args` and `kwargs` function invocation. Thanks @selwin!

### RQ 1.2.2 (2020-01-31)
* `Job.fetch()` now properly handles unpickleable return values. Thanks @selwin!

### RQ 1.2.1 (2020-01-31)
* `enqueue_at()` and `enqueue_in()` now sets job status to `scheduled`. Thanks @coolhacker170597!
* Failed jobs data are now automatically expired by Redis. Thanks @selwin!
* Fixes `RQScheduler` logging configuration. Thanks @FlorianPerucki!

### RQ 1.2.0 (2020-01-04)
* This release also contains an alpha version of RQ's builtin job scheduling mechanism. Thanks @selwin!
* Various internal API changes in preparation to support multiple job dependencies. Thanks @thomasmatecki!
* `--verbose` or `--quiet` CLI arguments should override `--logging-level`. Thanks @zyt312074545!
* Fixes a bug in `rq info` where it doesn't show workers for empty queues. Thanks @zyt312074545!
* Fixed `queue.enqueue_dependents()` on custom `Queue` classes. Thanks @van-ess0!
* `RQ` and Python versions are now stored in job metadata. Thanks @eoranged!
* Added `failure_ttl` argument to job decorator. Thanks @pax0r!

### RQ 1.1.0 (2019-07-20)

- Added `max_jobs` to `Worker.work` and `--max-jobs` to `rq worker` CLI. Thanks @perobertson!
- Passing `--disable-job-desc-logging` to `rq worker` now does what it's supposed to do. Thanks @janierdavila!
- `StartedJobRegistry` now properly handles jobs with infinite timeout. Thanks @macintoshpie!
- `rq info` CLI command now cleans up registries when it first runs. Thanks @selwin!
- Replaced the use of `procname` with `setproctitle`. Thanks @j178!


### 1.0 (2019-04-06)
Backward incompatible changes:

- `job.status` has been removed. Use `job.get_status()` and `job.set_status()` instead. Thanks @selwin!

- `FailedQueue` has been replaced with `FailedJobRegistry`:
  * `get_failed_queue()` function has been removed. Please use `FailedJobRegistry(queue=queue)` instead.
  * `move_to_failed_queue()` has been removed.
  * RQ now provides a mechanism to automatically cleanup failed jobs. By default, failed jobs are kept for 1 year.
  * Thanks @selwin!

- RQ's custom job exception handling mechanism has also changed slightly:
  * RQ's default exception handling mechanism (moving jobs to `FailedJobRegistry`) can be disabled by doing `Worker(disable_default_exception_handler=True)`.
  * Custom exception handlers are no longer executed in reverse order.
  * Thanks @selwin!

- `Worker` names are now randomized. Thanks @selwin!

- `timeout` argument on `queue.enqueue()` has been deprecated in favor of `job_timeout`. Thanks @selwin!

- Sentry integration has been reworked:
  * RQ now uses the new [sentry-sdk](https://pypi.org/project/sentry-sdk/) in place of the deprecated [Raven](https://pypi.org/project/raven/) library
  * RQ will look for the more explicit `RQ_SENTRY_DSN` environment variable instead of `SENTRY_DSN` before instantiating Sentry integration
  * Thanks @selwin!

- Fixed `Worker.total_working_time` accounting bug. Thanks @selwin!


### 0.13.0 (2018-12-11)
- Compatibility with Redis 3.0. Thanks @dash-rai!
- Added `job_timeout` argument to `queue.enqueue()`. This argument will eventually replace `timeout` argument. Thanks @selwin!
- Added `job_id` argument to `BaseDeathPenalty` class. Thanks @loopbio!
- Fixed a bug which causes long running jobs to timeout under `SimpleWorker`. Thanks @selwin!
- You can now override worker's name from config file. Thanks @houqp!
- Horses will now return exit code 1 if they don't terminate properly (e.g when Redis connection is lost). Thanks @selwin!
- Added `date_format` and `log_format` arguments to `Worker` and `rq worker` CLI. Thanks @shikharsg!


### 0.12.0 (2018-07-14)
- Added support for Python 3.7. Since `async` is a keyword in Python 3.7,
`Queue(async=False)` has been changed to `Queue(is_async=False)`. The `async`
keyword argument will still work, but raises a `DeprecationWarning`. Thanks @dchevell!


### 0.11.0 (2018-06-01)
- `Worker` now periodically sends heartbeats and checks whether child process is still alive while performing long running jobs. Thanks @Kriechi!
- `Job.create` now accepts `timeout` in string format (e.g `1h`). Thanks @theodesp!
- `worker.main_work_horse()` should exit with return code `0` even if job execution fails. Thanks @selwin!
- `job.delete(delete_dependents=True)` will delete job along with its dependents. Thanks @olingerc!
- Other minor fixes and documentation updates.


### 0.10.0
- `@job` decorator now accepts `description`, `meta`, `at_front` and `depends_on` kwargs. Thanks @jlucas91 and @nlyubchich!
- Added the capability to fetch workers by queue using `Worker.all(queue=queue)` and `Worker.count(queue=queue)`.
- Improved RQ's default logging configuration. Thanks @samuelcolvin!
- `job.data` and `job.exc_info` are now stored in compressed format in Redis.


### 0.9.2
- Fixed an issue where `worker.refresh()` may fail when `birth_date` is not set. Thanks @vanife!


### 0.9.1
- Fixed an issue where `worker.refresh()` may fail when upgrading from previous versions of RQ.


### 0.9.0
- `Worker` statistics! `Worker` now keeps track of `last_heartbeat`, `successful_job_count`, `failed_job_count` and `total_working_time`. Thanks @selwin!
- `Worker` now sends heartbeat during suspension check. Thanks @theodesp!
- Added `queue.delete()` method to delete `Queue` objects entirely from Redis. Thanks @theodesp!
- More robust exception string decoding. Thanks @stylight!
- Added `--logging-level` option to command line scripts. Thanks @jiajunhuang!
- Added millisecond precision to job timestamps. Thanks @samuelcolvin!
- Python 2.6 is no longer supported. Thanks @samuelcolvin!


### 0.8.2
- Fixed an issue where `job.save()` may fail with unpickleable return value.


### 0.8.1
- Replace `job.id` with `Job` instance in local `_job_stack `. Thanks @katichev!
- `job.save()` no longer implicitly calls `job.cleanup()`. Thanks @katichev!
- Properly catch `StopRequested` `worker.heartbeat()`. Thanks @fate0!
- You can now pass in timeout in days. Thanks @yaniv-g!
- The core logic of sending job to `FailedQueue` has been moved to `rq.handlers.move_to_failed_queue`. Thanks @yaniv-g!
- RQ cli commands now accept `--path` parameter. Thanks @kirill and @sjtbham!
- Make `job.dependency` slightly more efficient. Thanks @liangsijian!
- `FailedQueue` now returns jobs with the correct class. Thanks @amjith!


### 0.8.0
- Refactored APIs to allow custom `Connection`, `Job`, `Worker` and `Queue` classes via CLI. Thanks @jezdez!
- `job.delete()` now properly cleans itself from job registries. Thanks @selwin!
- `Worker` should no longer overwrite `job.meta`. Thanks @WeatherGod!
- `job.save_meta()` can now be used to persist custom job data. Thanks @katichev!
- Added Redis Sentinel support. Thanks @strawposter!
- Make `Worker.find_by_key()` more efficient. Thanks @selwin!
- You can now specify job `timeout` using strings such as `queue.enqueue(foo, timeout='1m')`. Thanks @luojiebin!
- Better unicode handling. Thanks @myme5261314 and @jaywink!
- Sentry should default to HTTP transport. Thanks @Atala!
- Improve `HerokuWorker` termination logic. Thanks @samuelcolvin!


### 0.7.1
- Fixes a bug that prevents fetching jobs from `FailedQueue` (#765). Thanks @jsurloppe!
- Fixes race condition when enqueueing jobs with dependency (#742). Thanks @th3hamm0r!
- Skip a test that requires Linux signals on MacOS (#763). Thanks @jezdez!
- `enqueue_job` should use Redis pipeline when available (#761). Thanks mtdewulf!


### 0.7.0
- Better support for Heroku workers (#584, #715)
- Support for connecting using a custom connection class (#741)
- Fix: connection stack in default worker (#479, #641)
- Fix: `fetch_job` now checks that a job requested actually comes from the
  intended queue (#728, #733)
- Fix: Properly raise exception if a job dependency does not exist (#747)
- Fix: Job status not updated when horse dies unexpectedly (#710)
- Fix: `request_force_stop_sigrtmin` failing for Python 3 (#727)
- Fix `Job.cancel()` method on failed queue (#707)
- Python 3.5 compatibility improvements (#729)
- Improved signal name lookup (#722)


### 0.6.0
- Jobs that depend on job with result_ttl == 0 are now properly enqueued.
- `cancel_job` now works properly. Thanks @jlopex!
- Jobs that execute successfully now no longer tries to remove itself from queue. Thanks @amyangfei!
- Worker now properly logs Falsy return values. Thanks @liorsbg!
- `Worker.work()` now accepts `logging_level` argument. Thanks @jlopex!
- Logging related fixes by @redbaron4 and @butla!
- `@job` decorator now accepts `ttl` argument. Thanks @javimb!
- `Worker.__init__` now accepts `queue_class` keyword argument. Thanks @antoineleclair!
- `Worker` now saves warm shutdown time. You can access this property from `worker.shutdown_requested_date`. Thanks @olingerc!
- Synchronous queues now properly sets completed job status as finished. Thanks @ecarreras!
- `Worker` now correctly deletes `current_job_id` after failed job execution. Thanks @olingerc!
- `Job.create()` and `queue.enqueue_call()` now accepts `meta` argument. Thanks @tornstrom!
- Added `job.started_at` property. Thanks @samuelcolvin!
- Cleaned up the implementation of `job.cancel()` and `job.delete()`. Thanks @glaslos!
- `Worker.execute_job()` now exports `RQ_WORKER_ID` and `RQ_JOB_ID` to OS environment variables. Thanks @mgk!
- `rqinfo` now accepts `--config` option. Thanks @kfrendrich!
- `Worker` class now has `request_force_stop()` and `request_stop()` methods that can be overridden by custom worker classes. Thanks @samuelcolvin!
- Other minor fixes by @VicarEscaped, @kampfschlaefer, @ccurvey, @zfz, @antoineleclair,
  @orangain, @nicksnell, @SkyLothar, @ahxxm and @horida.


### 0.5.6

- Job results are now logged on `DEBUG` level. Thanks @tbaugis!
- Modified `patch_connection` so Redis connection can be easily mocked
- Customer exception handlers are now called if Redis connection is lost. Thanks @jlopex!
- Jobs can now depend on jobs in a different queue. Thanks @jlopex!


### 0.5.5 (2015-08-25)

- Add support for `--exception-handler` command line flag
- Fix compatibility with click>=5.0
- Fix maximum recursion depth problem for very large queues that contain jobs
  that all fail


### 0.5.4

(July 8th, 2015)

- Fix compatibility with raven>=5.4.0


### 0.5.3

(June 3rd, 2015)

- Better API for instantiating Workers. Thanks @RyanMTB!
- Better support for unicode kwargs. Thanks @nealtodd and @brownstein!
- Workers now automatically cleans up job registries every hour
- Jobs in `FailedQueue` now have their statuses set properly
- `enqueue_call()` no longer ignores `ttl`. Thanks @mbodock!
- Improved logging. Thanks @trevorprater!


### 0.5.2

(April 14th, 2015)

- Support SSL connection to Redis (requires redis-py>=2.10)
- Fix to prevent deep call stacks with large queues


### 0.5.1

(March 9th, 2015)

- Resolve performance issue when queues contain many jobs
- Restore the ability to specify connection params in config
- Record `birth_date` and `death_date` on Worker
- Add support for SSL URLs in Redis (and `REDIS_SSL` config option)
- Fix encoding issues with non-ASCII characters in function arguments
- Fix Redis transaction management issue with job dependencies


### 0.5.0
(Jan 30th, 2015)

- RQ workers can now be paused and resumed using `rq suspend` and
  `rq resume` commands. Thanks Jonathan Tushman!
- Jobs that are being performed are now stored in `StartedJobRegistry`
  for monitoring purposes. This also prevents currently active jobs from
  being orphaned/lost in the case of hard shutdowns.
- You can now monitor finished jobs by checking `FinishedJobRegistry`.
  Thanks Nic Cope for helping!
- Jobs with unmet dependencies are now created with `deferred` as their
  status. You can monitor deferred jobs by checking `DeferredJobRegistry`.
- It is now possible to enqueue a job at the beginning of queue using
  `queue.enqueue(func, at_front=True)`. Thanks Travis Johnson!
- Command line scripts have all been refactored to use `click`. Thanks Lyon Zhang!
- Added a new `SimpleWorker` that does not fork when executing jobs.
  Useful for testing purposes. Thanks Cal Leeming!
- Added `--queue-class` and `--job-class` arguments to `rqworker` script.
  Thanks David Bonner!
- Many other minor bug fixes and enhancements.


### 0.4.6
(May 21st, 2014)

- Raise a warning when RQ workers are used with Sentry DSNs using
  asynchronous transports.  Thanks Wei, Selwin & Toms!


### 0.4.5
(May 8th, 2014)

- Fix where rqworker broke on Python 2.6. Thanks, Marko!


### 0.4.4
(May 7th, 2014)

- Properly declare redis dependency.
- Fix a NameError regression that was introduced in 0.4.3.


### 0.4.3
(May 6th, 2014)

- Make job and queue classes overridable. Thanks, Marko!
- Don't require connection for @job decorator at definition time. Thanks, Sasha!
- Syntactic code cleanup.


### 0.4.2
(April 28th, 2014)

- Add missing depends_on kwarg to @job decorator.  Thanks, Sasha!


### 0.4.1
(April 22nd, 2014)

- Fix bug where RQ 0.4 workers could not unpickle/process jobs from RQ < 0.4.


### 0.4.0
(April 22nd, 2014)

- Emptying the failed queue from the command line is now as simple as running
  `rqinfo -X` or `rqinfo --empty-failed-queue`.

- Job data is unpickled lazily. Thanks, Malthe!

- Removed dependency on the `times` library. Thanks, Malthe!

- Job dependencies!  Thanks, Selwin.

- Custom worker classes, via the `--worker-class=path.to.MyClass` command line
  argument.  Thanks, Selwin.

- `Queue.all()` and `rqinfo` now report empty queues, too.  Thanks, Rob!

- Fixed a performance issue in `Queue.all()` when issued in large Redis DBs.
  Thanks, Rob!

- Birth and death dates are now stored as proper datetimes, not timestamps.

- Ability to provide a custom job description (instead of using the default
  function invocation hint).  Thanks, İbrahim.

- Fix: temporary key for the compact queue is now randomly generated, which
  should avoid name clashes for concurrent compact actions.

- Fix: `Queue.empty()` now correctly deletes job hashes from Redis.


### 0.3.13
(December 17th, 2013)

- Bug fix where the worker crashes on jobs that have their timeout explicitly
  removed.  Thanks for reporting, @algrs.


### 0.3.12
(December 16th, 2013)

- Bug fix where a worker could time out before the job was done, removing it
  from any monitor overviews (#288).


### 0.3.11
(August 23th, 2013)

- Some more fixes in command line scripts for Python 3


### 0.3.10
(August 20th, 2013)

- Bug fix in setup.py


### 0.3.9
(August 20th, 2013)

- Python 3 compatibility (Thanks, Alex!)

- Minor bug fix where Sentry would break when func cannot be imported


### 0.3.8
(June 17th, 2013)

- `rqworker` and `rqinfo` have a  `--url` argument to connect to a Redis url.

- `rqworker` and `rqinfo` have a `--socket` option to connect to a Redis server
  through a Unix socket.

- `rqworker` reads `SENTRY_DSN` from the environment, unless specifically
  provided on the command line.

- `Queue` has a new API that supports paging `get_jobs(3, 7)`, which will
  return at most 7 jobs, starting from the 3rd.


### 0.3.7
(February 26th, 2013)

- Fixed bug where workers would not execute builtin functions properly.


### 0.3.6
(February 18th, 2013)

- Worker registrations now expire.  This should prevent `rqinfo` from reporting
  about ghosted workers.  (Thanks, @yaniv-aknin!)

- `rqworker` will automatically clean up ghosted worker registrations from
  pre-0.3.6 runs.

- `rqworker` grew a `-q` flag, to be more silent (only warnings/errors are shown)


### 0.3.5
(February 6th, 2013)

- `ended_at` is now recorded for normally finished jobs, too.  (Previously only
  for failed jobs.)

- Adds support for both `Redis` and `StrictRedis` connection types

- Makes `StrictRedis` the default connection type if none is explicitly provided


### 0.3.4
(January 23rd, 2013)

- Restore compatibility with Python 2.6.


### 0.3.3
(January 18th, 2013)

- Fix bug where work was lost due to silently ignored unpickle errors.

- Jobs can now access the current `Job` instance from within.  Relevant
  documentation [here](http://python-rq.org/docs/jobs/).

- Custom properties can be set by modifying the `job.meta` dict.  Relevant
  documentation [here](http://python-rq.org/docs/jobs/).

- Custom properties can be set by modifying the `job.meta` dict.  Relevant
  documentation [here](http://python-rq.org/docs/jobs/).

- `rqworker` now has an optional `--password` flag.

- Remove `logbook` dependency (in favor of `logging`)


### 0.3.2
(September 3rd, 2012)

- Fixes broken `rqinfo` command.

- Improve compatibility with Python < 2.7.



### 0.3.1
(August 30th, 2012)

- `.enqueue()` now takes a `result_ttl` keyword argument that can be used to
  change the expiration time of results.

- Queue constructor now takes an optional `async=False` argument to bypass the
  worker (for testing purposes).

- Jobs now carry status information.  To get job status information, like
  whether a job is queued, finished, or failed, use the property `status`, or
  one of the new boolean accessor properties `is_queued`, `is_finished` or
  `is_failed`.

- Jobs return values are always stored explicitly, even if they have to
  explicit return value or return `None` (with given TTL of course).  This
  makes it possible to distinguish between a job that explicitly returned
  `None` and a job that isn't finished yet (see `status` property).

- Custom exception handlers can now be configured in addition to, or to fully
  replace, moving failed jobs to the failed queue.  Relevant documentation
  [here](http://python-rq.org/docs/exceptions/) and
  [here](http://python-rq.org/patterns/sentry/).

- `rqworker` now supports passing in configuration files instead of the
  many command line options: `rqworker -c settings` will source
  `settings.py`.

- `rqworker` now supports one-flag setup to enable Sentry as its exception
  handler: `rqworker --sentry-dsn="http://public:secret@example.com/1"`
  Alternatively, you can use a settings file and configure `SENTRY_DSN
  = 'http://public:secret@example.com/1'` instead.


### 0.3.0
(August 5th, 2012)

- Reliability improvements

    - Warm shutdown now exits immediately when Ctrl+C is pressed and worker is idle
    - Worker does not leak worker registrations anymore when stopped gracefully

- `.enqueue()` does not consume the `timeout` kwarg anymore.  Instead, to pass
  RQ a timeout value while enqueueing a function, use the explicit invocation
  instead:

      ```python
      q.enqueue(do_something, args=(1, 2), kwargs={'a': 1}, timeout=30)
      ```

- Add a `@job` decorator, which can be used to do Celery-style delayed
  invocations:

      ```python
      from redis import StrictRedis
      from rq.decorators import job

      # Connect to Redis
      redis = StrictRedis()

      @job('high', timeout=10, connection=redis)
      def some_work(x, y):
          return x + y
      ```

  Then, in another module, you can call `some_work`:

      ```python
      from foo.bar import some_work

      some_work.delay(2, 3)
      ```


### 0.2.2
(August 1st, 2012)

- Fix bug where return values that couldn't be pickled crashed the worker


### 0.2.1
(July 20th, 2012)

- Fix important bug where result data wasn't restored from Redis correctly
  (affected non-string results only).


### 0.2.0
(July 18th, 2012)

- `q.enqueue()` accepts instance methods now, too.  Objects will be pickle'd
  along with the instance method, so beware.
- `q.enqueue()` accepts string specification of functions now, too.  Example:
  `q.enqueue("my.math.lib.fibonacci", 5)`.  Useful if the worker and the
  submitter of work don't share code bases.
- Job can be assigned custom attrs and they will be pickle'd along with the
  rest of the job's attrs.  Can be used when writing RQ extensions.
- Workers can now accept explicit connections, like Queues.
- Various bug fixes.


### 0.1.2
(May 15, 2012)

- Fix broken PyPI deployment.


### 0.1.1
(May 14, 2012)

- Thread-safety by using context locals
- Register scripts as console_scripts, for better portability
- Various bugfixes.


### 0.1.0:
(March 28, 2012)

- Initially released version.<|MERGE_RESOLUTION|>--- conflicted
+++ resolved
@@ -1,4 +1,3 @@
-<<<<<<< HEAD
 ### RQ 2.0 (unreleased)
 
 New Features:
@@ -11,10 +10,9 @@
 * `Job.exists()` requires `connection` argument to be passed in.
 * `Queue.all()` requires `connection` argument.
 * `@job` decorator now requires `connection` argument.
-=======
+
 ### RQ 1.16.2 (2024-05-01)
 * Fixed a bug that may cause jobs from intermediate queue to be moved to FailedJobRegistry. Thanks @selwin!
->>>>>>> 0e15b2a9
 
 ### RQ 1.16.1 (2024-03-09)
 * Added `worker_pool.get_worker_process()` to make `WorkerPool` easier to extend. Thanks @selwin!
